--- conflicted
+++ resolved
@@ -21,14 +21,7 @@
 `KeystoreBackend` trait from this crate. This trait allows the generic keystore functionality to talk to
 your specific network.
 
-<<<<<<< HEAD
 You can now instantiate `Keystore` using your implementation of `KeystoreBackend`. A generic
 cryptocurrency keystore interface is available to you for building Rust applications. You can also use
 the built-in CLI application (`cli::cli_main`) to interact with your keystore using a command line
-REPL.
-=======
-You can now instantiate `Wallet` using your implementation of `WalletBackend`. A generic
-cryptocurrency wallet interface is available to you for building Rust applications. You can also use
-the built-in CLI application (`cli::cli_main`) to interact with your wallet using a command line
-REPL.
->>>>>>> 3990a3a6
+REPL.