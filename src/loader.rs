--- conflicted
+++ resolved
@@ -82,7 +82,6 @@
     fn load(&mut self, meta: &mut Self::Meta) -> Result<KeyTree, KeystoreError<L>>;
 }
 
-<<<<<<< HEAD
 /// Metadata that supports login with a password and backup/recovery with a mnemonic.
 ///
 /// Like all Seahorse keystores, a keystore using [MnemonicPasswordLogin] is ultimately derived from
@@ -143,16 +142,8 @@
 /// in the lost keystore files cannot be recovered this way. Also note that since the original
 /// metadata is not available in this case, there is no way to report an error if the user enters
 /// the wrong mnemonic. If they do, they will simply be unable to recover their on-chain assets.
-#[derive(Clone, Debug, PartialEq, Serialize, Deserialize)]
+#[derive(Clone, Debug, Default, PartialEq, Serialize, Deserialize)]
 pub struct MnemonicPasswordLogin {
-=======
-// Metadata about a keystore which is always stored unencrypted, so we can report some basic
-// information about the keystore without decrypting. This also aids in the key derivation process.
-//
-// DO NOT put secrets in here.
-#[derive(Clone, Debug, PartialEq, Serialize, Deserialize, Default)]
-pub struct LoaderMetadata {
->>>>>>> bc4a421b
     version: (u8, u8, u8),
     salt: Salt,
     // Encrypted mnemonic phrase. This will only decrypt successfully if we have the correct
@@ -195,7 +186,6 @@
             salt,
             encrypted_mnemonic,
             encrypted_bytes,
-<<<<<<< HEAD
         })
     }
 
@@ -231,10 +221,6 @@
         } else {
             None
         }
-=======
-        };
-        Ok((meta, key))
->>>>>>> bc4a421b
     }
 
     /// Change the password associated with this metadata.
