--- conflicted
+++ resolved
@@ -14,11 +14,8 @@
 use arbitrary_wrappers::*;
 use ark_serialize::*;
 use chrono::{DateTime, Local};
-<<<<<<< HEAD
 use derivative::Derivative;
-=======
 use derive_more::*;
->>>>>>> 2ef7aa92
 use espresso_macros::ser_test;
 use jf_cap::{
     errors::TxnApiError,
@@ -859,9 +856,8 @@
     /// submit it. If we received this transaction from someone else, we may not know who the
     /// senders are and this field may be empty.
     pub senders: Vec<UserAddress>,
-<<<<<<< HEAD
     /// Receivers and corresponding amounts.
-    pub receivers: Vec<(UserAddress, u64)>,
+    pub receivers: Vec<(UserAddress, RecordAmount)>,
     /// Amount of change included in the transaction from the fee.
     ///
     /// Every transaction includes a fee, but the record used to pay the fee may be larger than the
@@ -872,7 +868,7 @@
     /// change, which would be indicated by `Some(0)`. The amount of change may be unknown if, for
     /// example, this is a transaction we received from someone else, in which case we may not know
     /// how much of a fee they paid and how much change they expect to get.
-    pub fee_change: Option<u64>,
+    pub fee_change: Option<RecordAmount>,
     /// Amount of change included in the transaction in the asset being transferred.
     ///
     /// For non-native transfers, the amount of the asset being transferred which is consumed by the
@@ -890,13 +886,8 @@
     /// change, which would be indicated by `Some(0)`. The amount of change may be unknown if, for
     /// example, this is a transaction we received from someone else, and we do not hold the
     /// necessary viewing keys to inspect the change outputs of the transaction.
-    pub asset_change: Option<u64>,
+    pub asset_change: Option<RecordAmount>,
     /// If we sent this transaction, a receipt to track its progress.
-=======
-    // Receivers and corresponding amounts.
-    pub receivers: Vec<(UserAddress, RecordAmount)>,
-    // If we sent this transaction, a receipt to track its progress.
->>>>>>> 2ef7aa92
     pub receipt: Option<TransactionReceipt<L>>,
 }
 
@@ -921,8 +912,8 @@
                     Ok((addr.into(), amt.into()))
                 })
                 .collect::<Result<_, _>>()?,
-            fee_change: u.arbitrary()?,
-            asset_change: u.arbitrary()?,
+            fee_change: u.arbitrary::<Option<u128>>()?.map(RecordAmount::from),
+            asset_change: u.arbitrary::<Option<u128>>()?.map(RecordAmount::from),
             receipt: u.arbitrary()?,
         })
     }
@@ -1300,8 +1291,8 @@
                 .iter()
                 .map(|(pub_key, amount, _)| (pub_key.address(), *amount))
                 .collect(),
-            fee_change: Some(fee_change),
-            asset_change: Some(0),
+            fee_change: Some(fee_change.into()),
+            asset_change: Some(RecordAmount::zero()),
             receipt: None,
         };
         Ok((
@@ -1433,8 +1424,8 @@
 
         let fee_change = fee_out_rec.amount;
         let asset_change = match &change_ro {
-            Some(ro) => ro.amount,
-            None => 0,
+            Some(ro) => ro.amount.into(),
+            None => RecordAmount::zero(),
         };
         let outputs: Vec<_> = vec![fee_out_rec]
             .into_iter()
@@ -1466,7 +1457,7 @@
                 .iter()
                 .map(|(pub_key, amount, _)| (pub_key.address(), *amount))
                 .collect(),
-            fee_change: Some(fee_change),
+            fee_change: Some(fee_change.into()),
             asset_change: Some(asset_change),
             receipt: None,
         };
@@ -1561,8 +1552,8 @@
             hash: None,
             senders: vec![fee_rec.pub_key.address()],
             receivers: vec![(receiver.address(), amount)],
-            fee_change: Some(fee_rec.amount),
-            asset_change: Some(0),
+            fee_change: Some(fee_rec.amount.into()),
+            asset_change: Some(RecordAmount::zero()),
             receipt: None,
         };
         Ok((
@@ -1650,8 +1641,8 @@
                 .iter()
                 .map(|(ro, _)| (owner.clone(), ro.amount.into()))
                 .collect(),
-            fee_change: Some(fee_change),
-            asset_change: Some(0),
+            fee_change: Some(fee_change.into()),
+            asset_change: Some(RecordAmount::zero()),
             receipt: None,
         };
         Ok((
