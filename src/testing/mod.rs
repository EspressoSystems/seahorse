// Copyright (c) 2022 Espresso Systems (espressosys.com)
// This file is part of the Seahorse library.

// This program is free software: you can redistribute it and/or modify it under the terms of the GNU General Public License as published by the Free Software Foundation, either version 3 of the License, or (at your option) any later version.
// This program is distributed in the hope that it will be useful, but WITHOUT ANY WARRANTY; without even the implied warranty of MERCHANTABILITY or FITNESS FOR A PARTICULAR PURPOSE. See the GNU General Public License for more details.
// You should have received a copy of the GNU General Public License along with this program. If not, see <https://www.gnu.org/licenses/>.

#![allow(dead_code)]

/// This module contains testing utilities and unit tests for the generic wallet interface.
///
/// This file defines a framework for testing the generic wallet with any mock backend, for any
/// ledger. Implementations of this test interface for various backends and ledgers are in
/// sub-modules in different files (e.g. spectrum_test.rs, cape_test.rs). These files also contain
/// tests which are specific to wallets with a particular ledger type or backend, which depend on
/// properties not exposed or guaranteed by the generic interface. The file tests.rs contains the
/// test suite for the generic wallet interface, which is instantiated for each ledger/backend.
use super::*;
use async_std::sync::{Arc, Mutex};
use futures::channel::mpsc;
use jf_cap::structs::NoteType;
use jf_cap::utils::compute_universal_param_size;
use jf_cap::{proof::UniversalParam, MerkleTree, TransactionVerifyingKey};
use key_set::{KeySet, OrderByOutputs, ProverKeySet, VerifierKeySet};
use lazy_static::lazy_static;
use rand_chacha::rand_core::RngCore;
use std::collections::BTreeMap;
use std::pin::Pin;
use std::time::Instant;

lazy_static! {
    pub static ref UNIVERSAL_PARAM: UniversalParam = {
        let max_degree =
            compute_universal_param_size(NoteType::Transfer, 3, 3, cap::Ledger::merkle_height())
                .unwrap_or_else(|err| {
                    panic!(
                        "Error while computing the universal parameter size for Transfer: {}",
                        err
                    )
                });
        jf_cap::proof::universal_setup(max_degree, &mut ChaChaRng::from_seed([0u8; 32]))
            .unwrap_or_else(|err| panic!("Error while generating universal param: {}", err))
    };
}

#[async_trait]
pub trait MockNetwork<'a, L: Ledger> {
    fn now(&self) -> EventIndex;
    fn submit(&mut self, block: Block<L>) -> Result<(), WalletError<L>>;
    fn post_memos(
        &mut self,
        block_id: u64,
        txn_id: u64,
        memos: Vec<ReceiverMemo>,
        sig: Signature,
    ) -> Result<(), WalletError<L>>;
    fn memos_source(&self) -> EventSource;
    fn generate_event(&mut self, event: LedgerEvent<L>);
    fn event(
        &self,
        index: EventIndex,
        source: EventSource,
    ) -> Result<LedgerEvent<L>, WalletError<L>>;
}

pub struct MockLedger<'a, L: Ledger, N: MockNetwork<'a, L>, S: WalletStorage<'a, L>> {
    network: N,
    current_block: Block<L>,
    block_size: usize,
    hold_next_transaction: bool,
    held_transaction: Option<Transaction<L>>,
    mangled: bool,
    storage: Vec<Arc<Mutex<S>>>,
    missing_memos: usize,
    sync_index: EventIndex,
    _phantom: std::marker::PhantomData<&'a ()>,
}

impl<'a, L: Ledger, N: MockNetwork<'a, L>, S: WalletStorage<'a, L>> MockLedger<'a, L, N, S> {
    pub fn new(network: N) -> Self {
        Self {
            network,
            current_block: Block::<L>::new(vec![]),
            block_size: 2,
            hold_next_transaction: false,
            held_transaction: None,
            mangled: false,
            storage: Default::default(),
            missing_memos: 0,
            sync_index: Default::default(),
            _phantom: Default::default(),
        }
    }

    pub fn network(&mut self) -> &mut N {
        &mut self.network
    }

    pub fn now(&self) -> EventIndex {
        self.network.now()
    }

    pub fn flush(&mut self) -> Result<(), WalletError<L>> {
        if self.current_block.is_empty() {
            return Ok(());
        }

        let block = std::mem::replace(&mut self.current_block, Block::<L>::new(vec![]));
        let block_size = block.len();
        self.network.submit(block)?;
        self.missing_memos += block_size;
        Ok(())
    }

    pub fn hold_next_transaction(&mut self) {
        self.hold_next_transaction = true;
    }

    pub fn release_held_transaction(&mut self) -> Option<Transaction<L>> {
        if let Some(txn) = self.held_transaction.take() {
            self.submit(txn.clone()).unwrap();
            Some(txn)
        } else {
            None
        }
    }

    pub fn mangle(&mut self) {
        self.mangled = true;
    }

    pub fn unmangle(&mut self) {
        self.mangled = false;
    }

    pub fn submit(&mut self, txn: Transaction<L>) -> Result<(), WalletError<L>> {
        if self.hold_next_transaction {
            self.held_transaction = Some(txn);
            self.hold_next_transaction = false;
        } else if self.mangled {
            let rejected = Block::<L>::new(vec![txn]);
            self.network.generate_event(LedgerEvent::<L>::Reject {
                block: rejected,
                error: ValidationError::<L>::new("block rejected because mock ledger is mangled"),
            });
        } else {
            match self.current_block.add_transaction(txn.clone()) {
                Ok(()) => {
                    if self.current_block.len() >= self.block_size {
                        self.flush()?;
                    }
                }
                Err(error) => {
                    let rejected = Block::<L>::new(vec![txn]);
                    self.network.generate_event(LedgerEvent::<L>::Reject {
                        block: rejected,
                        error,
                    });
                }
            }
        }

        Ok(())
    }

    pub fn post_memos(
        &mut self,
        block_id: u64,
        txn_id: u64,
        memos: Vec<ReceiverMemo>,
        sig: Signature,
    ) -> Result<(), WalletError<L>> {
        self.network.post_memos(block_id, txn_id, memos, sig)?;
        Ok(())
    }

    pub fn set_block_size(&mut self, size: usize) -> Result<(), WalletError<L>> {
        self.block_size = size;
        if self.current_block.len() >= self.block_size {
            self.flush()?;
        }
        Ok(())
    }
}

// This function checks probabilistic equality for two wallet states, comparing hashes for fields
// that cannot directly be compared for equality. It is sufficient for tests that want to compare
// wallet states (like round-trip serialization tests) but since it is deterministic, we shouldn't
// make it into a PartialEq instance.
pub fn assert_wallet_states_eq<'a, L: Ledger>(w1: &WalletState<'a, L>, w2: &WalletState<'a, L>) {
    assert_eq!(w1.txn_state.now, w2.txn_state.now);
    assert_eq!(
        w1.txn_state.validator.commit(),
        w2.txn_state.validator.commit()
    );
    assert_eq!(w1.proving_keys, w2.proving_keys);
    assert_eq!(w1.txn_state.records, w2.txn_state.records);
    assert_eq!(w1.key_state, w2.key_state);
    assert_eq!(w1.assets, w2.assets);
    assert_eq!(
        w1.audit_keys.keys().collect::<Vec<_>>(),
        w2.audit_keys.keys().collect::<Vec<_>>()
    );
    assert_eq!(
        w1.freeze_keys.keys().collect::<Vec<_>>(),
        w2.freeze_keys.keys().collect::<Vec<_>>()
    );
    assert_eq!(w1.txn_state.nullifiers, w2.txn_state.nullifiers);
    assert_eq!(
        w1.txn_state.record_mt.commitment(),
        w2.txn_state.record_mt.commitment()
    );
    assert_eq!(w1.txn_state.transactions, w2.txn_state.transactions);
    assert_eq!(w1.key_scans, w2.key_scans);
}

#[async_trait]
pub trait SystemUnderTest<'a>: Default + Send + Sync {
    type Ledger: 'static + Ledger;
    type MockBackend: 'a + WalletBackend<'a, Self::Ledger> + Send + Sync;
    type MockNetwork: 'a + MockNetwork<'a, Self::Ledger> + Send;
    type MockStorage: 'a + WalletStorage<'a, Self::Ledger> + Send;

    fn universal_param(&self) -> &'a UniversalParam;

    async fn create_backend(
        &mut self,
        ledger: Arc<Mutex<MockLedger<'a, Self::Ledger, Self::MockNetwork, Self::MockStorage>>>,
        initial_grants: Vec<(RecordOpening, u64)>,
        key_stream: hd::KeyTree,
        storage: Arc<Mutex<Self::MockStorage>>,
    ) -> Self::MockBackend;
    async fn create_network(
        &mut self,
        verif_crs: VerifierKeySet,
        proof_crs: ProverKeySet<'a, OrderByOutputs>,
        records: MerkleTree,
        initial_grants: Vec<(RecordOpening, u64)>,
    ) -> Self::MockNetwork;
    async fn create_storage(&mut self) -> Self::MockStorage;

    /// `two_addresses_per_wallet`
    /// * If true, two key pairs/addresses will be created for each wallet.
    /// * Otherwise, only one key pair/address per wallet.
    async fn create_test_network(
        &mut self,
        xfr_sizes: &[(usize, usize)],
        initial_grants: Vec<u64>,
        two_addresses_per_wallet: bool,
        now: &mut Instant,
    ) -> (
        Arc<Mutex<MockLedger<'a, Self::Ledger, Self::MockNetwork, Self::MockStorage>>>,
        Vec<(
            Wallet<'a, Self::MockBackend, Self::Ledger>,
            Vec<UserAddress>,
        )>,
    ) {
        let mut rng = ChaChaRng::from_seed([42u8; 32]);
        let universal_param = self.universal_param();

        // Populate the unpruned record merkle tree with an initial record commitment for each
        // non-zero initial grant. Collect user-specific info (keys and record openings
        // corresponding to grants) in `users`, which will be used to create the wallets later.
        let mut record_merkle_tree = MerkleTree::new(Self::Ledger::merkle_height()).unwrap();
        let mut users = vec![];
        let mut initial_records = vec![];
        for amount in initial_grants {
<<<<<<< HEAD
            let key_stream = hd::KeyTree::random(&mut rng).unwrap().0;
            let sub_tree = key_stream.derive_sub_tree("user".as_bytes());
            let keys_amounts;
            if two_addresses_per_wallet {
                keys_amounts = vec![
                    (
                        sub_tree.derive_user_key_pair(&0u64.to_le_bytes()),
                        amount / 2,
                    ),
                    (
                        sub_tree.derive_user_key_pair(&1u64.to_le_bytes()),
                        amount - amount / 2,
                    ),
                ];
            } else {
                keys_amounts = vec![(sub_tree.derive_user_key_pair(&0u64.to_le_bytes()), amount)];
            }
            let keys = keys_amounts
                .clone()
                .into_iter()
                .map(|(key, _)| key)
                .collect::<Vec<UserKeyPair>>();
=======
            let key_stream = hd::KeyTree::random(&mut rng).0;
            let key = key_stream
                .derive_sub_tree("user".as_bytes())
                .derive_user_keypair(&0u64.to_le_bytes());
>>>>>>> e53cb72e
            if amount > 0 {
                let mut records = vec![];
                for (key, amount) in keys_amounts {
                    let ro = RecordOpening::new(
                        &mut rng,
                        amount,
                        AssetDefinition::native(),
                        key.pub_key(),
                        FreezeFlag::Unfrozen,
                    );
                    let comm = RecordCommitment::from(&ro);
                    let uid = record_merkle_tree.num_leaves();
                    record_merkle_tree.push(comm.to_field_element());
                    records.push((ro.clone(), uid));
                    initial_records.push((ro, uid));
                }
                users.push((key_stream, keys, records));
            } else {
                users.push((key_stream, keys, vec![]));
            }
        }

        // Create the validator using the ledger state containing the initial grants, computed
        // above.
        println!(
            "Generating validator keys: {}s",
            now.elapsed().as_secs_f32()
        );
        *now = Instant::now();

        let mut xfr_prove_keys = vec![];
        let mut xfr_verif_keys = vec![];
        for (num_inputs, num_outputs) in xfr_sizes {
            let (xfr_prove_key, xfr_verif_key, _) = jf_cap::proof::transfer::preprocess(
                universal_param,
                *num_inputs,
                *num_outputs,
                Self::Ledger::merkle_height(),
            )
            .unwrap();
            xfr_prove_keys.push(xfr_prove_key);
            xfr_verif_keys.push(TransactionVerifyingKey::Transfer(xfr_verif_key));
        }
        let (mint_prove_key, mint_verif_key, _) =
            jf_cap::proof::mint::preprocess(universal_param, Self::Ledger::merkle_height())
                .unwrap();
        let (freeze_prove_key, freeze_verif_key, _) =
            jf_cap::proof::freeze::preprocess(universal_param, 2, Self::Ledger::merkle_height())
                .unwrap();
        let ledger = Arc::new(Mutex::new(MockLedger::new(
            self.create_network(
                VerifierKeySet {
                    xfr: KeySet::new(xfr_verif_keys.into_iter()).unwrap(),
                    mint: TransactionVerifyingKey::Mint(mint_verif_key),
                    freeze: KeySet::new(
                        vec![TransactionVerifyingKey::Freeze(freeze_verif_key)].into_iter(),
                    )
                    .unwrap(),
                },
                ProverKeySet {
                    xfr: KeySet::new(xfr_prove_keys.into_iter()).unwrap(),
                    mint: mint_prove_key,
                    freeze: KeySet::new(vec![freeze_prove_key].into_iter()).unwrap(),
                },
                record_merkle_tree.clone(),
                initial_records,
            )
            .await,
        )));

        // Create a wallet for each user based on the validator and the per-user information
        // computed above.
        let mut wallets = Vec::new();
        for (key_stream, key_pairs, initial_grants) in users {
            let mut rng = ChaChaRng::from_rng(&mut rng).unwrap();
            let ledger = ledger.clone();
            let storage = Arc::new(Mutex::new(self.create_storage().await));
            ledger.lock().await.storage.push(storage.clone());

            let mut seed = [0u8; 32];
            rng.fill_bytes(&mut seed);
            let mut wallet = Wallet::new(
                self.create_backend(ledger, initial_grants, key_stream, storage)
                    .await,
            )
            .await
            .unwrap();
            let mut addresses = vec![];
            for key_pair in key_pairs.clone() {
                assert_eq!(
                    wallet
                        .generate_user_key(Some(EventIndex::default()))
                        .await
                        .unwrap(),
                    key_pair.pub_key()
                );

                // Wait for the wallet to find any records already belonging to this key from the
                // initial grants.
                wallet.await_key_scan(&key_pair.address()).await.unwrap();
                addresses.push(key_pair.address());
            }
            wallets.push((wallet, addresses));
        }

        println!("Wallets set up: {}s", now.elapsed().as_secs_f32());
        *now = Instant::now();

        // Sync with any events that were emitted during ledger setup.
        self.sync(&ledger, &wallets).await;

        (ledger, wallets)
    }

    async fn sync(
        &self,
        ledger: &Arc<Mutex<MockLedger<'a, Self::Ledger, Self::MockNetwork, Self::MockStorage>>>,
        wallets: &[(
            Wallet<'a, Self::MockBackend, Self::Ledger>,
            Vec<UserAddress>,
        )],
    ) {
        let memos_source = {
            let mut ledger = ledger.lock().await;
            ledger.flush().unwrap();
            ledger.network.memos_source()
        };

        // Scan events starting from the last processed event (`ledger.sync_index`) until we have
        // found all of the memos corresponding to the transactions that we are syncing with.
        loop {
            // Advance the current event index by the number of missing memos and sync with that
            // index.
            let t = {
                let ledger = ledger.lock().await;
                if ledger.missing_memos == 0 {
                    // If there are no missing memos, we're done.
                    break;
                }
                ledger.sync_index + EventIndex::from_source(memos_source, ledger.missing_memos)
            };
            self.sync_with(wallets, t).await;

            // Count how many memos events we got while incrementing `sync_index`. Note that even
            // though we waited for `missing_memos` events from the memos event source, we may have
            // actually gotten fewer than `missing_memos` Memos events, because the memos event
            // source is not guaranteed to be distinct from other event sources.
            let mut ledger = ledger.lock().await;
            for _ in 0..ledger.missing_memos {
                if matches!(
                    ledger
                        .network
                        .event(ledger.sync_index, memos_source)
                        .unwrap(),
                    LedgerEvent::Memos { .. }
                ) {
                    ledger.missing_memos -= 1;
                }
                ledger.sync_index += EventIndex::from_source(memos_source, 1);
            }
        }

        // Sync with the current time.
        let t = {
            let mut ledger = ledger.lock().await;
            ledger.sync_index = ledger.now();
            ledger.sync_index
        };
        self.sync_with(wallets, t).await;

        // Since we're syncing with the time stamp from the most recent event, the wallets should
        // be in a stable state once they have processed up to that event. Check that each wallet
        // has persisted all of its in-memory state at this point.
        self.check_storage(ledger, wallets).await;
    }

    async fn sync_with(
        &self,
        wallets: &[(
            Wallet<'a, Self::MockBackend, Self::Ledger>,
            Vec<UserAddress>,
        )],
        t: EventIndex,
    ) {
        println!("waiting for sync point {}", t);
        future::join_all(wallets.iter().map(|(wallet, _)| wallet.sync(t))).await;
    }

    async fn check_storage(
        &self,
        ledger: &Arc<Mutex<MockLedger<'a, Self::Ledger, Self::MockNetwork, Self::MockStorage>>>,
        wallets: &[(
            Wallet<'a, Self::MockBackend, Self::Ledger>,
            Vec<UserAddress>,
        )],
    ) {
        let ledger = ledger.lock().await;
        for ((wallet, _), storage) in wallets.iter().zip(&ledger.storage) {
            let WalletSharedState { state, .. } = &*wallet.mutex.lock().await;
            assert_wallet_states_eq(state, &storage.lock().await.load().await.unwrap());
        }
    }
}

type EventSender<L> = mpsc::UnboundedSender<(LedgerEvent<L>, EventSource)>;

// Useful helper type for developing mock networks.
#[derive(Clone)]
pub struct MockEventSource<L: Ledger> {
    source: EventSource,
    events: Vec<LedgerEvent<L>>,
    subscribers: Vec<EventSender<L>>,
    // Clients which have subscribed to events starting at some time in the future, to be added to
    // `subscribers` when the time comes.
    pending_subscribers: BTreeMap<usize, Vec<EventSender<L>>>,
}

impl<L: Ledger + 'static> MockEventSource<L> {
    pub fn new(source_type: EventSource) -> Self {
        Self {
            source: source_type,
            events: Default::default(),
            subscribers: Default::default(),
            pending_subscribers: Default::default(),
        }
    }

    pub fn now(&self) -> EventIndex {
        EventIndex::from_source(self.source, self.events.len())
    }

    pub fn subscribe(
        &mut self,
        from: EventIndex,
        to: Option<EventIndex>,
    ) -> Pin<Box<dyn Stream<Item = (LedgerEvent<L>, EventSource)> + Send>> {
        let from = from.index(self.source);
        let to = to.map(|to| to.index(self.source));

        if from < self.events.len() {
            // If the start time is in the past, send the subscriber all saved events since the
            // start time and make them an active subscriber starting now.
            let past_events = self
                .events
                .iter()
                .skip(from)
                .cloned()
                .map(|event| (event, self.source))
                .collect::<Vec<_>>();

            if let Some(to) = to {
                if to - from <= past_events.len() {
                    // If the subscription ends before the current time, just send them the past
                    // events they requested and don't create a new channel.
                    return Box::pin(iter(past_events.into_iter().take(to - from)));
                }
            }

            let (sender, receiver) = mpsc::unbounded();
            self.subscribers.push(sender);
            let subscription: Pin<Box<dyn Stream<Item = _> + Send>> = if let Some(to) = to {
                Box::pin(receiver.take(to - from - past_events.len()))
            } else {
                Box::pin(receiver)
            };

            Box::pin(iter(past_events).chain(subscription))
        } else {
            // Otherwise, add the subscriber to the list of pending subscribers to start receiving
            // events at time `from`.
            let (sender, receiver) = mpsc::unbounded();
            self.pending_subscribers
                .entry(from)
                .or_default()
                .push(sender);
            if let Some(to) = to {
                Box::pin(receiver.take(to - from))
            } else {
                Box::pin(receiver)
            }
        }
    }

    pub fn publish(&mut self, event: LedgerEvent<L>) {
        // Subscribers who asked for a subscription starting from the current time can now be added
        // to the list of active subscribers.
        let now = self.events.len();
        if let Some(new_subscribers) = self.pending_subscribers.remove(&now) {
            self.subscribers.extend(new_subscribers);
        }

        // Send the message to all active subscribers. Filter out subscribers where the send fails,
        // which means that the client has disconnected.
        self.subscribers = std::mem::take(&mut self.subscribers)
            .into_iter()
            .filter(|s| s.unbounded_send((event.clone(), self.source)).is_ok())
            .collect();

        // Save the event so we can feed it to later subscribers who want to start from some time in
        // the past.
        self.events.push(event);
    }

    pub fn get(&self, index: EventIndex) -> Result<LedgerEvent<L>, WalletError<L>> {
        self.events
            .get(index.index(self.source))
            .cloned()
            .ok_or_else(|| WalletError::Failed {
                msg: String::from("invalid event index"),
            })
    }
}

/// Wait for the transaction involving `sender` and `receivers` to be processed.
///
/// `Wallet::await_transaction` is not perfect in determining when a receiver has finished
/// processing a transaction which was generated by a different wallet. This is due to limitations
/// in uniquely identifying a transaction in a way that is consistent across wallets and services.
/// This should not matter too much in the real world, since transactions are expected to be
/// asynchronous, but it is problematic in automated tests.
///
/// This function can be used in a test involving multiple to synchronize all wallets involved in a
/// transaction to a point in time after that transaction has been processed. It uses
/// `await_transaction` (which is reliable in the sending wallet) to wait until the sender has
/// processed the transaction. It then uses `sync_with_peer` to wait until each receiver has
/// processed at least as many events as the sender (which, after `await_transaction`, will include
/// the events relating to this transaction).
pub async fn await_transaction<
    'a,
    L: Ledger + 'static,
    Backend: WalletBackend<'a, L> + Sync + 'a,
>(
    receipt: &TransactionReceipt<L>,
    sender: &Wallet<'a, Backend, L>,
    receivers: &[&Wallet<'a, Backend, L>],
) {
    assert_eq!(
        sender.await_transaction(receipt).await.unwrap(),
        TransactionStatus::Retired
    );
    for receiver in receivers {
        receiver.sync_with_peer(sender).await.unwrap();
    }
}

#[macro_use]
pub mod tests;
pub use tests::generic_wallet_tests;
pub mod cli_match;
pub mod mocks;<|MERGE_RESOLUTION|>--- conflicted
+++ resolved
@@ -265,18 +265,17 @@
         let mut users = vec![];
         let mut initial_records = vec![];
         for amount in initial_grants {
-<<<<<<< HEAD
-            let key_stream = hd::KeyTree::random(&mut rng).unwrap().0;
+            let key_stream = hd::KeyTree::random(&mut rng).0;
             let sub_tree = key_stream.derive_sub_tree("user".as_bytes());
             let keys_amounts;
             if two_addresses_per_wallet {
                 keys_amounts = vec![
                     (
-                        sub_tree.derive_user_key_pair(&0u64.to_le_bytes()),
+                        sub_tree.derive_user_keypair(&0u64.to_le_bytes()),
                         amount / 2,
                     ),
                     (
-                        sub_tree.derive_user_key_pair(&1u64.to_le_bytes()),
+                        sub_tree.derive_user_keypair(&1u64.to_le_bytes()),
                         amount - amount / 2,
                     ),
                 ];
@@ -288,12 +287,6 @@
                 .into_iter()
                 .map(|(key, _)| key)
                 .collect::<Vec<UserKeyPair>>();
-=======
-            let key_stream = hd::KeyTree::random(&mut rng).0;
-            let key = key_stream
-                .derive_sub_tree("user".as_bytes())
-                .derive_user_keypair(&0u64.to_le_bytes());
->>>>>>> e53cb72e
             if amount > 0 {
                 let mut records = vec![];
                 for (key, amount) in keys_amounts {
