--- conflicted
+++ resolved
@@ -223,14 +223,11 @@
     ) -> Self::MockNetwork;
     async fn create_storage(&mut self) -> Self::MockStorage;
 
-<<<<<<< HEAD
-    /// Creates two key pairs/addresses for each keystore.
-=======
-    async fn create_wallet(
+    async fn create_keystore(
         &mut self,
         rng: &mut ChaChaRng,
         ledger: &Arc<Mutex<MockLedger<'a, Self::Ledger, Self::MockNetwork, Self::MockStorage>>>,
-    ) -> Wallet<'a, Self::MockBackend, Self::Ledger> {
+    ) -> Keystore<'a, Self::MockBackend, Self::Ledger> {
         let storage = self.create_storage().await;
         let key_stream = hd::KeyTree::random(rng).0;
         let backend = self
@@ -241,15 +238,15 @@
                 Arc::new(Mutex::new(storage)),
             )
             .await;
-        Wallet::new(backend).await.unwrap()
-    }
-
-    async fn create_wallet_with_state(
+        Keystore::new(backend).await.unwrap()
+    }
+
+    async fn create_keystore_with_state(
         &mut self,
         rng: &mut ChaChaRng,
         ledger: &Arc<Mutex<MockLedger<'a, Self::Ledger, Self::MockNetwork, Self::MockStorage>>>,
-        state: WalletState<'a, Self::Ledger>,
-    ) -> Wallet<'a, Self::MockBackend, Self::Ledger> {
+        state: KeystoreState<'a, Self::Ledger>,
+    ) -> Keystore<'a, Self::MockBackend, Self::Ledger> {
         let storage = self.create_storage().await;
         let key_stream = hd::KeyTree::random(rng).0;
         let backend = self
@@ -260,11 +257,10 @@
                 Arc::new(Mutex::new(storage)),
             )
             .await;
-        Wallet::with_state(backend, state).await.unwrap()
-    }
-
-    /// Creates two key pairs/addresses for each wallet.
->>>>>>> 3990a3a6
+        Keystore::with_state(backend, state).await.unwrap()
+    }
+
+    /// Creates two key pairs/addresses for each keystore.
     ///
     /// `initial_grants` - List of total initial grants for each keystore. Each amount will be
     /// divided by 2, and any remainder will be added to the second address.
@@ -700,21 +696,18 @@
 /// A generic test suite which can be used with any backend implementation.
 ///
 /// To use, first implement [SystemUnderTest] for your backend/network. Then, instantiate the
-/// generic tests using the [instantiate_generic_wallet_tests] macro, like so
+/// generic tests using the [instantiate_generic_keystore_tests] macro, like so
 /// ```
 /// #[cfg(test)]
 /// mod test {
 ///     # type MyMockSystemImpl = seahorse::testing::mocks::MockSystem;
-///     use seahorse::testing::{generic_wallet_tests, instantiate_generic_wallet_tests};
-///     instantiate_generic_wallet_tests!(MyMockSystemImpl);
+///     use seahorse::testing::{generic_keystore_tests, instantiate_generic_keystore_tests};
+///     instantiate_generic_keystore_tests!(MyMockSystemImpl);
 /// }
 /// ```
 #[macro_use]
 pub mod tests;
-<<<<<<< HEAD
 pub use tests::generic_keystore_tests;
-=======
-pub use tests::generic_wallet_tests;
 
 /// Generic benchmarks which can be used with any backend implementation.
 ///
@@ -733,11 +726,11 @@
 /// `MyMockSystemImpl` with your implementation of [SystemUnderTest]):
 /// ```
 /// use criterion::{criterion_group, criterion_main, Criterion};
-/// use seahorse::testing::instantiate_generic_wallet_bench;
+/// use seahorse::testing::instantiate_generic_keystore_bench;
 /// # type MyMockSystemImpl = seahorse::testing::mocks::MockSystem;
 ///
 /// pub fn seahorse_generic(c: &mut Criterion) {
-///     instantiate_generic_wallet_bench::<MyMockSystemImpl>(c)
+///     instantiate_generic_keystore_bench::<MyMockSystemImpl>(c)
 /// }
 ///
 /// criterion_group!(benches, seahorse_generic);
@@ -748,8 +741,7 @@
 /// setting `RUSTFLAGS='-Ctarget-cpu=native'` before running the benchmarks. This can result in a
 /// performance improvement around 7-10%.
 pub mod bench;
-pub use bench::instantiate_generic_wallet_bench;
-
->>>>>>> 3990a3a6
+pub use bench::instantiate_generic_keystore_bench;
+
 pub mod cli_match;
 pub mod mocks;