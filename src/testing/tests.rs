--- conflicted
+++ resolved
@@ -167,7 +167,6 @@
     use crate::asset_library::Icon;
     use async_std::task::block_on;
     use jf_cap::KeyPair;
-    use num_traits::identities::One;
     use proptest::{collection::vec, strategy::Strategy, test_runner, test_runner::TestRunner};
     use reef::traits::TransactionKind as _;
     use std::fs::File;
@@ -867,11 +866,7 @@
         ledger.lock().await.hold_next_transaction();
         wallets[2]
             .0
-<<<<<<< HEAD
-            .freeze(Some(&src), 0, &asset.code, 3u64.into(), dst.clone())
-=======
-            .freeze(Some(&src), 1, &asset.code, 1, dst.clone())
->>>>>>> 2ef7aa92
+            .freeze(Some(&src), 0, &asset.code, 3, dst.clone())
             .await
             .unwrap();
 
@@ -879,11 +874,7 @@
         // freeze that uses them is pending.
         match wallets[2]
             .0
-<<<<<<< HEAD
-            .freeze(Some(&src), 0, &asset.code, 3u64.into(), dst)
-=======
-            .freeze(Some(&src), 1, &asset.code, 1, dst)
->>>>>>> 2ef7aa92
+            .freeze(Some(&src), 0, &asset.code, 3, dst)
             .await
         {
             Err(WalletError::TransactionError {
@@ -942,11 +933,7 @@
         let dst = wallets[0].1[0].clone();
         wallets[2]
             .0
-<<<<<<< HEAD
-            .unfreeze(Some(&src), 0, &asset.code, 3u64.into(), dst)
-=======
-            .unfreeze(Some(&src), 1, &asset.code, 1, dst)
->>>>>>> 2ef7aa92
+            .unfreeze(Some(&src), 0, &asset.code, 3, dst)
             .await
             .unwrap();
         t.sync(&ledger, wallets.as_slice()).await;
@@ -1005,13 +992,9 @@
                 kind: TransactionKind::<T::Ledger>::mint(),
                 hash: None,
                 senders: Vec::new(),
-<<<<<<< HEAD
-                receivers: vec![(wallets[0].1[0].clone(), 3)],
+                receivers: vec![(wallets[0].1[0].clone(), 3u128.into())],
                 fee_change: None,
                 asset_change: None,
-=======
-                receivers: vec![(wallets[0].1[0].clone(), RecordAmount::one())],
->>>>>>> 2ef7aa92
                 receipt: None,
             },
             TransactionHistoryEntry {
@@ -1020,13 +1003,9 @@
                 kind: TransactionKind::<T::Ledger>::freeze(),
                 hash: None,
                 senders: Vec::new(),
-<<<<<<< HEAD
-                receivers: vec![(wallets[0].1[0].clone(), 3)],
+                receivers: vec![(wallets[0].1[0].clone(), 3u128.into())],
                 fee_change: None,
                 asset_change: None,
-=======
-                receivers: vec![(wallets[0].1[0].clone(), RecordAmount::one())],
->>>>>>> 2ef7aa92
                 receipt: None,
             },
             TransactionHistoryEntry {
@@ -1035,13 +1014,9 @@
                 kind: TransactionKind::<T::Ledger>::unfreeze(),
                 hash: None,
                 senders: Vec::new(),
-<<<<<<< HEAD
-                receivers: vec![(wallets[0].1[0].clone(), 3)],
+                receivers: vec![(wallets[0].1[0].clone(), 3u128.into())],
                 fee_change: None,
                 asset_change: None,
-=======
-                receivers: vec![(wallets[0].1[0].clone(), RecordAmount::one())],
->>>>>>> 2ef7aa92
                 receipt: None,
             },
             TransactionHistoryEntry {
@@ -1050,13 +1025,9 @@
                 kind: TransactionKind::<T::Ledger>::send(),
                 hash: None,
                 senders: wallets[0].1.clone(),
-<<<<<<< HEAD
-                receivers: vec![(wallets[1].1[0].clone(), 1)],
-                fee_change: Some(1),
-                asset_change: Some(2),
-=======
-                receivers: vec![(wallets[1].1[0].clone(), RecordAmount::one())],
->>>>>>> 2ef7aa92
+                receivers: vec![(wallets[1].1[0].clone(), 1u128.into())],
+                fee_change: Some(1.into()),
+                asset_change: Some(2.into()),
                 receipt: Some(xfr_receipt),
             },
         ]
@@ -1240,13 +1211,9 @@
                     kind: TransactionKind::<T::Ledger>::mint(),
                     hash: None,
                     senders: Vec::new(),
-<<<<<<< HEAD
-                    receivers: vec![(address, amount)],
+                    receivers: vec![(address, amount.into())],
                     fee_change: None,
                     asset_change: None,
-=======
-                    receivers: vec![(address, amount.into())],
->>>>>>> 2ef7aa92
                     receipt: None,
                 },
             );
@@ -1423,13 +1390,9 @@
                             kind: TransactionKind::<T::Ledger>::mint(),
                             hash: None,
                             senders: Vec::new(),
-<<<<<<< HEAD
-                            receivers: vec![(sender_address.clone(), 2 * amount)],
+                            receivers: vec![(sender_address.clone(), (2 * amount).into())],
                             fee_change: None,
                             asset_change: None,
-=======
-                            receivers: vec![(sender_address.clone(), (2 * amount).into())],
->>>>>>> 2ef7aa92
                             receipt: None,
                         },
                     );
@@ -1545,13 +1508,9 @@
                         kind: TransactionKind::<T::Ledger>::send(),
                         hash: None,
                         senders: vec![sender_address],
-<<<<<<< HEAD
-                        receivers: vec![(receiver.clone(), amount)],
+                        receivers: vec![(receiver.clone(), amount.into())],
                         fee_change: None,
                         asset_change: None,
-=======
-                        receivers: vec![(receiver.clone(), amount.into())],
->>>>>>> 2ef7aa92
                         receipt: Some(receipt),
                     },
                 );
@@ -1565,13 +1524,9 @@
                             kind: TransactionKind::<T::Ledger>::receive(),
                             hash: None,
                             senders: Vec::new(),
-<<<<<<< HEAD
-                            receivers: vec![(receiver, amount)],
+                            receivers: vec![(receiver, amount.into())],
                             fee_change: None,
                             asset_change: None,
-=======
-                            receivers: vec![(receiver, amount.into())],
->>>>>>> 2ef7aa92
                             receipt: None,
                         },
                     );
@@ -2916,13 +2871,9 @@
             kind: TransactionKind::<T::Ledger>::send(),
             hash: None,
             senders: vec![src.clone()],
-<<<<<<< HEAD
-            receivers: vec![(dst.clone(), 1)],
-            fee_change: Some(1),
-            asset_change: Some(0),
-=======
             receivers: vec![(dst.clone(), 1.into())],
->>>>>>> 2ef7aa92
+            fee_change: Some(1.into()),
+            asset_change: Some(0.into()),
             receipt: Some(receipt.clone()),
         });
         let entry = wallets[0]
@@ -2956,13 +2907,9 @@
             kind: TransactionKind::<T::Ledger>::receive(),
             hash: None,
             senders: vec![],
-<<<<<<< HEAD
-            receivers: vec![(dst.clone(), 1)],
+            receivers: vec![(dst.clone(), 1.into())],
             fee_change: None,
             asset_change: None,
-=======
-            receivers: vec![(dst.clone(), 1.into())],
->>>>>>> 2ef7aa92
             receipt: None,
         });
         assert_eq!(
