--- conflicted
+++ resolved
@@ -1844,34 +1844,21 @@
         // the key through the keystore's public interface, triggering a background ledger scan which
         // should identify the existing record belonging to the key.
         let key = {
-<<<<<<< HEAD
             keystores[0]
                 .0
                 .write()
                 .await
-                .update(|KeystoreSharedState { state, session, .. }| async move {
-                    let key = session
-                        .storage
+                .update(|KeystoreSharedState { state, model, .. }| async move {
+                    let key = model
+                        .persistence
                         .key_stream()
                         .derive_sub_tree("user".as_bytes())
                         .derive_user_key_pair(&state.key_state.user.to_le_bytes());
-                    session.backend.register_user_key(&key).await.unwrap();
+                    model.backend.register_user_key(&key).await.unwrap();
                     Ok(key)
                 })
                 .await
                 .unwrap()
-=======
-            let KeystoreSharedState { state, model, .. } = &mut *keystores[0].0.lock().await;
-            let key = model
-                .persistence
-                .lock()
-                .await
-                .key_stream()
-                .derive_sub_tree("user".as_bytes())
-                .derive_user_key_pair(&state.key_state.user.to_le_bytes());
-            model.backend.register_user_key(&key).await.unwrap();
-            key
->>>>>>> 9026ef52
         };
 
         // Transfer a record to `key` before we tell `keystores[0]` to generate the key, so that we
@@ -2449,76 +2436,6 @@
             Asset::from(asset2.clone(), None, None, None, None, true,)
         );
 
-<<<<<<< HEAD
-        // Check that temporary assets are not persisted, and that persisted assets are never
-        // verified.
-        {
-            let session = &keystores[0].0.read().await.session;
-            let storage = &session.storage;
-            let loaded = storage.load().await.unwrap();
-            assert!(loaded.assets.iter().all(|asset| !asset.verified));
-            assert!(loaded.assets.contains(AssetCode::native()));
-            assert!(loaded.assets.contains(asset1.code));
-            assert!(!loaded.assets.contains(asset2.code));
-            assert_eq!(loaded.assets.len(), 2);
-        }
-
-        // Now import `asset2`, updating the existing verified asset with persistence and mint info.
-        keystores[0]
-            .0
-            .import_asset(AssetInfo::new(asset2.clone(), mint_info2.clone()))
-            .await
-            .unwrap();
-        assert_eq!(
-            keystores[0].0.asset(asset2.code).await.unwrap(),
-            AssetInfo {
-                definition: asset2.clone(),
-                name: None,
-                description: None,
-                icon: None,
-                mint_info: Some(mint_info2),
-                verified: true,
-                temporary: false,
-            }
-        );
-
-        // Check that `asset2` is now persisted, but still no assets in storage are verified.
-        {
-            let session = &keystores[0].0.read().await.session;
-            let storage = &session.storage;
-            let loaded = storage.load().await.unwrap();
-            assert!(loaded.assets.iter().all(|asset| !asset.verified));
-            assert!(loaded.assets.contains(AssetCode::native()));
-            assert!(loaded.assets.contains(asset1.code));
-            assert!(loaded.assets.contains(asset2.code));
-            assert_eq!(loaded.assets.len(), 3);
-        }
-
-        // Finally, check that by loading the persisted, unverified information, and combining it
-        // with the verified information, we get back the current in-memory information (which was
-        // generated in a different order).
-        let loaded = {
-            let session = &keystores[0].0.read().await.session;
-            let storage = &session.storage;
-            let mut assets = storage.load().await.unwrap().assets;
-            for asset in &imported {
-                assets.insert(asset.clone());
-            }
-            assets
-        };
-        assert_eq!(loaded, keystores[0].0.read().await.state.assets);
-
-        // Check that the verified assets are marked verified once again.
-        for asset in loaded {
-            assert_eq!(
-                asset.verified,
-                imported
-                    .iter()
-                    .find(|verified| verified.definition == asset.definition)
-                    .is_some()
-            );
-        }
-=======
         // Now import `asset2`, updating the existing verified asset with mint info.
         let asset = Asset::from(
             asset2.clone(),
@@ -2530,7 +2447,6 @@
         );
         keystores[0].0.insert_asset(asset.clone()).await.unwrap();
         assert_eq!(keystores[0].0.asset(asset2.code).await.unwrap(), asset);
->>>>>>> 9026ef52
     }
 
     #[async_std::test]
