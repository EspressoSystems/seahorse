// Copyright (c) 2022 Espresso Systems (espressosys.com)
// This file is part of the Seahorse library.

// This program is free software: you can redistribute it and/or modify it under the terms of the GNU General Public License as published by the Free Software Foundation, either version 3 of the License, or (at your option) any later version.
// This program is distributed in the hope that it will be useful, but WITHOUT ANY WARRANTY; without even the implied warranty of MERCHANTABILITY or FITNESS FOR A PARTICULAR PURPOSE. See the GNU General Public License for more details.
// You should have received a copy of the GNU General Public License along with this program. If not, see <https://www.gnu.org/licenses/>.
#![deny(warnings)]

use super::*;
use chrono::Duration;
use espresso_macros::generic_tests;

#[derive(Clone, Debug)]
pub struct TxnHistoryWithTimeTolerantEq<L: Ledger>(pub TransactionHistoryEntry<L>);

impl<L: Ledger> PartialEq<Self> for TxnHistoryWithTimeTolerantEq<L> {
    fn eq(&self, other: &Self) -> bool {
        let time_tolerance = Duration::minutes(5);
        let times_eq = if self.0.time < other.0.time {
            other.0.time - self.0.time < time_tolerance
        } else {
            self.0.time - other.0.time < time_tolerance
        };
        times_eq
            && self.0.asset == other.0.asset
            && self.0.kind == other.0.kind
            && self.0.receivers == other.0.receivers
            && self.0.receipt == other.0.receipt
    }
}

#[async_std::test]
pub async fn test_keystore_freeze_unregistered() -> std::io::Result<()> {
    let mut t = crate::testing::mocks::MockSystem::default();
    let mut now = Instant::now();

    // Keystores[0], [1] and [2] will act as the sender, receiver and freezer, respectively.
    let (ledger, mut keystores) = t
        .create_test_network(&[(3, 3)], vec![2, 0, 6], &mut now)
        .await;

    // Set `block_size` to `1` so we don't have to explicitly flush the ledger after each
    // transaction submission.
    ledger.lock().await.set_block_size(1).unwrap();

    let asset = {
        let mut rng = ChaChaRng::from_seed([42u8; 32]);
        let viewing_key = ViewerKeyPair::generate(&mut rng);
        let freeze_key = FreezerKeyPair::generate(&mut rng);
        let policy = AssetPolicy::default()
            .set_viewer_pub_key(viewing_key.pub_key())
            .set_freezer_pub_key(freeze_key.pub_key())
            .reveal_record_opening()
            .unwrap();
        keystores[2]
            .0
            .add_viewing_key(viewing_key, "viewing_key".into())
            .await
            .unwrap();
        keystores[2]
            .0
            .add_freeze_key(freeze_key, "freeze_key".into())
            .await
            .unwrap();
        let asset = keystores[2]
            .0
            .define_asset("test".into(), "test asset".as_bytes(), policy)
            .await
            .unwrap();

        // The first address of keystores[0] gets 1 coin to transfer to keystores[1].
        let src = keystores[2].1[0].clone().address();
        let dst_pub_key = keystores[0].1[0].clone();
        keystores[2]
            .0
            .mint(&src, 1, &asset.code, 1, dst_pub_key)
            .await
            .unwrap();
        t.sync(&ledger, keystores.as_slice()).await;

        asset
    };

    // Check the balance after minting.
    assert_eq!(
        keystores[0]
            .0
            .balance_breakdown(&keystores[0].1[0].address(), &asset.code)
            .await,
        1u64.into()
    );
    assert_eq!(
        keystores[0]
            .0
            .frozen_balance_breakdown(&keystores[0].1[0].address(), &asset.code)
            .await,
        0u64.into()
    );

    // Unregister keystores[0]'s first address by removing it from the address map.
    ledger
        .lock()
        .await
        .network()
        .address_map
        .remove(&keystores[0].1[0].address());

    // Freeze keystores[0]'s record.
    println!(
        "generating a freeze transaction: {}s",
        now.elapsed().as_secs_f32()
    );
    now = Instant::now();
    let src = keystores[2].1[0].clone().address();
    let dst = keystores[0].1[0].clone().address();
    ledger.lock().await.hold_next_transaction();
    keystores[2]
        .0
        .freeze(&src, 1, &asset.code, 1, dst.clone())
        .await
        .unwrap();

    // Check the balance after freezing.
    ledger.lock().await.release_held_transaction();
    t.sync(&ledger, keystores.as_slice()).await;
    assert_eq!(
        keystores[0]
            .0
            .balance_breakdown(&keystores[0].1[0].address(), &asset.code)
            .await,
        0u64.into()
    );
    assert_eq!(
        keystores[0]
            .0
            .frozen_balance_breakdown(&keystores[0].1[0].address(), &asset.code)
            .await,
        1u64.into()
    );

    // Check that trying to transfer fails due to frozen balance.
    println!("generating a transfer: {}s", now.elapsed().as_secs_f32());
    now = Instant::now();
    let src = keystores[0].1[0].clone();
    let dst = keystores[1].1[0].clone();
    match keystores[0]
        .0
        .transfer(Some(&src.address()), &asset.code, &[(dst, 1)], 1)
        .await
    {
        Err(KeystoreError::TransactionError {
            source: TransactionError::InsufficientBalance { .. },
        }) => {
            println!(
                "transfer correctly failed due to frozen balance: {}s",
                now.elapsed().as_secs_f32()
            );
            Ok(())
        }
        ret => panic!("expected InsufficientBalance, got {:?}", ret.map(|_| ())),
    }
}

#[generic_tests]
pub mod generic_keystore_tests {
    use super::*;
    use crate::asset_library::Icon;
    use async_std::task::block_on;
    use jf_cap::KeyPair;
    use proptest::{collection::vec, strategy::Strategy, test_runner, test_runner::TestRunner};
    use reef::traits::TransactionKind as _;
    use std::fs::File;
    use std::io::{BufReader, Cursor};
    use std::iter::once;
    use std::path::{Path, PathBuf};
    use tempdir::TempDir;

    /*
     * Test idea: simulate two keystores transferring funds back and forth. After initial
     * setup, the keystores only receive publicly visible information (e.g. block commitment
     * events and receiver memos posted on bulletin boards). Check that both keystores are
     * able to maintain accurate balance statements and enough state to construct new transfers.
     *
     * - Alice magically starts with some coins, Bob starts empty.
     * - Alice transfers some coins to Bob using exact change.
     * - Alice and Bob check their balances, then Bob transfers some coins back to Alice, in an
     *   amount that requires a fee change record.
     *
     * Limitations:
     * - Parts of the system are mocked (e.g. consensus is replaced by one omniscient validator,
     *   info event streams, query services, and bulletin boards is provided directly to the
     *   keystores by the test)
     */
    #[allow(unused_assignments)]
    async fn test_two_keystores<'a, T: SystemUnderTest<'a>>(native: bool) {
        let mut t = T::default();
        let mut now = Instant::now();

        // One more input and one more output than we will ever need, to test dummy records.
        let num_inputs = 3;
        let num_outputs = 4;

        // Give Alice an initial grant of 10 native coins. If using non-native transfers, give Bob
        // an initial grant with which to pay his transaction fee, since he will not be receiving
        // any native coins from Alice.
        let alice_grant = 10;
        let bob_grant = if native { 0 } else { 2 };
        let (ledger, mut keystores) = t
            .create_test_network(
                &[(num_inputs, num_outputs)],
                vec![alice_grant, bob_grant],
                &mut now,
            )
            .await;
        let alice_pub_keys = keystores[0].1.clone();
        let bob_pub_keys = keystores[1].1.clone();

        // Verify initial keystore state.
        assert_ne!(alice_pub_keys, bob_pub_keys);
        assert_eq!(
            keystores[0].0.balance(&AssetCode::native()).await,
            alice_grant.into()
        );
        assert_eq!(
            keystores[0]
                .0
                .balance_breakdown(&alice_pub_keys[0].clone().address(), &AssetCode::native())
                .await,
            (alice_grant / 2).into()
        );
        assert_eq!(
            keystores[0]
                .0
                .balance_breakdown(&alice_pub_keys[1].clone().address(), &AssetCode::native())
                .await,
            (alice_grant - alice_grant / 2).into()
        );
        assert_eq!(
            keystores[1].0.balance(&AssetCode::native()).await,
            bob_grant.into()
        );
        assert_eq!(
            keystores[1].0.balance(&AssetCode::native()).await,
            bob_grant.into()
        );
        assert_eq!(
            keystores[1]
                .0
                .balance_breakdown(&bob_pub_keys[0].clone().address(), &AssetCode::native())
                .await,
            (bob_grant / 2).into()
        );
        assert_eq!(
            keystores[1]
                .0
                .balance_breakdown(&bob_pub_keys[1].clone().address(), &AssetCode::native())
                .await,
            (bob_grant - bob_grant / 2).into()
        );

        let coin = if native {
            AssetDefinition::native()
        } else {
            let coin = keystores[0]
                .0
                .define_asset(
                    "Alice".into(),
                    "Alice's asset".as_bytes(),
                    Default::default(),
                )
                .await
                .unwrap();
            // Alice gives herself an initial grant of 5 coins.
            keystores[0]
                .0
                .mint(
                    &alice_pub_keys[0].address(),
                    1,
                    &coin.code,
                    5,
                    alice_pub_keys[0].clone(),
                )
                .await
                .unwrap();
            t.sync(&ledger, keystores.as_slice()).await;
            println!("Asset minted: {}s", now.elapsed().as_secs_f32());
            now = Instant::now();

            assert_eq!(keystores[0].0.balance(&coin.code).await, 5u64.into());
            assert_eq!(
                keystores[0]
                    .0
                    .balance_breakdown(&alice_pub_keys[0].address(), &coin.code)
                    .await,
                5u64.into()
            );
            assert_eq!(keystores[1].0.balance(&coin.code).await, 0u64.into());

            coin
        };

        let alice_initial_native_balance = keystores[0].0.balance(&AssetCode::native()).await;
        let bob_initial_native_balance = keystores[1].0.balance(&AssetCode::native()).await;

        // Construct a transaction to transfer some coins from Alice to Bob.
        keystores[0]
            .0
            .transfer(
                Some(&alice_pub_keys[0].address()),
                &coin.code,
                &[(bob_pub_keys[0].clone(), 3)],
                1,
            )
            .await
            .unwrap();
        t.sync(&ledger, keystores.as_slice()).await;
        println!("Transfer generated: {}s", now.elapsed().as_secs_f32());
        now = Instant::now();

        // Check that both keystores reflect the new balances (less any fees). This cannot be a
        // closure because rust infers the wrong lifetime for the references (it tries to use 'a,
        // which is longer than we want to borrow `keystores` for).
        async fn check_balance<'b, L: 'static + Ledger>(
            keystore: &(
                Keystore<'b, impl KeystoreBackend<'b, L> + Sync + 'b, L>,
                Vec<UserPubKey>,
            ),
            expected_coin_balance: u64,
            starting_native_balance: U256,
            fees_paid: u64,
            coin: &AssetDefinition,
            native: bool,
        ) {
            if native {
                assert_eq!(
                    keystore
                        .0
                        .balance_breakdown(&keystore.1[0].address(), &coin.code)
                        .await,
                    (expected_coin_balance - fees_paid).into()
                );
            } else {
                assert_eq!(
                    keystore.0.balance(&coin.code).await,
                    expected_coin_balance.into()
                );
                assert_eq!(
                    keystore.0.balance(&AssetCode::native()).await,
                    (starting_native_balance - fees_paid).into()
                );
            }
        }
        check_balance(
            &keystores[0],
            2,
            alice_initial_native_balance,
            1,
            &coin,
            native,
        )
        .await;
        check_balance(
            &keystores[1],
            3,
            bob_initial_native_balance,
            0,
            &coin,
            native,
        )
        .await;

        // Check that Bob's keystore has sufficient information to access received funds by
        // transferring some back to Alice.
        //
        // This transaction should also result in a non-zero fee change record being
        // transferred back to Bob, since Bob's only sufficient record has an amount of 3 coins, but
        // the sum of the outputs and fee of this transaction is only 2.
        keystores[1]
            .0
            .transfer(
                Some(&bob_pub_keys[0].address()),
                &coin.code,
                &[(alice_pub_keys[0].clone(), 1)],
                1,
            )
            .await
            .unwrap();
        t.sync(&ledger, keystores.as_slice()).await;
        println!("Transfer generated: {}s", now.elapsed().as_secs_f32());
        now = Instant::now();

        check_balance(
            &keystores[0],
            3,
            alice_initial_native_balance,
            1,
            &coin,
            native,
        )
        .await;
        check_balance(
            &keystores[1],
            2,
            bob_initial_native_balance,
            1,
            &coin,
            native,
        )
        .await;
    }

    #[async_std::test]
    pub async fn test_two_keystores_native<'a, T: SystemUnderTest<'a>>() -> std::io::Result<()> {
        test_two_keystores::<T>(true).await;
        Ok(())
    }

    #[async_std::test]
    pub async fn test_two_keystores_non_native<'a, T: SystemUnderTest<'a>>() -> std::io::Result<()>
    {
        test_two_keystores::<T>(false).await;
        Ok(())
    }

    // Test transactions that fail to complete.
    //
    // If `native`, the transaction is a native asset transfer.
    // If `!native && !mint && !freeze`, the transaction is a non-native asset transfer.
    // If `!native && mint`, the transaction is a non-native asset mint.
    // If `!native && freeze`, the transaction is a non-native asset freeze.
    //
    // If `timeout`, the failed transaction times out with no explicit rejection event. Otherwise,
    // the failed transaction fails to verify and a Reject event is emitted.
    //
    // (native, mint), (native, freeze), and (mint, freeze) are pairs of mutually exclusive flags.
    async fn test_keystore_rejected<'a, T: SystemUnderTest<'a>>(
        native: bool,
        mint: bool,
        freeze: bool,
        timeout: bool,
    ) {
        if timeout && T::Ledger::record_root_history() > 100 {
            // Don't run the timeout tests if the timeout threshold is too large. For 100 transfers
            // per timeout, this test takes roughly 10 minutes.
            return;
        }

        let mut t = T::default();

        assert!(!(native && mint));
        assert!(!(native && freeze));
        assert!(!(mint && freeze));

        let mut now = Instant::now();

        // Native transfers have extra fee/change inputs/outputs.
        let num_inputs = if native { 1 } else { 2 };
        let num_outputs = if native { 2 } else { 3 };

        // The sender keystore (keystores[0]) gets an initial grant of 2 for a transaction fee and a
        // payment (or, for non-native transfers, a transaction fee and a mint fee). keystores[1] will
        // act as the receiver, and keystores[2] will be a third party which generates
        // RECORD_HOLD_TIME transfers while a transfer from keystores[0] is pending, causing the
        // transfer to time out.
        let (ledger, mut keystores) = t
            .create_test_network(
                &[(num_inputs, num_outputs)],
                // If native, each address of keystores[0] gets 1 coin to transfer and 1 for a
                // transaction fee. Otherwise, it gets
                //  * 1 transaction fee
                //  * 1 mint fee for its initial non-native record, if the test itself is not minting
                //    that record
                //  * 1 mint fee for keystores[2]'s initial non-native record in the timeout test.
                vec![
                    if native {
                        4
                    } else {
                        2 * (1 + !mint as u64 + timeout as u64)
                    },
                    0,
                    4 * T::Ledger::record_root_history() as u64,
                ],
                &mut now,
            )
            .await;

        let asset = if native {
            AssetDefinition::native()
        } else {
            let mut rng = ChaChaRng::from_seed([42u8; 32]);
            let viewing_key = ViewerKeyPair::generate(&mut rng);
            let freeze_key = FreezerKeyPair::generate(&mut rng);
            let policy = AssetPolicy::default()
                .set_viewer_pub_key(viewing_key.pub_key())
                .set_freezer_pub_key(freeze_key.pub_key())
                .reveal_record_opening()
                .unwrap();
            keystores[0]
                .0
                .add_viewing_key(viewing_key, "viewing_key".into())
                .await
                .unwrap();
            keystores[0]
                .0
                .add_freeze_key(freeze_key, "freeze_key".into())
                .await
                .unwrap();
            let asset = keystores[0]
                .0
                .define_asset("test".into(), "test asset".as_bytes(), policy)
                .await
                .unwrap();

            if !mint {
                // If we're freezing, the transaction is essentially taking balance away from
                // keystores[1], so keystores[1] gets 1 coin to start with. Otherwise, the transaction
                // is transferring balance from keystores[0] to keystores[1], so  keystores[0] gets 1
                // coin. We only need this if the test itself is not minting the asset later on.
                let src = keystores[0].1[0].clone().address();
                let dst_pub_key = if freeze {
                    keystores[1].1[0].clone()
                } else {
                    keystores[0].1[0].clone()
                };
                keystores[0]
                    .0
                    .mint(&src, 1, &asset.code, 1, dst_pub_key)
                    .await
                    .unwrap();
                t.sync(&ledger, keystores.as_slice()).await;
            }

            if timeout {
                // If doing a timeout test, keystores[2] (the sender that will generate enough
                // transactions to cause keystores[0]'s transaction to timeout) gets RECORD_HOLD_TIME
                // coins.
                let src = keystores[0].1[0].clone().address();
                let dst_pub_key = keystores[2].1[0].clone();
                keystores[0]
                    .0
                    .mint(
                        &src,
                        1,
                        &asset.code,
                        T::Ledger::record_root_history() as u64,
                        dst_pub_key,
                    )
                    .await
                    .unwrap();
                t.sync(&ledger, keystores.as_slice()).await;
            }

            asset
        };

        // Start a transfer that will ultimately get rejected.
        println!(
            "generating a transfer which will fail: {}s",
            now.elapsed().as_secs_f32()
        );
        now = Instant::now();
        ledger.lock().await.hold_next_transaction();
        let sender = keystores[0].1[0].clone().address();
        let receiver_pub_key = keystores[1].1[0].clone();
        let receiver = receiver_pub_key.address();
        if mint {
            keystores[0]
                .0
                .mint(&sender, 1, &asset.code, 1, receiver_pub_key.clone())
                .await
                .unwrap();
        } else if freeze {
            keystores[0]
                .0
                .freeze(&sender, 1, &asset.code, 1, receiver.clone())
                .await
                .unwrap();
        } else {
            keystores[0]
                .0
                .transfer(
                    Some(&sender),
                    &asset.code,
                    &[(receiver_pub_key.clone(), 1)],
                    1,
                )
                .await
                .unwrap();
        }
        println!("transfer generated: {}s", now.elapsed().as_secs_f32());
        now = Instant::now();

        // Check that the sender's balance is on hold (for the fee and the payment).
        assert_eq!(
            keystores[0]
                .0
                .balance_breakdown(&sender, &AssetCode::native())
                .await,
            0u64.into()
        );
        if !freeze {
            assert_eq!(
<<<<<<< HEAD
                keystores[0].0.balance_breakdown(&sender, &asset.code).await,
                0
=======
                keystores[0]
                    .0
                    .balance_breakdown(&keystores[0].1[0], &asset.code)
                    .await,
                0u64.into()
>>>>>>> d4e283ad
            );
        }

        // Now do something that causes the sender's transaction to not go through
        if timeout {
            // Generate RECORD_HOLD_TIME transactions to cause `txn` to time out.
            println!(
                "generating {} transfers to time out the original transfer: {}s",
                T::Ledger::record_root_history(),
                now.elapsed().as_secs_f32()
            );
            now = Instant::now();
            for _ in 0..T::Ledger::record_root_history() {
                // Check that the sender's balance is still on hold.
                assert_eq!(
                    keystores[0]
                        .0
                        .balance_breakdown(&sender, &AssetCode::native())
                        .await,
                    0u64.into()
                );
                if !freeze {
                    assert_eq!(
<<<<<<< HEAD
                        keystores[0].0.balance_breakdown(&sender, &asset.code).await,
                        0
=======
                        keystores[0]
                            .0
                            .balance_breakdown(&keystores[0].1[0], &asset.code)
                            .await,
                        0u64.into()
>>>>>>> d4e283ad
                    );
                }

                let sender = keystores[2].1[0].clone().address();
                keystores[2]
                    .0
                    .transfer(
                        Some(&sender),
                        &asset.code,
                        &[(receiver_pub_key.clone(), 1)],
                        1,
                    )
                    .await
                    .unwrap();
                t.sync(&ledger, keystores.as_slice()).await;
            }
        } else {
            {
                let mut ledger = ledger.lock().await;

                // Change the validator state, so that the keystore's transaction (built against the
                // old validator state) will fail to validate.
                ledger.mangle();

                println!(
                    "validating invalid transaction: {}s",
                    now.elapsed().as_secs_f32()
                );
                now = Instant::now();
                ledger.release_held_transaction();
                ledger.flush().unwrap();

                // The sender gets back in sync with the validator after their transaction is
                // rejected.
                ledger.unmangle();
            }

            t.sync(&ledger, keystores.as_slice()).await;
        }

        // Check that the sender got their balance back.
        if native {
            assert_eq!(
                keystores[0]
                    .0
                    .balance_breakdown(&sender, &AssetCode::native())
                    .await,
                2u64.into()
            );
        } else {
            assert_eq!(
                keystores[0]
                    .0
                    .balance_breakdown(&sender, &AssetCode::native())
                    .await,
                1u64.into()
            );
            if !(mint || freeze) {
                // in the mint and freeze cases, we never had a non-native balance to start with
                assert_eq!(
<<<<<<< HEAD
                    keystores[0].0.balance_breakdown(&sender, &asset.code).await,
                    1
=======
                    keystores[0]
                        .0
                        .balance_breakdown(&keystores[0].1[0], &asset.code)
                        .await,
                    1u64.into()
>>>>>>> d4e283ad
                );
            }
        }
        assert_eq!(
            keystores[1]
                .0
                .balance_breakdown(&receiver, &asset.code)
                .await,
            U256::from(if timeout {
                T::Ledger::record_root_history() as u64
            } else {
                0
            }) + (if freeze { 1 } else { 0 })
        );

        // Now check that they can use the un-held record if their state gets back in sync with the
        // validator.
        println!(
            "transferring un-held record: {}s",
            now.elapsed().as_secs_f32()
        );
        if mint {
            keystores[0]
                .0
                .mint(&sender, 1, &asset.code, 1, receiver_pub_key)
                .await
                .unwrap();
        } else if freeze {
            keystores[0]
                .0
                .freeze(&sender, 1, &asset.code, 1, receiver.clone())
                .await
                .unwrap();
        } else {
            keystores[0]
                .0
                .transfer(Some(&sender), &asset.code, &[(receiver_pub_key, 1)], 1)
                .await
                .unwrap();
        }
        t.sync(&ledger, keystores.as_slice()).await;
        assert_eq!(
            keystores[0]
                .0
                .balance_breakdown(&sender, &AssetCode::native())
                .await,
            0u64.into()
        );
        assert_eq!(
<<<<<<< HEAD
            keystores[0].0.balance_breakdown(&sender, &asset.code).await,
            0
=======
            keystores[0]
                .0
                .balance_breakdown(&keystores[0].1[0], &asset.code)
                .await,
            0u64.into()
>>>>>>> d4e283ad
        );
        assert_eq!(
            keystores[1]
                .0
                .balance_breakdown(&receiver, &asset.code)
                .await,
            U256::from(if timeout {
                T::Ledger::record_root_history()
            } else {
                0
            }) + (if freeze { 0 } else { 1 })
        );
    }

    #[async_std::test]
    pub async fn test_keystore_rejected_native_xfr_invalid<'a, T: SystemUnderTest<'a>>(
    ) -> std::io::Result<()> {
        test_keystore_rejected::<T>(true, false, false, false).await;
        Ok(())
    }

    #[async_std::test]
    pub async fn test_keystore_rejected_native_xfr_timeout<'a, T: SystemUnderTest<'a>>(
    ) -> std::io::Result<()> {
        test_keystore_rejected::<T>(true, false, false, true).await;
        Ok(())
    }

    #[async_std::test]
    pub async fn test_keystore_rejected_non_native_xfr_invalid<'a, T: SystemUnderTest<'a>>(
    ) -> std::io::Result<()> {
        test_keystore_rejected::<T>(false, false, false, false).await;
        Ok(())
    }

    #[async_std::test]
    pub async fn test_keystore_rejected_non_native_xfr_timeout<'a, T: SystemUnderTest<'a>>(
    ) -> std::io::Result<()> {
        test_keystore_rejected::<T>(false, false, false, true).await;
        Ok(())
    }

    #[async_std::test]
    pub async fn test_keystore_rejected_non_native_mint_invalid<'a, T: SystemUnderTest<'a>>(
    ) -> std::io::Result<()> {
        test_keystore_rejected::<T>(false, true, false, false).await;
        Ok(())
    }

    #[async_std::test]
    pub async fn test_keystore_rejected_non_native_mint_timeout<'a, T: SystemUnderTest<'a>>(
    ) -> std::io::Result<()> {
        test_keystore_rejected::<T>(false, true, false, true).await;
        Ok(())
    }

    #[async_std::test]
    pub async fn test_keystore_rejected_non_native_freeze_invalid<'a, T: SystemUnderTest<'a>>(
    ) -> std::io::Result<()> {
        test_keystore_rejected::<T>(false, false, true, false).await;
        Ok(())
    }

    #[async_std::test]
    pub async fn test_keystore_rejected_non_native_freeze_timeout<'a, T: SystemUnderTest<'a>>(
    ) -> std::io::Result<()> {
        test_keystore_rejected::<T>(false, false, true, true).await;
        Ok(())
    }

    #[async_std::test]
    pub async fn test_keystore_freeze<'a, T: SystemUnderTest<'a>>() -> std::io::Result<()> {
        let mut t = T::default();
        let mut now = Instant::now();

        // Each of the two addresses of the sender keystore (keystores[0]) gets an initial grant of 1
        // for a transfer fee. keystores[1] will act as the receiver, and keystores[2] will be a third
        // party which creates and freezes some of keystores[0]'s assets. Each of its two addresses
        // gets a grant of 3, for a mint fee, a freeze fee and an unfreeze fee.
        //
        // Note that the transfer proving key size (3, 4) used here is chosen to be 1 larger than
        // necessary in both inputs and outputs, to test dummy records.
        let (ledger, mut keystores) = t
            .create_test_network(&[(3, 4)], vec![2, 0, 6], &mut now)
            .await;

        let asset = {
            let mut rng = ChaChaRng::from_seed([42u8; 32]);
            let viewing_key = ViewerKeyPair::generate(&mut rng);
            let freeze_key = FreezerKeyPair::generate(&mut rng);
            let policy = AssetPolicy::default()
                .set_viewer_pub_key(viewing_key.pub_key())
                .set_freezer_pub_key(freeze_key.pub_key())
                .reveal_record_opening()
                .unwrap();
            keystores[2]
                .0
                .add_viewing_key(viewing_key, "viewing_key".into())
                .await
                .unwrap();
            keystores[2]
                .0
                .add_freeze_key(freeze_key, "freeze_key".into())
                .await
                .unwrap();
            let asset = keystores[2]
                .0
                .define_asset("test".into(), "test asset".as_bytes(), policy)
                .await
                .unwrap();

            // keystores[0] gets 1 coin to transfer to keystores[1].
            let src = keystores[2].1[0].clone().address();
            let dst_pub_key = keystores[0].1[0].clone();
            keystores[2]
                .0
                .mint(&src, 1, &asset.code, 1, dst_pub_key)
                .await
                .unwrap();
            t.sync(&ledger, keystores.as_slice()).await;

            asset
        };
        assert_eq!(
            keystores[0]
                .0
                .balance_breakdown(&keystores[0].1[0].address(), &asset.code)
                .await,
            1u64.into()
        );
        assert_eq!(
            keystores[0]
                .0
                .frozen_balance_breakdown(&keystores[0].1[0].address(), &asset.code)
                .await,
            0u64.into()
        );

        // Now freeze keystores[0]'s record.
        println!(
            "generating a freeze transaction: {}s",
            now.elapsed().as_secs_f32()
        );
        now = Instant::now();
        let src = keystores[2].1[0].clone().address();
        let dst = keystores[0].1[0].clone().address();
        ledger.lock().await.hold_next_transaction();
        keystores[2]
            .0
            .freeze(&src, 1, &asset.code, 1, dst.clone())
            .await
            .unwrap();

        // Check that, like transfer inputs, freeze inputs are placed on hold and unusable while a
        // freeze that uses them is pending.
        match keystores[2].0.freeze(&src, 1, &asset.code, 1, dst).await {
            Err(KeystoreError::TransactionError {
                source: TransactionError::InsufficientBalance { .. },
            }) => {}
            ret => panic!("expected InsufficientBalance, got {:?}", ret.map(|_| ())),
        }

        // Now go ahead with the original freeze.
        ledger.lock().await.release_held_transaction();
        t.sync(&ledger, keystores.as_slice()).await;
        assert_eq!(
            keystores[0]
                .0
                .balance_breakdown(&keystores[0].1[0].address(), &asset.code)
                .await,
            0u64.into()
        );
        assert_eq!(
            keystores[0]
                .0
                .frozen_balance_breakdown(&keystores[0].1[0].address(), &asset.code)
                .await,
            1u64.into()
        );

        // Check that trying to transfer fails due to frozen balance.
        println!("generating a transfer: {}s", now.elapsed().as_secs_f32());
        now = Instant::now();
        let src = keystores[0].1[0].clone().address();
        let dst_pub_key = keystores[1].1[0].clone();
        match keystores[0]
            .0
            .transfer(Some(&src), &asset.code, &[(dst_pub_key, 1)], 1)
            .await
        {
            Err(KeystoreError::TransactionError {
                source: TransactionError::InsufficientBalance { .. },
            }) => {
                println!(
                    "transfer correctly failed due to frozen balance: {}s",
                    now.elapsed().as_secs_f32()
                );
                now = Instant::now();
            }
            ret => panic!("expected InsufficientBalance, got {:?}", ret.map(|_| ())),
        }

        // Now unfreeze the asset and try again.
        println!(
            "generating an unfreeze transaction: {}s",
            now.elapsed().as_secs_f32()
        );
        now = Instant::now();
        let src = keystores[2].1[0].clone().address();
        let dst_pub_key = keystores[0].1[0].clone();
        let dst = dst_pub_key.address();
        keystores[2]
            .0
            .unfreeze(&src, 1, &asset.code, 1, dst)
            .await
            .unwrap();
        t.sync(&ledger, keystores.as_slice()).await;
        assert_eq!(
            keystores[0]
                .0
                .balance_breakdown(&keystores[0].1[0].address(), &asset.code)
                .await,
            1u64.into()
        );
        assert_eq!(
            keystores[0]
                .0
                .frozen_balance_breakdown(&keystores[0].1[0].address(), &asset.code)
                .await,
            0u64.into()
        );

        println!("generating a transfer: {}s", now.elapsed().as_secs_f32());
        let src = keystores[0].1[0].clone().address();
        let dst_pub_key = keystores[1].1[0].clone();
        let xfr_receipt = keystores[0]
            .0
            .transfer(Some(&src), &asset.code, &[(dst_pub_key, 1)], 1)
            .await
            .unwrap()
            .clone();
        t.sync(&ledger, keystores.as_slice()).await;
        assert_eq!(
            keystores[0]
                .0
                .balance_breakdown(&keystores[0].1[0].address(), &asset.code)
                .await,
            0u64.into()
        );
        assert_eq!(
            keystores[0]
                .0
                .frozen_balance_breakdown(&keystores[0].1[0].address(), &asset.code)
                .await,
            0u64.into()
        );
        assert_eq!(
            keystores[1]
                .0
                .balance_breakdown(&keystores[1].1[0].address(), &asset.code)
                .await,
            1u64.into()
        );

        // Check that the history properly accounts for freezes and unfreezes.
        let expected_history = vec![
            TransactionHistoryEntry {
                time: Local::now(),
                asset: asset.code,
                kind: TransactionKind::<T::Ledger>::mint(),
                hash: None,
                senders: Vec::new(),
                receivers: vec![(keystores[0].1[0].address(), 1)],
                receipt: None,
            },
            TransactionHistoryEntry {
                time: Local::now(),
                asset: asset.code,
                kind: TransactionKind::<T::Ledger>::freeze(),
                hash: None,
                senders: Vec::new(),
                receivers: vec![(keystores[0].1[0].address(), 1)],
                receipt: None,
            },
            TransactionHistoryEntry {
                time: Local::now(),
                asset: asset.code,
                kind: TransactionKind::<T::Ledger>::unfreeze(),
                hash: None,
                senders: Vec::new(),
                receivers: vec![(keystores[0].1[0].address(), 1)],
                receipt: None,
            },
            TransactionHistoryEntry {
                time: Local::now(),
                asset: asset.code,
                kind: TransactionKind::<T::Ledger>::send(),
                hash: None,
                senders: keystores[0]
                    .1
                    .clone()
                    .into_iter()
                    .map(|pub_key| pub_key.address())
                    .collect::<Vec<_>>(),
                receivers: vec![(keystores[1].1[0].address(), 1)],
                receipt: Some(xfr_receipt),
            },
        ]
        .into_iter()
        .map(TxnHistoryWithTimeTolerantEq)
        .collect::<Vec<_>>();
        let actual_history = keystores[0]
            .0
            .transaction_history()
            .await
            .unwrap()
            .into_iter()
            .map(TxnHistoryWithTimeTolerantEq)
            .collect::<Vec<_>>();
        assert_eq!(actual_history, expected_history);

        Ok(())
    }

    /*
     * This test is very similar to test_two_keystores, but it is parameterized on the number of users,
     * number of asset types, initial ledger state, and transactions to do, so it can be used with
     * quickcheck or proptest to do randomized fuzzing.
     */
    #[allow(clippy::type_complexity)]
    async fn test_multixfr_keystore<'a, T: SystemUnderTest<'a>>(
        // List of blocks containing (def,key1,key2,amount) transfer specs
        // An asset def of 0 in a transfer spec or record indicates the native asset type; other
        // asset types are indexed startin from 1.
        txs: Vec<Vec<(u8, u8, u8, u64)>>,
        nkeystores: u8,
        ndefs: u8,
        // (def,key,amount)
        init_rec: (u8, u8, u64),
        init_recs: Vec<(u8, u8, u64)>,
    ) {
        let mut t = T::default();

        println!(
            "multixfr_keystore test: {} users, {} assets, {} records, {} transfers",
            nkeystores,
            ndefs,
            init_recs.len() + 1,
            txs.iter().flatten().count()
        );
        let mut now = Instant::now();

        let xfr_sizes = &[
            (1, 2), // basic native transfer
            (2, 2), // basic non-native transfer, or native merge
            (2, 3), // non-native transfer with change output
            (3, 2), // non-native merge
        ];
        let mut balances = vec![vec![0u64.into(); ndefs as usize + 1]; nkeystores as usize];
        // reason for blocking the history entries is that entries corresponding to transactions
        // that were validated in the same block can be recorded by the keystores in any order.
        let mut histories = vec![vec![vec![]]; nkeystores as usize];
        let grants =
            // Each of the two addresses of the minter (keystore 0) gets 1 coin per initial record,
            // to pay transaction fees while it mints and distributes the records, and 1 coin per
            // transaction, to pay transaction fees while minting additional records if test
            // keystores run out of balance during the test.
            once((1 + init_recs.len() + txs.iter().flatten().count()) as u64 * 2).chain(
                (0..nkeystores)
                    .map(|i| {
                        // The remaining keystores (the test keystores) get 1 coin for each transaction
                        // in which they are the sender, to pay transaction fees, plus...
                        let txn_fees = txs.iter()
                            .flatten()
                            .map(|(_, sender, _, _)| {
                                if sender % nkeystores == i {1} else {0}
                            })
                            .sum::<u64>();
                        balances[i as usize][0] += txn_fees.into();
                        (txn_fees +
                        // ...one record for each native asset type initial record that they own,
                        // plus...
                        once(&init_rec).chain(&init_recs)
                            .map(|(def, owner, amount)| {
                                let def = (def % (ndefs + 1)) as usize;
                                let owner = (owner % nkeystores) as usize;
                                if def == 0 && owner == (i as usize) {
                                    balances[owner][def] += (*amount).into();
                                    *amount
                                } else {
                                    0
                                }
                            })
                            .sum::<u64>() +
                        // We want to prevent transfers of the native asset type from failing due to
                        // insufficient funds, or worse, from dipping into native coins which were
                        // intended to be used later as transaction fees. Unlike non-native
                        // transfers, we can't mint more native coins during the test if we find
                        // that one of the keystores is low on balance. So we give each keystore an
                        // extra grant of native coins large enough to cover all the native
                        // transactions it will need to make, when combined with its original grant
                        // of native coins.
                        {
                            let total_txn_amount: u64 = txs.iter()
                                .flatten()
                                .map(|(def, sender, _, amount)| {
                                    if (def % (ndefs + 1)) == 0 && (sender % nkeystores) == i {
                                        *amount
                                    } else {
                                        0
                                    }
                                })
                                .sum();
                            if U256::from(txn_fees + total_txn_amount) > balances[i as usize][0] {
                                let extra = U256::from(txn_fees + total_txn_amount) - balances[i as usize][0];
                                balances[i as usize][0] += extra;
                                extra.as_u64()
                            } else {
                                0
                            }
                        })
                        // Give the same grant to the two addresses of each keystore.
                        * 2
                    })
            ).collect();

        let (ledger, mut keystores) = t.create_test_network(xfr_sizes, grants, &mut now).await;
        println!(
            "ceremony complete, minting initial records: {}s",
            now.elapsed().as_secs_f32()
        );
        now = Instant::now();

        fn push_history<L: Ledger>(
            keystore_ix: usize,
            histories: &mut [Vec<Vec<TransactionHistoryEntry<L>>>],
            entry: TransactionHistoryEntry<L>,
        ) {
            histories[keystore_ix].last_mut().unwrap().push(entry);
        }
        fn close_history_block<L: Ledger>(histories: &mut [Vec<Vec<TransactionHistoryEntry<L>>>]) {
            for history in histories {
                history.push(vec![])
            }
        }

        // Define all of the test assets and mint initial records.
        let mut assets = vec![];
        for i in 0..ndefs {
            let name = format!("Asset {}", i);
            assets.push(
                keystores[0]
                    .0
                    .define_asset(name.clone(), name.as_bytes(), Default::default())
                    .await
                    .unwrap(),
            );
        }
        for (asset, owner, amount) in once(init_rec).chain(init_recs) {
            let asset = (asset % (ndefs + 1)) as usize;
            if asset == 0 {
                // can't mint native assets
                continue;
            }
<<<<<<< HEAD
            let minter = keystores[0].1[0].clone().address();
            let pub_key = keystores[(owner % nkeystores) as usize + 1].1[0].clone();
            let address = pub_key.address();
            balances[(owner % nkeystores) as usize][asset] += amount;
=======

            let minter = keystores[0].1[0].clone();
            let address = keystores[(owner % nkeystores) as usize + 1].1[0].clone();
            balances[(owner % nkeystores) as usize][asset] += amount.into();
>>>>>>> d4e283ad
            keystores[0]
                .0
                .mint(&minter, 1, &assets[asset - 1].code, amount, pub_key.clone())
                .await
                .unwrap();
            push_history(
                (owner % nkeystores) as usize,
                &mut histories,
                TransactionHistoryEntry {
                    time: Local::now(),
                    asset: assets[asset - 1].code,
                    kind: TransactionKind::<T::Ledger>::mint(),
                    hash: None,
                    senders: Vec::new(),
                    receivers: vec![(address, amount)],
                    receipt: None,
                },
            );
            t.sync(&ledger, keystores.as_slice()).await;
            close_history_block(&mut histories);
        }

        println!("assets minted: {}s", now.elapsed().as_secs_f32());
        now = Instant::now();

        // Check initial balances. This cannot be a closure because rust infers the wrong lifetime
        // for the references (it tries to use 'a, which is longer than we want to borrow `keystores`
        // for).
        async fn check_balances<'b, L: Ledger + 'static>(
            keystores: &[(
                Keystore<'b, impl KeystoreBackend<'b, L> + Sync + 'b, L>,
                Vec<UserPubKey>,
            )],
            balances: &[Vec<U256>],
            assets: &[AssetDefinition],
        ) {
            for (i, balance) in balances.iter().enumerate() {
                let (keystore, pub_keys) = &keystores[i + 1];

                // Check native asset balance.
                assert_eq!(
                    keystore
                        .balance_breakdown(&pub_keys[0].address(), &AssetCode::native())
                        .await,
                    balance[0]
                );
                for (j, asset) in assets.iter().enumerate() {
                    assert_eq!(
                        keystore
                            .balance_breakdown(&pub_keys[0].address(), &asset.code)
                            .await,
                        balance[j + 1]
                    );
                }
            }
        }
        check_balances(&keystores, &balances, &assets).await;

        async fn check_histories<'b, L: Ledger + 'static>(
            keystores: &[(
                Keystore<'b, impl KeystoreBackend<'b, L> + Sync + 'b, L>,
                Vec<UserPubKey>,
            )],
            histories: &[Vec<Vec<TransactionHistoryEntry<L>>>],
        ) {
            assert_eq!(keystores.len(), histories.len() + 1);
            for ((keystore, _), history) in keystores.iter().skip(1).zip(histories) {
                let mut keystore_history = keystore.transaction_history().await.unwrap();
                assert_eq!(
                    keystore_history.len(),
                    history.iter().map(|block| block.len()).sum::<usize>()
                );

                for block in history {
                    let remaining = keystore_history.split_off(block.len());
                    let keystore_block = keystore_history;
                    keystore_history = remaining;

                    // Compare the blocks, allowing for slight deviations in the timestamps of
                    // corresponding entries. We compare blocks modulo order by checking that they
                    // have the same length and that every entry in one is in the other, and vice
                    // versa.
                    assert_eq!(keystore_block.len(), block.len());
                    let keystore_block = keystore_block
                        .into_iter()
                        .map(TxnHistoryWithTimeTolerantEq)
                        .collect::<Vec<_>>();
                    let block = block
                        .iter()
                        .map(|txn| TxnHistoryWithTimeTolerantEq(txn.clone()))
                        .collect::<Vec<_>>();
                    for txn in keystore_block.iter() {
                        assert!(
                            block.contains(txn),
                            "keystore contains unexpected transaction history:\n  {:?}\nexpected:\n  {:?}",
                            txn,
                            block,
                        );
                    }
                    for txn in block.iter() {
                        assert!(keystore_block.contains(txn));
                    }
                }
            }
        }
        check_histories(&keystores, &histories).await;

        // Run the test transactions.
        for (i, block) in txs.iter().enumerate() {
            println!(
                "Starting block {}/{}: {}s",
                i + 1,
                txs.len(),
                now.elapsed().as_secs_f32()
            );
            now = Instant::now();

            for (j, (asset_ix, sender_ix, receiver_ix, amount)) in block.iter().enumerate() {
                println!(
                    "Starting txn {}.{}/{}:{:?}: {}s",
                    i + 1,
                    j + 1,
                    block.len(),
                    (asset_ix, sender_ix, receiver_ix, amount),
                    now.elapsed().as_secs_f32()
                );

                let asset_ix = (asset_ix % (ndefs + 1)) as usize;
                let sender_ix = (sender_ix % nkeystores) as usize;
                let receiver_ix = (receiver_ix % nkeystores) as usize;
                let native = AssetDefinition::native();
                let asset = if asset_ix == 0 {
                    &native
                } else {
                    &assets[asset_ix - 1]
                };
                let sender_pub_key = keystores[sender_ix + 1].1[0].clone();
                let sender_address = sender_pub_key.address();
                let sender_balance = balances[sender_ix][asset_ix];
                let receiver_pub_key = keystores[receiver_ix + 1].1[0].clone();
                let receiver_address = receiver_pub_key.address();

                let mut amount = if U256::from(*amount) <= sender_balance {
                    *amount
                } else if sender_balance > U256::zero() {
                    // If we don't have enough to make the whole transfer, but we have some,
                    // transfer half of what we have.
                    let new_amount = std::cmp::max(sender_balance / 2, U256::one());
                    println!(
                        "decreasing transfer amount due to insufficient balance: {} -> {}: {}s",
                        *amount,
                        new_amount,
                        now.elapsed().as_secs_f32()
                    );
                    now = Instant::now();
                    new_amount.as_u64()
                } else {
                    // If we don't have any of this asset type, mint more.
                    assert_ne!(asset, &AssetDefinition::native());
                    println!(
                        "minting {} more of asset {:?}: {}s",
                        *amount,
                        &asset.code,
                        now.elapsed().as_secs_f32()
                    );
                    now = Instant::now();
                    let (minter, minter_pub_keys) = &mut keystores[0];
                    minter
                        .mint(
                            &minter_pub_keys[0].address(),
                            1,
                            &asset.code,
                            2 * amount,
                            sender_pub_key,
                        )
                        .await
                        .unwrap();
                    t.sync(&ledger, keystores.as_slice()).await;
                    balances[sender_ix][asset_ix] += (2 * amount).into();
                    push_history(
                        sender_ix,
                        &mut histories,
                        TransactionHistoryEntry {
                            time: Local::now(),
                            asset: asset.code,
                            kind: TransactionKind::<T::Ledger>::mint(),
                            hash: None,
                            senders: Vec::new(),
                            receivers: vec![(sender_address.clone(), 2 * amount)],
                            receipt: None,
                        },
                    );

                    println!("asset minted: {}s", now.elapsed().as_secs_f32());
                    now = Instant::now();
                    *amount
                };

                ledger.lock().await.hold_next_transaction();
                let sender = &mut keystores[sender_ix + 1].0;
                let receipt = match sender
                    .transfer(
                        Some(&sender_address),
                        &asset.code,
                        &[(receiver_pub_key.clone(), amount)],
                        1,
                    )
                    .await
                {
                    Ok(receipt) => receipt.clone(),
                    Err(KeystoreError::TransactionError {
                        source:
                            TransactionError::Fragmentation {
                                suggested_amount, ..
                            },
                    }) => {
                        // Allow fragmentation. Without merge transactions, there's not much we can
                        // do to prevent it, and merge transactions require multiple transaction
                        // arities, which requires either dummy records or multiple verifier keys in
                        // the validator.
                        if suggested_amount > 0u64.into() {
                            // If the keystore suggested a transaction amount that it _can_ process,
                            // try again with that amount.
                            println!(
                                "decreasing transfer amount due to fragmentation: {} -> {}: {}s",
                                amount,
                                suggested_amount,
                                now.elapsed().as_secs_f32()
                            );
                            now = Instant::now();

                            amount = suggested_amount.as_u64();
                            sender
                                .transfer(
                                    Some(&sender_address),
                                    &asset.code,
                                    &[(receiver_pub_key.clone(), amount)],
                                    1,
                                )
                                .await
                                .unwrap()
                                .clone()
                        } else {
                            println!(
                                "skipping transfer due to fragmentation: {}s",
                                now.elapsed().as_secs_f32()
                            );
                            now = Instant::now();
                            continue;
                        }
                    }
                    Err(KeystoreError::TransactionError {
                        source: TransactionError::InsufficientBalance { .. },
                    }) => {
                        // We should always have enough balance to make the transaction, because we
                        // adjusted the transaction amount (and potentially minted more of the
                        // asset) above, so that the transaction is covered by our most up-to-date
                        // balance.
                        //
                        // If we fail due to insufficient balance, it is likely because a record we
                        // need is on hold as part of a previous transaction, and we haven't gotten
                        // the change yet because the transaction is buffered in a block. The
                        // transaction should succeed after we flush any pending transactions.
                        println!("flushing pending blocks to retrieve change");
                        ledger.lock().await.flush().unwrap();
                        t.sync(&ledger, keystores.as_slice()).await;
                        let sender = &mut keystores[sender_ix + 1].0;
                        sender
                            .transfer(
                                Some(&sender_address),
                                &asset.code,
                                &[(receiver_pub_key.clone(), amount)],
                                1,
                            )
                            .await
                            .unwrap()
                            .clone()
                    }
                    Err(err) => {
                        panic!("transaction failed: {:?}", err)
                    }
                };
                println!(
                    "Generated txn {}.{}/{}: {}s",
                    i + 1,
                    j + 1,
                    block.len(),
                    now.elapsed().as_secs_f32()
                );
                now = Instant::now();

                balances[sender_ix][0] -= U256::one(); // transaction fee
                balances[sender_ix][asset_ix] -= amount.into();
                balances[receiver_ix][asset_ix] += amount.into();

                push_history(
                    sender_ix,
                    &mut histories,
                    TransactionHistoryEntry {
                        time: Local::now(),
                        asset: asset.code,
                        kind: TransactionKind::<T::Ledger>::send(),
                        hash: None,
                        senders: vec![sender_address],
                        receivers: vec![(receiver_address.clone(), amount)],
                        receipt: Some(receipt),
                    },
                );
                if receiver_ix != sender_ix {
                    push_history(
                        receiver_ix,
                        &mut histories,
                        TransactionHistoryEntry {
                            time: Local::now(),
                            asset: asset.code,
                            kind: TransactionKind::<T::Ledger>::receive(),
                            hash: None,
                            senders: Vec::new(),
                            receivers: vec![(receiver_address, amount)],
                            receipt: None,
                        },
                    );
                }

                ledger.lock().await.release_held_transaction();
            }

            t.sync(&ledger, keystores.as_slice()).await;
            close_history_block(&mut histories);
            check_balances(&keystores, &balances, &assets).await;
            check_histories(&keystores, &histories).await;

            println!(
                "Finished block {}/{}: {}s",
                i + 1,
                block.len(),
                now.elapsed().as_secs_f32()
            );
        }
    }

    #[async_std::test]
    pub async fn test_multixfr_keystore_simple<'a, T: SystemUnderTest<'a>>() -> std::io::Result<()>
    {
        let alice_grant = (0, 0, 3); // Alice gets 3 of coin 0 to start
        let bob_grant = (1, 1, 3); // Bob gets 3 of coin 1 to start
        let txns = vec![vec![
            (1, 0, 1, 2), // Alice sends 2 of coin 1 to Bob
            (2, 1, 0, 2), // Bob sends 2 of coin 2 to Alice
            (1, 1, 0, 1), // Bob sends 1 of coin 1 to Alice
        ]];
        test_multixfr_keystore::<T>(txns, 2, 2, alice_grant, vec![bob_grant]).await;
        Ok(())
    }

    #[async_std::test]
    pub async fn test_multixfr_keystore_multi_xfr_block<'a, T: SystemUnderTest<'a>>(
    ) -> std::io::Result<()> {
        // Alice and Bob each get 1 native token to start.
        let alice_grant = (0, 0, 1);
        let bob_grant = (0, 1, 1);
        // Alice and Bob make independent transactions, so that the transactions can end up in the
        // same block.
        let txns = vec![vec![
            (0, 0, 1, 1), // Alice sends 1 coin to Bob
            (0, 1, 0, 1), // Bob sends 1 coin to Alice
        ]];
        test_multixfr_keystore::<T>(txns, 2, 1, alice_grant, vec![bob_grant]).await;
        Ok(())
    }

    #[async_std::test]
    pub async fn test_multixfr_keystore_various_kinds<'a, T: SystemUnderTest<'a>>(
    ) -> std::io::Result<()> {
        let txns = vec![vec![
            (0, 0, 1, 1), // native asset transfer
            (1, 0, 1, 1), // non-native asset transfer with change output
            (1, 0, 1, 2), // non-native asset transfer with exact change
        ]];
        let native_grant = (0, 0, 1);
        let non_native_grant = (1, 0, 3);
        test_multixfr_keystore::<T>(txns, 2, 1, native_grant, vec![non_native_grant]).await;
        Ok(())
    }

    struct MultiXfrParams {
        max_txns: usize,
        max_blocks: usize,
        max_keys: u8,
        max_defs: u8,
        max_amt: u64,
        max_recs: usize,
    }

    impl MultiXfrParams {
        const fn new(txns: usize, max_amt: u64) -> Self {
            // divide txns into 5 blocks
            let max_txns = if txns > 5 { txns / 5 } else { 1 };
            let max_blocks = if txns > 5 { 5 } else { txns };
            // fewer users than txns so we get multiple txns with same key
            let max_keys = (txns / 2 + 2) as u8;
            // fewer defs than txns so we get multiple txns with same def
            let max_defs = (txns / 2 + 1) as u8;
            // enough records to give everyone 1 of each type, on average
            // Reasoning for /4:
            //      E[nkeys] = max_keys/2
            //      E[ndefs] = max_defs/2
            // So
            //      E[nkeys*ndefs] = max_keys*max_defs/4
            let max_recs = max_keys as usize * max_defs as usize / 4;

            MultiXfrParams {
                max_txns,
                max_blocks,
                max_keys,
                max_defs,
                max_amt,
                max_recs,
            }
        }

        fn def(&self) -> impl Strategy<Value = u8> {
            // range is inclusive because def 0 is the native asset, and other asset defs are
            // 1-indexed
            0..=self.max_defs
        }

        fn key(&self) -> impl Strategy<Value = u8> {
            0..self.max_keys
        }

        fn txn_amt(&self) -> impl Strategy<Value = u64> {
            // Transaction amounts are smaller than record amounts because we don't want to burn a
            // whole record in one transaction.
            1..=std::cmp::max(self.max_amt / 5, 2)
        }

        fn amt(&self) -> impl Strategy<Value = u64> {
            1..=self.max_amt
        }

        fn txs(&self) -> impl Strategy<Value = Vec<Vec<(u8, u8, u8, u64)>>> {
            vec(
                vec(
                    (self.def(), self.key(), self.key(), self.txn_amt()),
                    self.max_txns,
                ),
                self.max_blocks,
            )
        }

        fn nkeys(&self) -> impl Strategy<Value = u8> {
            2..=self.max_keys
        }

        fn ndefs(&self) -> impl Strategy<Value = u8> {
            1..=self.max_defs
        }

        fn rec(&self) -> impl Strategy<Value = (u8, u8, u64)> {
            (self.def(), self.key(), self.amt())
        }

        fn recs(&self) -> impl Strategy<Value = Vec<(u8, u8, u64)>> {
            vec(self.rec(), self.max_recs)
        }
    }

    const MULTI_XFR_SMALL: MultiXfrParams = MultiXfrParams::new(5, 1000);
    const MULTI_XFR_LARGE: MultiXfrParams = MultiXfrParams::new(50, 1000);

    #[allow(clippy::type_complexity)]
    fn proptest_multixfr_keystore<'a, T: SystemUnderTest<'a>>(
        (txs, nkeys, ndefs, init_rec, init_recs): (
            Vec<Vec<(u8, u8, u8, u64)>>,
            u8,
            u8,
            (u8, u8, u64),
            Vec<(u8, u8, u64)>,
        ),
    ) -> test_runner::TestCaseResult {
        block_on(test_multixfr_keystore::<T>(
            txs, nkeys, ndefs, init_rec, init_recs,
        ));
        Ok(())
    }

    #[test]
    pub fn proptest_multixfr_keystore_regression1<'a, T: SystemUnderTest<'a>>() {
        // This input caused an assertion failure:
        //  assertion failed: block.contains(txn)
        // when checking that an expected transaction was in a keystore's transaction history in the
        // right place. The transaction which was actually in the history differed from the expected
        // one in that its `receivers` field was empty.
        //
        // The root cause was a `skip(1)` when iterating over the output records when creating the
        // transaction history entry. This was an attempt to skip the fee change record, but the
        // records available at that point were only the records received by the current keystore,
        // which does not necessarily include the fee change. (If the transaction was sent to us
        // from someone else, the first record we received would not be the fee change.)
        //
        // Removing this `skip(1)` fixed the bug, and the logic that skips records whose asset types
        // don't match the asset type of the overall transaction still causes the fee change record
        // to be skipped when present.
        proptest_multixfr_keystore::<T>((
            vec![
                vec![(0, 0, 0, 1)],
                vec![(0, 0, 0, 1)],
                vec![(0, 0, 0, 1)],
                vec![(0, 0, 0, 1)],
                vec![(0, 0, 0, 1)],
            ],
            2,
            1,
            (0, 0, 1),
            vec![(0, 0, 1), (0, 0, 1), (1, 0, 1)],
        ))
        .unwrap();
    }

    #[test]
    pub fn proptest_multixfr_keystore_small<'a, T: SystemUnderTest<'a>>() {
        TestRunner::new(test_runner::Config {
            cases: 1,
            ..test_runner::Config::default()
        })
        .run(
            &(
                MULTI_XFR_SMALL.txs(),
                MULTI_XFR_SMALL.nkeys(),
                MULTI_XFR_SMALL.ndefs(),
                MULTI_XFR_SMALL.rec(),
                MULTI_XFR_SMALL.recs(),
            ),
            proptest_multixfr_keystore::<T>,
        )
        .unwrap();
    }

    #[test]
    #[ignore]
    pub fn proptest_multixfr_keystore_many_small_tests<'a, T: SystemUnderTest<'a>>() {
        TestRunner::new(test_runner::Config {
            cases: 10,
            ..test_runner::Config::default()
        })
        .run(
            &(
                MULTI_XFR_SMALL.txs(),
                MULTI_XFR_SMALL.nkeys(),
                MULTI_XFR_SMALL.ndefs(),
                MULTI_XFR_SMALL.rec(),
                MULTI_XFR_SMALL.recs(),
            ),
            proptest_multixfr_keystore::<T>,
        )
        .unwrap();
    }

    #[test]
    #[ignore]
    pub fn proptest_multixfr_keystore_one_big_test<'a, T: SystemUnderTest<'a>>() {
        TestRunner::new(test_runner::Config {
            cases: 1,
            ..test_runner::Config::default()
        })
        .run(
            &(
                MULTI_XFR_LARGE.txs(),
                MULTI_XFR_LARGE.nkeys(),
                MULTI_XFR_LARGE.ndefs(),
                MULTI_XFR_LARGE.rec(),
                MULTI_XFR_LARGE.recs(),
            ),
            proptest_multixfr_keystore::<T>,
        )
        .unwrap();
    }

    #[async_std::test]
    pub async fn test_generate_user_key<'a, T: SystemUnderTest<'a>>() {
        let mut t = T::default();
        let mut now = Instant::now();
        let (ledger, mut keystores) = t
            .create_test_network(&[(3, 4)], vec![0, 100], &mut now)
            .await;

        // Figure out the next key in `keystores[0]`s deterministic key stream without adding it to
        // the keystore. We will use this to create a record owned by this key, _and then_ generate
        // the key through the keystore's public interface, triggering a background ledger scan which
        // should identify the existing record belonging to the key.
        let key = {
            let KeystoreSharedState { state, session, .. } = &mut *keystores[0].0.lock().await;
            let key = session
                .backend
                .key_stream()
                .derive_sub_tree("user".as_bytes())
                .derive_user_key_pair(&state.key_state.user.to_le_bytes());
            session.backend.register_user_key(&key).await.unwrap();
            key
        };

        // Transfer a record to `key` before we tell `keystores[0]` to generate the key, so that we
        // can check if the background ledger scan initiated when the keystore generates the key
        // successfully discovers the record.
        let send_pub_key = keystores[1].1[0].clone();
        let send_addr = send_pub_key.address();
        keystores[1]
            .0
            .transfer(
                Some(&send_addr),
                &AssetCode::native(),
                &[(key.pub_key(), 1)],
                1,
            )
            .await
            .unwrap();
        t.sync(&ledger, keystores.as_slice()).await;
        // The receiving keystore doesn't initially get the new balance, because it hasn't added the
        // key yet.
        assert_eq!(
            keystores[0]
                .0
                .balance_breakdown(&key.address(), &AssetCode::native())
                .await,
            0u64.into()
        );

        // Generate a lot of events to slow down the key scan.
        for _ in 0..10 {
            keystores[1]
                .0
                .transfer(
                    Some(&send_addr),
                    &AssetCode::native(),
                    &[(send_pub_key.clone(), 1)],
                    1,
                )
                .await
                .unwrap();
            t.sync(&ledger, keystores.as_slice()).await;
        }

        // Pre-compute a transaction to release after the key scan starts, so that the Merkle root
        // when the key scan ends will be different from when it started, and we can check if it
        // updates its Merkle paths correctly.
        {
            let mut ledger = ledger.lock().await;
            ledger.set_block_size(1).unwrap();
            ledger.hold_next_transaction();
        }
        keystores[1]
            .0
            .transfer(
                Some(&send_addr),
                &AssetCode::native(),
                &[(send_pub_key.clone(), 1)],
                1,
            )
            .await
            .unwrap();

        // Now add the key and start a scan from event 0.
        assert_eq!(
            key.pub_key(),
            keystores[0]
                .0
                .generate_user_key("sending_key".into(), Some(Default::default()))
                .await
                .unwrap()
        );

        // Immediately change the Merkle root.
        {
            ledger.lock().await.release_held_transaction();
        }
        t.sync(&ledger, &keystores).await;

        // Check that the scan is persisted, so it would restart if the keystore crashed.
        t.check_storage(&ledger, &keystores).await;

        // Check that the scan discovered the existing record.
        keystores[0].0.await_key_scan(&key.address()).await.unwrap();
        assert_eq!(
            keystores[0]
                .0
                .balance_breakdown(&key.address(), &AssetCode::native())
                .await,
            1u64.into()
        );

        // Now check that the regular event handling loop discovers records owned by this key going
        // forwards.
        keystores[1]
            .0
            .transfer(
                Some(&send_addr),
                &AssetCode::native(),
                &[(key.pub_key(), 1)],
                1,
            )
            .await
            .unwrap();
        t.sync(&ledger, keystores.as_slice()).await;
        assert_eq!(
            keystores[0]
                .0
                .balance_breakdown(&key.address(), &AssetCode::native())
                .await,
            2u64.into()
        );
    }

    #[async_std::test]
    pub async fn test_create_with_existing_ledger<'a, T: SystemUnderTest<'a>>() {
        let mut t = T::default();
        let mut rng = ChaChaRng::from_seed([127u8; 32]);

        // Initialize a ledger and keystore, and get the owner address.
        let mut now = Instant::now();
        let initial_grant = 10;
        let (ledger, mut keystores) = t
            .create_test_network(&[(2, 2)], vec![initial_grant * 2], &mut now)
            .await;
        ledger.lock().await.set_block_size(1).unwrap();

        let (mut keystore1, pub_keys1) = keystores.remove(0);
        let receipt = keystore1
            .transfer(
                Some(&pub_keys1[0].address()),
                &AssetCode::native(),
                &[(pub_keys1[0].clone(), 1)],
                1,
            )
            .await
            .unwrap()
            .clone();
        await_transaction(&receipt, &keystore1, &[]).await;
        assert_eq!(
            keystore1
                .balance_breakdown(&pub_keys1[0].address(), &AssetCode::native())
                .await,
            (initial_grant - 1).into()
        );

        // A new keystore joins the system after there are already some transactions on the ledger.
        let mut keystore2 = t.create_keystore(&mut rng, &ledger).await;
        keystore2.sync(ledger.lock().await.now()).await.unwrap();
        let pub_key2 = keystore2
            .generate_user_key("sending_key".into(), None)
            .await
            .unwrap();

        // Transfer to the late keystore.
        let receipt = keystore1
            .transfer(
                Some(&pub_keys1[0].address()),
                &AssetCode::native(),
                &[(pub_key2.clone(), 2)],
                1,
            )
            .await
            .unwrap()
            .clone();
        await_transaction(&receipt, &keystore1, &[&keystore2]).await;
        assert_eq!(
            keystore1
                .balance_breakdown(&pub_keys1[0].address(), &AssetCode::native())
                .await,
            (initial_grant - 4).into()
        );
        assert_eq!(
            keystore2
                .balance_breakdown(&pub_key2.address(), &AssetCode::native())
                .await,
            2u64.into()
        );

        // Transfer back.
        let receipt = keystore2
            .transfer(
                Some(&pub_key2.address()),
                &AssetCode::native(),
                &[(pub_keys1[0].clone(), 1)],
                1,
            )
            .await
            .unwrap()
            .clone();
        await_transaction(&receipt, &keystore2, &[&keystore1]).await;
        assert_eq!(
            keystore1
                .balance_breakdown(&pub_keys1[0].address(), &AssetCode::native())
                .await,
            (initial_grant - 3).into()
        );
        assert_eq!(
            keystore2
                .balance_breakdown(&pub_key2.address(), &AssetCode::native())
                .await,
            0u64.into()
        );
    }

    #[async_std::test]
    pub async fn test_aggregate_addresses<'a, T: SystemUnderTest<'a>>() {
        let mut t = T::default();
        let mut now = Instant::now();

        // One more input and one more output than we will ever need, to test dummy records.
        let num_inputs = 3;
        let num_outputs = 4;

        // Give Alice and Bob some initial grants.
        let alice_grant = 21;
        let bob_grant = 10;
        let (ledger, mut keystores) = t
            .create_test_network(
                &[(num_inputs, num_outputs)],
                vec![alice_grant, bob_grant],
                &mut now,
            )
            .await;
        let alice_pub_keys = keystores[0].1.clone();
        let alice_addresses = alice_pub_keys
            .clone()
            .into_iter()
            .map(|pub_key| pub_key.clone().address())
            .collect::<Vec<_>>();
        let bob_pub_keys = keystores[1].1.clone();
        let bob_addresses = bob_pub_keys
            .clone()
            .into_iter()
            .map(|pub_key| pub_key.clone().address())
            .collect::<Vec<_>>();

        // Verify initial keystore state.
        assert_eq!(
            keystores[0].0.balance(&AssetCode::native()).await,
            alice_grant.into()
        );
        assert_eq!(
            keystores[0]
                .0
                .balance_breakdown(&alice_addresses[0], &AssetCode::native())
                .await,
            (alice_grant / 2).into()
        );
        assert_eq!(
            keystores[0]
                .0
                .balance_breakdown(&alice_addresses[1], &AssetCode::native())
                .await,
            (alice_grant - alice_grant / 2).into()
        );
        assert_eq!(
            keystores[1].0.balance(&AssetCode::native()).await,
            bob_grant.into()
        );
        assert_eq!(
            keystores[1].0.balance(&AssetCode::native()).await,
            bob_grant.into()
        );
        assert_eq!(
            keystores[1]
                .0
                .balance_breakdown(&bob_addresses[0], &AssetCode::native())
                .await,
            (bob_grant / 2).into()
        );
        assert_eq!(
            keystores[1]
                .0
                .balance_breakdown(&bob_addresses[1], &AssetCode::native())
                .await,
            (bob_grant - bob_grant / 2).into()
        );

        // Alice defines a coin and gives her first address some initial grant.
        let coin = keystores[0]
            .0
            .define_asset(
                "Alice".into(),
                "Alice's asset".as_bytes(),
                Default::default(),
            )
            .await
            .unwrap();
        let amount = 10;
        keystores[0]
            .0
            .mint(
                &alice_addresses[0],
                1,
                &coin.code,
                amount,
                alice_pub_keys[0].clone(),
            )
            .await
            .unwrap();
        t.sync(&ledger, keystores.as_slice()).await;
        println!("Asset minted: {}s", now.elapsed().as_secs_f32());
        now = Instant::now();

        // Verify the aggragated balance and the balance in each address of Alice.
        assert_eq!(keystores[0].0.balance(&coin.code).await, amount.into());
        assert_eq!(
            keystores[0]
                .0
                .balance_breakdown(&alice_addresses[0], &coin.code)
                .await,
            amount.into()
        );
        assert_eq!(
            keystores[0]
                .0
                .balance_breakdown(&alice_addresses[1], &coin.code)
                .await,
            0u64.into()
        );

        // Transferring from Alice's second address to Bob should fail due to insufficient
        // balance.
        let transfer_amount = 3;
        let fee = 1;
        match keystores[0]
            .0
            .transfer(
                Some(&alice_addresses[1]),
                &coin.code,
                &[(bob_pub_keys[0].clone(), transfer_amount)],
                fee,
            )
            .await
        {
            Err(KeystoreError::TransactionError {
                source: TransactionError::InsufficientBalance { .. },
            }) => {}
            ret => panic!("expected InsufficientBalance, got {:?}", ret.map(|_| ())),
        }

        // Transferring from Alice's first address to Bob should succeed.
        keystores[0]
            .0
            .transfer(
                Some(&alice_addresses[0]),
                &coin.code,
                &[(bob_pub_keys[0].clone(), transfer_amount)],
                fee,
            )
            .await
            .unwrap();
        t.sync(&ledger, keystores.as_slice()).await;
        println!(
            "Transfer generated from a specified address: {}s",
            now.elapsed().as_secs_f32()
        );
        now = Instant::now();

        // Transferring from Alice to Bob without specifying Alice's address should also succeed.
        keystores[0]
            .0
            .transfer(
                None,
                &coin.code,
                &[(bob_pub_keys[0].clone(), transfer_amount)],
                fee,
            )
            .await
            .unwrap();
        t.sync(&ledger, keystores.as_slice()).await;
        println!(
            "Transfer generated without a specified address: {}s",
            now.elapsed().as_secs_f32()
        );

        // Verify the balances of the native and defined coins.
        assert_eq!(
            keystores[0].0.balance(&AssetCode::native()).await,
            (alice_grant - fee * 3).into()
        );
        assert_eq!(
            keystores[0].0.balance(&coin.code).await,
            (amount - transfer_amount * 2).into()
        );
        assert_eq!(
            keystores[1].0.balance(&AssetCode::native()).await,
            bob_grant.into()
        );
        assert_eq!(
            keystores[1].0.balance(&coin.code).await,
            (transfer_amount * 2).into()
        );
    }

    #[async_std::test]
    pub async fn test_asset_library<'a, T: SystemUnderTest<'a>>() {
        let mut t = T::default();
        let mut now = Instant::now();
        let initial_grant = 10;
        let (ledger, mut keystores) = t
            .create_test_network(&[(2, 2)], vec![initial_grant, initial_grant], &mut now)
            .await;

        // Test various ways of discovering assets. We will have keystores[0] discover assets by
        //  * defining one itself
        //  * receiving one from keystores[1]
        //  * importing one
        // All of these asset types should end up in the asset library, as well as the native asset
        // type which should always be present. The defined asset should also appear in the
        // viewable subset if we use the right viewer key, which we will define now:
        let viewing_key0 = keystores[0]
            .0
            .generate_viewing_key("viewing_key".into())
            .await
            .unwrap();

        // Define an asset.
        let defined_asset = keystores[0]
            .0
            .define_asset(
                "defined_asset".into(),
                "defined_asset description".as_bytes(),
                AssetPolicy::default().set_viewer_pub_key(viewing_key0),
            )
            .await
            .unwrap();

        // Receive an asset. keystores[1] will define a new asset type (viewable by itself) and then
        // mint some to keystores[0].
        let viewing_key1 = keystores[1]
            .0
            .generate_viewing_key("viewing_key".into())
            .await
            .unwrap();
        let minted_asset = keystores[1]
            .0
            .define_asset(
                "minted_asset".into(),
                "minted_asset description".as_bytes(),
                AssetPolicy::default().set_viewer_pub_key(viewing_key1),
            )
            .await
            .unwrap();
        let minter_addr = keystores[1].1[0].clone().address();
        let receiver_addr = keystores[0].1[0].clone();
        keystores[1]
            .0
            .mint(&minter_addr, 1, &minted_asset.code, 1, receiver_addr)
            .await
            .unwrap();
        t.sync(&ledger, &keystores).await;

        // Import an asset (we'll use `keystores[1]` to define it). As an added check, we will
        // "maliciously" mark the imported `AssetInfo` as `verified`, to check that the keystore does
        // not actually consider this a verified asset without a signature check.
        let imported_asset = keystores[1]
            .0
            .define_asset(
                "imported_asset".into(),
                "imported_asset description".as_bytes(),
                AssetPolicy::default(),
            )
            .await
            .unwrap();
        let mut import_info = AssetInfo::from(imported_asset.clone());
        import_info.verified = true;
        keystores[0].0.import_asset(import_info).await.unwrap();

        // Now check that all expected asset types appear in keystores[0]'s asset library.
        let get_asset = |code| {
            let keystore = &keystores[0].0;
            async move {
                let asset = keystore.asset(code).await.unwrap();
                assert!(keystore.assets().await.contains(&asset));
                asset
            }
        };
        assert_eq!(
            get_asset(AssetCode::native()).await,
            AssetInfo::native::<T::Ledger>()
        );
        assert_eq!(
            get_asset(defined_asset.code).await.definition,
            defined_asset
        );
        assert!(get_asset(defined_asset.code).await.mint_info.is_some());
        assert_eq!(
            get_asset(defined_asset.code).await.name.unwrap(),
            "defined_asset"
        );
        assert_eq!(
            get_asset(defined_asset.code).await.description.unwrap(),
            "defined_asset description"
        );
        assert!(!get_asset(defined_asset.code).await.verified);
        assert_eq!(
            get_asset(minted_asset.code).await,
            AssetInfo::from(minted_asset.clone())
        );
        assert_eq!(get_asset(minted_asset.code).await.name, None);
        assert_eq!(get_asset(minted_asset.code).await.description, None);
        assert!(!get_asset(minted_asset.code).await.verified);
        assert_eq!(
            get_asset(imported_asset.code).await,
            AssetInfo::from(imported_asset.clone())
        );
        assert_eq!(get_asset(imported_asset.code).await.name, None);
        assert_eq!(get_asset(imported_asset.code).await.description, None);
        assert!(!get_asset(imported_asset.code).await.verified);
    }

    #[async_std::test]
    pub async fn test_verified_assets<'a, T: SystemUnderTest<'a>>() {
        let mut t = T::default();
        let mut rng = ChaChaRng::from_seed([37; 32]);
        let mut now = Instant::now();
        let initial_grant = 10;
        let (ledger, mut keystores) = t
            .create_test_network(&[(2, 2)], vec![initial_grant], &mut now)
            .await;

        // Discover a non-verified asset so we can later test verifying a non-verified asset.
        let asset1 = keystores[0]
            .0
            .define_asset("asset1".into(), &[], AssetPolicy::default())
            .await
            .unwrap();
        {
            let asset1_info = keystores[0].0.asset(asset1.code).await.unwrap();
            assert!(!asset1_info.verified);
            assert!(!asset1_info.temporary);
        }

        // Now created a verified asset library with 2 assets:
        // * one that will update `asset1` to be marked verified
        // * one that does not yet exist in the keystore (later we will import it to check updating
        //   verified assets with persistence and new information)
        let key_pair = KeyPair::generate(&mut rng);
        let (asset2, mint_info2) = {
            let (code, seed) = AssetCode::random(&mut rng);
            let definition = AssetDefinition::new(code, AssetPolicy::default()).unwrap();
            (
                definition,
                MintInfo {
                    seed,
                    description: vec![],
                },
            )
        };
        let verified_assets = VerifiedAssetLibrary::new(
            vec![asset1.clone().into(), asset2.clone().into()],
            &key_pair,
        );
        let imposter_assets =
            VerifiedAssetLibrary::new(vec![asset2.clone().into()], &KeyPair::generate(&mut rng));

        // Import the verified asset library and check that the two expected assets are returned.
        let imported = keystores[0]
            .0
            .verify_assets(key_pair.ver_key_ref(), verified_assets)
            .await
            .unwrap();
        assert_eq!(imported.len(), 2);
        assert_eq!(
            imported[0],
            AssetInfo {
                definition: asset1.clone(),
                name: None,
                description: None,
                icon: None,
                mint_info: None,
                verified: true,
                temporary: true,
            }
        );
        assert_eq!(
            imported[1],
            AssetInfo {
                definition: asset2.clone(),
                name: None,
                description: None,
                icon: None,
                mint_info: None,
                verified: true,
                temporary: true,
            }
        );

        // Check that importing an asset library signed by an imposter fails.
        assert!(matches!(
            keystores[0]
                .0
                .verify_assets(key_pair.ver_key_ref(), imposter_assets)
                .await,
            Err(KeystoreError::AssetVerificationError)
        ));

        // Check that `asset1` got updated, retaining it's mint info and persistence but attaining
        // verified status.
        {
            let asset1_info = keystores[0].0.asset(asset1.code).await.unwrap();
            assert!(asset1_info.verified);
            assert!(!asset1_info.temporary);
            assert_eq!(asset1_info.definition, asset1);
            assert!(asset1_info.mint_info.is_some());
        }
        // Check that `asset2`, which was not present before, got imported as-is.
        assert_eq!(
            keystores[0].0.asset(asset2.code).await.unwrap(),
            AssetInfo {
                definition: asset2.clone(),
                name: None,
                description: None,
                icon: None,
                mint_info: None,
                verified: true,
                temporary: true,
            }
        );

        // Check that temporary assets are not persisted, and that persisted assets are never
        // verified.
        {
            let storage = &ledger.lock().await.storage[0];
            let loaded = storage.lock().await.load().await.unwrap();
            assert!(loaded.assets.iter().all(|asset| !asset.verified));
            assert!(loaded.assets.contains(AssetCode::native()));
            assert!(loaded.assets.contains(asset1.code));
            assert!(!loaded.assets.contains(asset2.code));
            assert_eq!(loaded.assets.len(), 2);
        }

        // Now import `asset2`, updating the existing verified asset with persistence and mint info.
        keystores[0]
            .0
            .import_asset(AssetInfo::new(asset2.clone(), mint_info2.clone()))
            .await
            .unwrap();
        assert_eq!(
            keystores[0].0.asset(asset2.code).await.unwrap(),
            AssetInfo {
                definition: asset2.clone(),
                name: None,
                description: None,
                icon: None,
                mint_info: Some(mint_info2),
                verified: true,
                temporary: false,
            }
        );

        // Check that `asset2` is now persisted, but still no assets in storage are verified.
        {
            let storage = &ledger.lock().await.storage[0];
            let loaded = storage.lock().await.load().await.unwrap();
            assert!(loaded.assets.iter().all(|asset| !asset.verified));
            assert!(loaded.assets.contains(AssetCode::native()));
            assert!(loaded.assets.contains(asset1.code));
            assert!(loaded.assets.contains(asset2.code));
            assert_eq!(loaded.assets.len(), 3);
        }

        // Finally, check that by loading the persisted, unverified information, and combining it
        // with the verified information, we get back the current in-memory information (which was
        // generated in a different order).
        let loaded = {
            let storage = &ledger.lock().await.storage[0];
            let mut assets = storage.lock().await.load().await.unwrap().assets;
            for asset in &imported {
                assets.insert(asset.clone());
            }
            assets
        };
        assert_eq!(loaded, keystores[0].0.lock().await.state.assets);

        // Check that the verified assets are marked verified once again.
        for asset in loaded {
            assert_eq!(
                asset.verified,
                imported
                    .iter()
                    .find(|verified| verified.definition == asset.definition)
                    .is_some()
            );
        }
    }

    #[async_std::test]
    pub async fn test_accounts<'a, T: SystemUnderTest<'a>>() {
        let mut t = T::default();
        let mut now = Instant::now();
        let (ledger, mut keystores) = t
            .create_test_network(&[(2, 2)], vec![10, 0], &mut now)
            .await;
        ledger.lock().await.set_block_size(1).unwrap();
        t.check_storage(&ledger, &keystores).await;
        println!("Checking accounts");

        // The default accounts have no name and a balance of the native assets.
        for pub_key in &keystores[0].1 {
            let address = pub_key.address();
            let account = keystores[0].0.sending_account(&address).await.unwrap();
            assert!(account.used);
            assert_eq!(account.address, address);
            assert_eq!(account.description, "");
            assert_eq!(
                account.balances,
                HashMap::from([(AssetCode::native(), 5u64.into())])
            );
            assert_eq!(account.assets, vec![AssetInfo::native::<T::Ledger>()]);
            assert_eq!(account.records.len(), 1);
            assert_eq!(account.records[0].ro.amount, 5);
            assert_eq!(account.records[0].ro.asset_def, AssetDefinition::native());
        }

        // Create a named sending account with no balance.
        let pub_key = keystores[0]
            .0
            .generate_user_key("sending_account".into(), None)
            .await
            .unwrap();
        let address = pub_key.address();
        assert_eq!(
            keystores[0].0.sending_account(&address).await.unwrap(),
            AccountInfo {
                address: address.clone(),
                description: "sending_account".into(),
                used: false,
                assets: vec![],
                records: vec![],
                balances: HashMap::<AssetCode, U256>::new(),
                scan_status: None,
            }
        );
        t.check_storage(&ledger, &keystores).await;

        // Transfer to the new account, make sure it gets marked used and gets the new balance,
        // records, and assets.
        let receipt = keystores[0]
            .0
            .transfer(None, &AssetCode::native(), &[(pub_key.clone(), 2)], 1)
            .await
            .unwrap();
        await_transaction(&receipt, &keystores[0].0, &[]).await;
        {
            let account = keystores[0].0.sending_account(&address).await.unwrap();
            assert!(account.used);
            assert_eq!(
                account.balances,
                HashMap::from([(AssetCode::native(), 2u64.into())])
            );
            assert_eq!(account.assets, vec![AssetInfo::native::<T::Ledger>()]);
            assert_eq!(account.records.len(), 1);
            assert_eq!(account.records[0].ro.amount, 2);
            assert_eq!(account.records[0].ro.asset_def, AssetDefinition::native());
        }
        t.check_storage(&ledger, &keystores).await;

        // Create empty viewing and freezing accounts.
        let viewing_key = keystores[0]
            .0
            .generate_viewing_key("viewing_account".into())
            .await
            .unwrap();
        let freezing_key = keystores[0]
            .0
            .generate_freeze_key("freezing_account".into())
            .await
            .unwrap();
        assert_eq!(
            keystores[0].0.viewing_account(&viewing_key).await.unwrap(),
            AccountInfo {
                address: viewing_key.clone(),
                description: "viewing_account".into(),
                used: false,
                assets: vec![],
                records: vec![],
                balances: HashMap::<AssetCode, U256>::new(),
                scan_status: None,
            }
        );
        assert_eq!(
            keystores[0]
                .0
                .freezing_account(&freezing_key)
                .await
                .unwrap(),
            AccountInfo {
                address: freezing_key.clone(),
                description: "freezing_account".into(),
                used: false,
                assets: vec![],
                records: vec![],
                balances: HashMap::<AssetCode, U256>::new(),
                scan_status: None,
            }
        );
        t.check_storage(&ledger, &keystores).await;

        // Generate one asset that is just viewable and one that is both viewable and freezable.
        let viewable_asset = keystores[0]
            .0
            .define_asset(
                "asset1".into(),
                "asset1".as_bytes(),
                AssetPolicy::default()
                    .set_viewer_pub_key(viewing_key.clone())
                    .reveal_amount()
                    .unwrap(),
            )
            .await
            .unwrap();
        let freezable_asset = keystores[0]
            .0
            .define_asset(
                "asset2".into(),
                "asset2".as_bytes(),
                AssetPolicy::default()
                    .set_viewer_pub_key(viewing_key.clone())
                    .set_freezer_pub_key(freezing_key.clone())
                    .reveal_record_opening()
                    .unwrap(),
            )
            .await
            .unwrap();
        // Check that the new assets appear in the proper accounts.
        assert_eq!(
            keystores[0]
                .0
                .viewing_account(&viewing_key)
                .await
                .unwrap()
                .assets
                .into_iter()
                // Convert to HashMap for order-independent comparison.
                .map(|asset| (asset.definition.code, asset.definition))
                .collect::<HashMap<_, _>>(),
            vec![
                (viewable_asset.code, viewable_asset.clone()),
                (freezable_asset.code, freezable_asset.clone())
            ]
            .into_iter()
            .collect::<HashMap<_, _>>(),
        );
        assert_eq!(
            keystores[0]
                .0
                .freezing_account(&freezing_key)
                .await
                .unwrap()
                .assets
                .into_iter()
                .map(|asset| asset.definition)
                .collect::<Vec<_>>(),
            vec![freezable_asset.clone()]
        );

        // Mint some of each asset for the other keystore (`keystores[1]`). Check that both accounts are
        // marked used and the freezable record is added to both accounts.
        let receiver = keystores[1].1[0].clone();
        let receipt = keystores[0]
            .0
            .mint(&address, 1, &viewable_asset.code, 100, receiver.clone())
            .await
            .unwrap();
        await_transaction(&receipt, &keystores[0].0, &[&keystores[1].0]).await;
        assert!(
            keystores[0]
                .0
                .viewing_account(&viewing_key)
                .await
                .unwrap()
                .used
        );
        assert!(
            !keystores[0]
                .0
                .freezing_account(&freezing_key)
                .await
                .unwrap()
                .used
        );
        t.check_storage(&ledger, &keystores).await;

        // Mint the freezable asset.
        let receipt = keystores[0]
            .0
            .mint(&address, 1, &freezable_asset.code, 200, receiver)
            .await
            .unwrap();
        await_transaction(&receipt, &keystores[0].0, &[&keystores[1].0]).await;
        {
            let account = keystores[0].0.viewing_account(&viewing_key).await.unwrap();
            assert_eq!(
                account.balances,
                HashMap::from([(freezable_asset.code, 200u64.into())])
            );
            assert_eq!(account.records.len(), 1);
            assert_eq!(account.records[0].ro.asset_def.code, freezable_asset.code);
        }
        {
            let account = keystores[0]
                .0
                .freezing_account(&freezing_key)
                .await
                .unwrap();
            assert_eq!(
                account.balances,
                HashMap::from([(freezable_asset.code, 200u64.into())])
            );
            assert_eq!(account.records.len(), 1);
            assert_eq!(account.records[0].ro.asset_def.code, freezable_asset.code);
        }
        t.check_storage(&ledger, &keystores).await;

        // Check that the native records consumed to pay the minting fees no longer show up in the
        // sending account.
        {
            let account = keystores[0].0.sending_account(&address).await.unwrap();
            assert_eq!(account.balances, HashMap::<AssetCode, U256>::new());
            assert_eq!(account.records.len(), 0);
        }
    }

    #[async_std::test]
    pub async fn test_update_asset<'a, T: SystemUnderTest<'a>>() {
        let mut t = T::default();
        let mut rng = ChaChaRng::from_seed([4; 32]);
        let mut now = Instant::now();
        let (ledger, mut keystores) = t.create_test_network(&[(2, 2)], vec![0], &mut now).await;

        // Case 1: update user-defined asset with user-defined asset.
        let asset1 = keystores[0]
            .0
            .define_asset(
                "asset1_orig".into(),
                "asset1_orig description".as_bytes(),
                AssetPolicy::default(),
            )
            .await
            .unwrap();
        keystores[0]
            .0
            .import_asset(
                AssetInfo::from(asset1.clone())
                    .with_name("asset1".into())
                    .with_description("asset1 description".into()),
            )
            .await
            .unwrap();
        let info = keystores[0].0.asset(asset1.code).await.unwrap();
        assert_eq!(info.name, Some("asset1".into()));
        assert_eq!(info.description, Some("asset1 description".into()));
        t.check_storage(&ledger, &keystores).await;

        // Create verified asset library containing one user-defined asset and one other asset.
        let key_pair = KeyPair::generate(&mut rng);
        let asset2 = {
            let (code, _) = AssetCode::random(&mut rng);
            AssetDefinition::new(code, AssetPolicy::default()).unwrap()
        };
        let verified_asset1 = AssetInfo::from(asset1.clone())
            .with_name("asset1_verified".into())
            .with_description("asset1_verified description".into());
        let verified_asset2 = AssetInfo::from(asset2.clone())
            .with_name("asset2_verified".into())
            .with_description("asset2_verified description".into());
        let verified_assets =
            VerifiedAssetLibrary::new(vec![verified_asset1, verified_asset2], &key_pair);

        // Case 2: update user-defined asset with verified asset.
        keystores[0]
            .0
            .verify_assets(&key_pair.ver_key(), verified_assets)
            .await
            .unwrap();
        let info = keystores[0].0.asset(asset1.code).await.unwrap();
        assert_eq!(info.name, Some("asset1_verified".into()));
        assert_eq!(info.description, Some("asset1_verified description".into()));
        t.check_storage(&ledger, &keystores).await;

        // Case 3: update verified asset with user-defined asset.
        keystores[0]
            .0
            .import_asset(
                AssetInfo::from(asset2.clone())
                    .with_name("asset2_fake".into())
                    .with_description("asset2_fake".into()),
            )
            .await
            .unwrap();
        let info = keystores[0].0.asset(asset2.code).await.unwrap();
        assert_eq!(info.name, Some("asset2_verified".into()));
        assert_eq!(info.description, Some("asset2_verified description".into()));
        t.check_storage(&ledger, &keystores).await;

        // Case 4: update verified asset with verified asset.
        let verified_assets = VerifiedAssetLibrary::new(
            vec![AssetInfo::from(asset2.clone())
                .with_name("asset2_verified_new".into())
                .with_description("asset2_verified_new description".into())],
            &key_pair,
        );
        keystores[0]
            .0
            .verify_assets(&key_pair.ver_key(), verified_assets)
            .await
            .unwrap();
        let info = keystores[0].0.asset(asset2.code).await.unwrap();
        assert_eq!(info.name, Some("asset2_verified_new".into()));
        assert_eq!(
            info.description,
            Some("asset2_verified_new description".into())
        );
        t.check_storage(&ledger, &keystores).await;
    }

    #[async_std::test]
    pub async fn test_asset_icon<'a, T: SystemUnderTest<'a>>() {
        let mut t = T::default();
        let mut now = Instant::now();
        let (_, mut keystores) = t.create_test_network(&[(2, 2)], vec![0], &mut now).await;

        let jpeg_bytes = include_bytes!("icons/espresso.jpeg");
        let icon = Icon::load_jpeg(Cursor::new(jpeg_bytes)).unwrap();
        // Check that the icon is not the expected size, so we can check the resizing behavior.
        assert_ne!(icon.size(), (64, 64));

        keystores[0]
            .0
            .import_asset(AssetInfo::native::<T::Ledger>().with_icon(icon))
            .await
            .unwrap();
        let icon = keystores[0]
            .0
            .asset(AssetCode::native())
            .await
            .unwrap()
            .icon
            .unwrap();
        assert_eq!(icon.size(), (64, 64));

        // Test format conversion.
        let dir = TempDir::new("icon_test").unwrap();
        let path = &[dir.path(), Path::new("espresso_resized.png")]
            .iter()
            .collect::<PathBuf>();
        icon.write_png(File::create(path).unwrap()).unwrap();
        let loaded = Icon::load_png(BufReader::new(File::open(path).unwrap())).unwrap();
        assert_eq!(loaded, icon);
    }

    #[async_std::test]
    pub async fn test_txn_history<'a, T: SystemUnderTest<'a>>() {
        let mut t = T::default();
        let mut now = Instant::now();
        let (ledger, mut keystores) = t.create_test_network(&[(2, 2)], vec![4, 0], &mut now).await;
        {
            let mut ledger = ledger.lock().await;
            ledger.set_block_size(1).unwrap();
            // Hold the transfer so we can observe the pending transaction history entry.
            ledger.hold_next_transaction();
        }

        // Submit a transaction.
        let src = keystores[0].1[0].clone().address();
        let dst_pub_key = keystores[1].1[0].clone();
        let dst = dst_pub_key.address();
        let receipt = keystores[0]
            .0
            .transfer(Some(&src), &AssetCode::native(), &[(dst_pub_key, 1)], 1)
            .await
            .unwrap();

        // The history entry should be added immediately.
        let expected_entry = TxnHistoryWithTimeTolerantEq(TransactionHistoryEntry {
            time: Local::now(),
            asset: AssetCode::native(),
            kind: TransactionKind::<T::Ledger>::send(),
            hash: None,
            senders: vec![src.clone()],
            receivers: vec![(dst.clone(), 1)],
            receipt: Some(receipt.clone()),
        });
        let entry = keystores[0]
            .0
            .transaction_history()
            .await
            .unwrap()
            .last()
            .unwrap()
            .clone();
        assert_eq!(TxnHistoryWithTimeTolerantEq(entry.clone()), expected_entry);

        // The status of the entry should be pending.
        assert_eq!(
            keystores[0]
                .0
                .transaction_status(entry.receipt.as_ref().unwrap())
                .await
                .unwrap(),
            TransactionStatus::Pending
        );

        // Release the transfer so it can finalize.
        ledger.lock().await.release_held_transaction();
        await_transaction(&receipt, &keystores[0].0, &[&keystores[1].0]).await;

        // The receiver should have a new entry.
        let expected_entry = TxnHistoryWithTimeTolerantEq(TransactionHistoryEntry {
            time: Local::now(),
            asset: AssetCode::native(),
            kind: TransactionKind::<T::Ledger>::receive(),
            hash: None,
            senders: vec![],
            receivers: vec![(dst.clone(), 1)],
            receipt: None,
        });
        assert_eq!(
            TxnHistoryWithTimeTolerantEq(
                keystores[1]
                    .0
                    .transaction_history()
                    .await
                    .unwrap()
                    .last()
                    .unwrap()
                    .clone()
            ),
            expected_entry
        );

        // The sender's entry should be unchanged...
        assert_eq!(
            entry,
            keystores[0]
                .0
                .transaction_history()
                .await
                .unwrap()
                .last()
                .unwrap()
                .clone()
        );
        // ...but the status should be finalized.
        assert_eq!(
            keystores[0]
                .0
                .transaction_status(entry.receipt.as_ref().unwrap())
                .await
                .unwrap(),
            TransactionStatus::Retired
        );
    }

    // Regression test for a bug where submitting an empty block would sometimes cause the event
    // handling thread to panic.
    #[async_std::test]
    pub async fn test_empty_block_after_record_to_forget<'a, T: SystemUnderTest<'a>>() {
        let mut t = T::default();
        let mut now = Instant::now();
        let (ledger, mut keystores) = t.create_test_network(&[(2, 2)], vec![3, 0], &mut now).await;
        ledger.lock().await.set_block_size(1).unwrap();

<<<<<<< HEAD
        let pub_key0 = wallets[0].1[0].clone();
        let pub_key1 = wallets[1].1[0].clone();
=======
        let addr0 = keystores[0].1[0].clone();
        let addr1 = keystores[1].1[0].clone();
>>>>>>> d4e283ad

        // Transfer from keystore 0 to keystore 1, creating a last Merkle leaf that keystore 0 wants
        // to forget.
        keystores[0]
            .0
            .transfer(None, &AssetCode::native(), &[(pub_key1, 2)], 1)
            .await
            .unwrap();
        t.sync(&ledger, &keystores).await;
        assert_eq!(
            keystores[0].0.balance(&AssetCode::native()).await,
            0u64.into()
        );
        assert_eq!(
            keystores[1].0.balance(&AssetCode::native()).await,
            2u64.into()
        );

        // Submit an empty block.
        ledger
            .lock()
            .await
            .network()
            .submit(Block::<T::Ledger>::new(vec![]))
            .unwrap();
        t.sync(&ledger, &keystores).await;

        // Submit a non-empty block after the empty one. If we don't do this, the background scan
        // (see below) can "cheat" by terminating before it processes the empty block event, since
        // at that point its Merkle root would be equivalent to the overall Merkle root.
        keystores[1]
            .0
            .transfer(None, &AssetCode::native(), &[(pub_key0, 1)], 1)
            .await
            .unwrap();
        t.sync(&ledger, &keystores).await;
        assert_eq!(
            keystores[0].0.balance(&AssetCode::native()).await,
            1u64.into()
        );
        assert_eq!(
            keystores[1].0.balance(&AssetCode::native()).await,
            0u64.into()
        );

        // Add a new key to an existing keystore, causing it to process the events (including the
        // empty block) on the background scan code path.
        let pub_key = keystores[0]
            .0
            .generate_user_key("key".into(), Some(EventIndex::default()))
            .await
            .unwrap();
        keystores[0]
            .0
            .await_key_scan(&pub_key.address())
            .await
            .unwrap();
    }

    #[async_std::test]
    pub async fn test_big_amount<'a, T: SystemUnderTest<'a>>() {
        let max_record = 2u64.pow(63) - 1;
        let max_record_times_2 = U256::from_dec_str("18446744073709551614").unwrap();
        let max_record_times_3 = U256::from_dec_str("27670116110564327421").unwrap();

        let mut t = T::default();
        let mut now = Instant::now();
        let (ledger, mut keystores) = t.create_test_network(&[(4, 4)], vec![8, 0], &mut now).await;
        ledger.lock().await.set_block_size(1).unwrap();

        let addr0 = keystores[0].1[0].clone();
        let addr1 = keystores[1].1[0].clone();

        // Define a mintable asset type.
        let asset = keystores[0]
            .0
            .define_asset("my_asset".into(), &[], AssetPolicy::default())
            .await
            .unwrap();
        // Mint the maximum single-record amount, thrice (which will cause a total amount which
        // exceeds both the max single-record amount and the max of a u64).
        keystores[0]
            .0
            .mint(&addr0, 1, &asset.code, max_record, addr0.clone())
            .await
            .unwrap();
        t.sync(&ledger, &keystores).await;
        keystores[0]
            .0
            .mint(&addr0, 1, &asset.code, max_record, addr0.clone())
            .await
            .unwrap();
        t.sync(&ledger, &keystores).await;
        keystores[0]
            .0
            .mint(&addr0, 1, &asset.code, max_record, addr0.clone())
            .await
            .unwrap();
        t.sync(&ledger, &keystores).await;

        // Check that the total balance is aggregated without overflowing.
        assert_eq!(
            keystores[0].0.balance(&asset.code).await,
            max_record_times_3
        );
        assert_eq!(
            keystores[0]
                .0
                .sending_account(&addr0)
                .await
                .unwrap()
                .balances[&asset.code],
            max_record_times_3
        );

        // Check that we can do a transfer whose total amount exceeds the maximum record amount, as
        // long as the amount of each input and output record is acceptable. There is an additional
        // constraint in Jellyfish that the total input amount of a transaction (including the fee!)
        // can be represented as a u64. In our case, we can use 2 of our max_record inputs (which
        // sums to 2(2^63 - 1) = 2^64 - 2) and our last remaining native asset record of amount 1
        // for the fee, giving a total of 2^64 - 1. We just need to make sure we use the account
        // with a native record of amount 1 to pay the fee, not the secondary account which still
        // has its initial native record of amount 4.
        keystores[0]
            .0
            .transfer(
                Some(&addr0),
                &asset.code,
                &[(addr1.clone(), max_record), (addr1.clone(), max_record)],
                1,
            )
            .await
            .unwrap();
        t.sync(&ledger, &keystores).await;
        assert_eq!(
            keystores[0].0.balance(&asset.code).await,
            U256::from(max_record)
        );
        assert_eq!(
            keystores[1].0.balance(&asset.code).await,
            max_record_times_2
        );
        assert_eq!(
            keystores[1]
                .0
                .sending_account(&addr1)
                .await
                .unwrap()
                .balances[&asset.code],
            max_record_times_2
        );
    }
}<|MERGE_RESOLUTION|>--- conflicted
+++ resolved
@@ -600,16 +600,8 @@
         );
         if !freeze {
             assert_eq!(
-<<<<<<< HEAD
                 keystores[0].0.balance_breakdown(&sender, &asset.code).await,
-                0
-=======
-                keystores[0]
-                    .0
-                    .balance_breakdown(&keystores[0].1[0], &asset.code)
-                    .await,
                 0u64.into()
->>>>>>> d4e283ad
             );
         }
 
@@ -633,16 +625,8 @@
                 );
                 if !freeze {
                     assert_eq!(
-<<<<<<< HEAD
                         keystores[0].0.balance_breakdown(&sender, &asset.code).await,
-                        0
-=======
-                        keystores[0]
-                            .0
-                            .balance_breakdown(&keystores[0].1[0], &asset.code)
-                            .await,
                         0u64.into()
->>>>>>> d4e283ad
                     );
                 }
 
@@ -703,16 +687,8 @@
             if !(mint || freeze) {
                 // in the mint and freeze cases, we never had a non-native balance to start with
                 assert_eq!(
-<<<<<<< HEAD
                     keystores[0].0.balance_breakdown(&sender, &asset.code).await,
-                    1
-=======
-                    keystores[0]
-                        .0
-                        .balance_breakdown(&keystores[0].1[0], &asset.code)
-                        .await,
                     1u64.into()
->>>>>>> d4e283ad
                 );
             }
         }
@@ -762,16 +738,8 @@
             0u64.into()
         );
         assert_eq!(
-<<<<<<< HEAD
             keystores[0].0.balance_breakdown(&sender, &asset.code).await,
-            0
-=======
-            keystores[0]
-                .0
-                .balance_breakdown(&keystores[0].1[0], &asset.code)
-                .await,
             0u64.into()
->>>>>>> d4e283ad
         );
         assert_eq!(
             keystores[1]
@@ -1236,17 +1204,10 @@
                 // can't mint native assets
                 continue;
             }
-<<<<<<< HEAD
             let minter = keystores[0].1[0].clone().address();
             let pub_key = keystores[(owner % nkeystores) as usize + 1].1[0].clone();
             let address = pub_key.address();
-            balances[(owner % nkeystores) as usize][asset] += amount;
-=======
-
-            let minter = keystores[0].1[0].clone();
-            let address = keystores[(owner % nkeystores) as usize + 1].1[0].clone();
             balances[(owner % nkeystores) as usize][asset] += amount.into();
->>>>>>> d4e283ad
             keystores[0]
                 .0
                 .mint(&minter, 1, &assets[asset - 1].code, amount, pub_key.clone())
@@ -3012,13 +2973,8 @@
         let (ledger, mut keystores) = t.create_test_network(&[(2, 2)], vec![3, 0], &mut now).await;
         ledger.lock().await.set_block_size(1).unwrap();
 
-<<<<<<< HEAD
-        let pub_key0 = wallets[0].1[0].clone();
-        let pub_key1 = wallets[1].1[0].clone();
-=======
-        let addr0 = keystores[0].1[0].clone();
-        let addr1 = keystores[1].1[0].clone();
->>>>>>> d4e283ad
+        let pub_key0 = keystores[0].1[0].clone();
+        let pub_key1 = keystores[1].1[0].clone();
 
         // Transfer from keystore 0 to keystore 1, creating a last Merkle leaf that keystore 0 wants
         // to forget.
