--- conflicted
+++ resolved
@@ -31,13 +31,10 @@
         self.model.persistence.commit().await;
         self.model.assets.commit()?;
         self.model.transactions.commit()?;
-<<<<<<< HEAD
         self.model.records.commit()?;
-=======
         self.model.viewing_accounts.commit()?;
         self.model.freezing_accounts.commit()?;
         self.model.sending_accounts.commit()?;
->>>>>>> e1c8945c
         self.model
             .atomic_store
             .commit_version()
