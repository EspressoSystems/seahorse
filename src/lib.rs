// Copyright (c) 2022 Espresso Systems (espressosys.com)
// This file is part of the Seahorse library.

// This program is free software: you can redistribute it and/or modify it under the terms of the GNU General Public License as published by the Free Software Foundation, either version 3 of the License, or (at your option) any later version.
// This program is distributed in the hope that it will be useful, but WITHOUT ANY WARRANTY; without even the implied warranty of MERCHANTABILITY or FITNESS FOR A PARTICULAR PURPOSE. See the GNU General Public License for more details.
// You should have received a copy of the GNU General Public License along with this program. If not, see <https://www.gnu.org/licenses/>.

//! # The Seahorse cryptographic keystore library
//!
//! This crate provides a ledger-agnostic toolkit for building cryptographic keystores for
//! implementations of the [jf_cap] protocol.
//!
//! The main types that users of this crate will interact with are [Keystore] and [KeystoreBackend].
//! The former represents the generic keystore interface that this crate provides, including basic
//! keystore functionality like generating and viewing keys or sending and receiving assets. The
//! latter represents the interface to a specific ledger that the user must provide in order to
//! instantiate the ledger-agnostic [Keystore] interface for their particular system.
//!
//! Users should also be familiar with [reef], which provides traits to adapt a particular CAP
//! ledger to the ledger-agnostic interfaces defined here.
pub mod accounts;
pub mod asset_library;
pub mod cli;
pub mod encryption;
pub mod events;
pub mod hd;
pub mod io;
mod key_scan;
pub mod loader;
pub mod persistence;
pub mod reader;
mod secret;
#[cfg(any(test, bench, feature = "testing"))]
pub mod testing;
pub mod txn_builder;

pub use crate::asset_library::{AssetInfo, MintInfo};
pub use jf_cap;
pub use reef;

use crate::{
    accounts::{Account, AccountInfo},
    asset_library::{AssetLibrary, VerifiedAssetLibrary},
    events::{EventIndex, EventSource, LedgerEvent},
    key_scan::{receive_history_entry, BackgroundKeyScan, ScanOutputs},
    txn_builder::*,
};
use arbitrary::Arbitrary;
use async_scoped::AsyncScope;
use async_std::sync::{Mutex, MutexGuard};
use async_std::task::block_on;
use async_trait::async_trait;
use core::fmt::Debug;
use espresso_macros::ser_test;
use futures::{
    channel::oneshot,
    prelude::*,
    stream::{iter, Stream},
};
use jf_cap::{
    errors::TxnApiError,
    freeze::FreezeNote,
    keys::{
        AuditorKeyPair, AuditorPubKey, FreezerKeyPair, FreezerPubKey, UserAddress, UserKeyPair,
        UserPubKey,
    },
    mint::MintNote,
    structs::{
        AssetCode, AssetDefinition, AssetPolicy, FreezeFlag, Nullifier, ReceiverMemo,
        RecordCommitment, RecordOpening,
    },
    transfer::TransferNote,
    MerkleLeafProof, MerklePath, MerkleTree, TransactionNote, VerKey,
};
use jf_primitives::aead;
use key_set::ProverKeySet;
use rand_chacha::rand_core::SeedableRng;
use rand_chacha::ChaChaRng;
use reef::{
    traits::{
        Block as _, NullifierSet as _, Transaction as _, ValidationError as _, Validator as _,
    },
    *,
};
use serde::{Deserialize, Serialize};
use snafu::{ResultExt, Snafu};
use std::collections::HashMap;
use std::convert::TryFrom;
use std::iter::repeat;
use std::sync::Arc;

#[derive(Debug, Snafu)]
#[snafu(visibility(pub))]
pub enum KeystoreError<L: Ledger> {
    UndefinedAsset {
        asset: AssetCode,
    },
    InvalidBlock {
        source: ValidationError<L>,
    },
    NullifierAlreadyPublished {
        nullifier: Nullifier,
    },
    BadMerkleProof {
        commitment: RecordCommitment,
        uid: u64,
    },
    TimedOut {},
    Cancelled {},
    CryptoError {
        source: TxnApiError,
    },
    InvalidAddress {
        address: UserAddress,
    },
    AssetNotAuditable {
        asset: AssetDefinition,
    },
    AssetNotFreezable {
        asset: AssetDefinition,
    },
    AssetNotMintable {
        asset: AssetDefinition,
    },
    ClientConfigError {
        source: <surf::Client as TryFrom<surf::Config>>::Error,
    },
    PersistenceError {
        source: atomic_store::error::PersistenceError,
    },
    IoError {
        source: std::io::Error,
    },
    BincodeError {
        source: bincode::Error,
    },
    EncryptionError {
        source: encryption::Error,
    },
    MnemonicError {
        source: bip0039::Error,
    },
    KeyError {
        source: argon2::Error,
    },
    NoSuchAccount {
        address: UserAddress,
    },
    CannotDecryptMemo {},
    TransactionError {
        source: crate::txn_builder::TransactionError,
    },
    UserKeyExists {
        pub_key: UserPubKey,
    },
    /// Attempted to load an asset library with an invalid signature.
    AssetVerificationError,
    #[snafu(display("{}", msg))]
    Failed {
        msg: String,
    },
    InvalidFreezerKey {
        key: FreezerPubKey,
    },
    InvalidAuditorKey {
        key: AuditorPubKey,
    },
}

impl<L: Ledger> From<crate::txn_builder::TransactionError> for KeystoreError<L> {
    fn from(source: crate::txn_builder::TransactionError) -> Self {
        Self::TransactionError { source }
    }
}

impl<L: Ledger> From<bincode::Error> for KeystoreError<L> {
    fn from(source: bincode::Error) -> Self {
        Self::BincodeError { source }
    }
}

/// The number of keys of each type which have been generated.
///
/// This is used to generate a unique identifier for each new key of each type.
#[ser_test(arbitrary, ark(false))]
#[derive(Arbitrary, Clone, Debug, Default, PartialEq, Eq, Serialize, Deserialize)]
pub struct KeyStreamState {
    pub auditor: u64,
    pub freezer: u64,
    pub user: u64,
}

/// The data that determines a keystore.
///
/// This struct is where the keystore keeps its keys, assets, and records, as well as any information
/// about the current ledger state needed to build transactions.
#[derive(Debug, Clone)]
pub struct KeystoreState<'a, L: Ledger> {
    // For persistence, the fields in this struct are grouped into three categories based on how
    // they can be efficiently saved to disk:
    // 1. Static data, which never changes once a keystore is created, and so can be written to a
    //    single, static file.
    // 2. Dynamic data, which changes frequently and requires some kind of persistent snapshotting.
    // 3. Monotonic data, which consists of sets of objects which only grow over the lifetime of the
    //    keystore, and so can be persisted in an append-only log.
    //
    ////////////////////////////////////////////////////////////////////////////////////////////////
    // Static data
    //
    // proving key set. The proving keys are ordered by number of outputs first and number of inputs
    // second, because the keystore is less flexible with respect to number of outputs. If we are
    // building a transaction and find we have too many inputs we can always generate a merge
    // transaction to defragment, but if the user requests a transaction with N independent outputs,
    // there is nothing we can do to decrease that number. So when searching for an appropriate
    // proving key, we will want to find a key with enough outputs first, and then worry about the
    // number of inputs.
    //
    // We keep the prover keys in an Arc because they are large, constant, and depend only on the
    // universal parameters of the system. This allows sharing them, which drastically decreases the
    // memory requirements of applications that create multiple keystores. This is not very realistic
    // for real applications, but it is very important for tests and costs little.
    //
    /// Proving keys.
    ///
    /// These are the keys used to generate Plonk proofs. There is one key for each transaction
    /// type (mint, freezes with varying numbers of input records, and transfers with varying
    /// numbers of input and output records). The supported transaction types must match the
    /// transaction types supported by the verifying keys maintained by validators.
    ///
    /// These keys are constructed when the keystore is created, and they never change afterwards.
    pub proving_keys: Arc<ProverKeySet<'a, key_set::OrderByOutputs>>,

    ////////////////////////////////////////////////////////////////////////////////////////////////
    // Dynamic state
    //
    /// Transaction building state.
    ///
    /// Everything we need to know about the state of the ledger in order to build transactions.
    pub txn_state: TransactionState<L>,
    /// HD key generation state.
    pub key_state: KeyStreamState,
    /// Viewing keys.
    pub viewing_accounts: HashMap<AuditorPubKey, Account<L, AuditorKeyPair>>,
    /// Freezing keys.
    pub freezing_accounts: HashMap<FreezerPubKey, Account<L, FreezerKeyPair>>,
    /// Sending keys, for spending owned records and receiving new records.
    ///
    /// Each public key in this set also includes a [UserAddress], which can be used to sign
    /// outgoing transactions, as well as an encryption public key used by other users to encrypt
    /// owner memos when sending records to this keystore.
    pub sending_accounts: HashMap<UserAddress, Account<L, UserKeyPair>>,

    ////////////////////////////////////////////////////////////////////////////////////////////////
    // Monotonic data
    //
    /// Asset library.
    ///
    /// This contains information about all of the asset types imported or discovered by this
    /// keystore. For assets created by this keystores, in includes information needed to mint the
    /// assets, including the asset description and the private asset code seed.
    pub assets: AssetLibrary,
}

/// The interface required by the keystore from the persistence layer.
///
/// See [persistence::AtomicKeystoreStorage] for an implementation of this interface which works for
/// any CAP ledger.
///
/// Most code should not use this interface directly. Instead, use [KeystoreBackend::store] with
/// [StorageTransaction] for a safer, RAII-based transactional interface.
///
/// The persistent storage needed by the keystore is divided into 3 categories, based on usage
/// patterns and how often they change.
///
/// 1. Static data. This is data which is initialized when the keystore is created and never changes.
///
///    There is no interface in the [KeystoreStorage] trait for storing static data. When a new keystore
///    is created, the [Keystore] will call [KeystoreBackend::create], which is responsible for working
///    with the storage layer to persist the keystore's static data.
///
/// 2. Dynamic state. This is data which changes frequently, but grows boundedly or very slowly.
///
///    This includes the state of the ledger and the set of records owned by this keystore.
///
/// 3. Monotonic data. This is data which grows monotonically and never shrinks.
///
///    The monotonic data of a keystore is the set of assets types in the asset library and the
///    transaction history.
///
/// The storage layer must provide a transactional interface. Updates to the individual storage
/// categories have no observable affects (that is, their results will not affect the next call to
/// [KeystoreStorage::load]) until [KeystoreStorage::commit] succeeds. If there are outstanding changes
/// that have not been committed, [KeystoreStorage::revert] can be used to roll back the entire state
/// of the persistent store to its state at the most recent commit.
///
/// This interface is specified separately from the [KeystoreBackend] interface to allow the
/// implementation to separate the persistence layer from the network layer that implements the rest
/// of the backend with minimal boilerplate. This allows a ledger-agnostic implementation of the
/// storage layer to work with multiple ledger-specific implementations of the networking layer. It
/// is also useful for mocking the storage layer during testing.
#[async_trait]
pub trait KeystoreStorage<'a, L: Ledger> {
    /// Check if there is already a stored keystore with this key.
    fn exists(&self) -> bool;

    /// Load the stored keystore identified by the given key.
    ///
    /// This function may assume `self.exists()`.
    async fn load(&mut self) -> Result<KeystoreState<'a, L>, KeystoreError<L>>;

    /// Store a snapshot of the keystore's dynamic state.
    async fn store_snapshot(
        &mut self,
        state: &KeystoreState<'a, L>,
    ) -> Result<(), KeystoreError<L>>;

    /// Append a new asset to the growing asset library.
    async fn store_asset(&mut self, asset: &AssetInfo) -> Result<(), KeystoreError<L>>;

    /// Add a transaction to the transaction history.
    async fn store_transaction(
        &mut self,
        txn: TransactionHistoryEntry<L>,
    ) -> Result<(), KeystoreError<L>>;
    async fn transaction_history(
        &mut self,
    ) -> Result<Vec<TransactionHistoryEntry<L>>, KeystoreError<L>>;

    /// Commit to outstanding changes.
    async fn commit(&mut self);

    /// Roll back the persisted state to the previous commit.
    async fn revert(&mut self);
}

/// Interface for atomic storage transactions.
///
/// Any changes made to the persistent storage state through this struct will be part of a single
/// transaction. If any operation in the transaction fails, or if the transaction is dropped before
/// being committed, the entire transaction will be reverted and have no effect.
///
/// This struct should not be constructed directly, but instead a transaction should be obtained
/// through the [KeystoreBackend::store] method, which will automatically commit the transaction after
/// it succeeds.
pub struct StorageTransaction<'a, 'l, L: Ledger, Backend: KeystoreBackend<'a, L> + ?Sized> {
    pub backend: &'l mut Backend,
    cancelled: bool,
    _phantom: std::marker::PhantomData<&'a ()>,
    _phantom2: std::marker::PhantomData<L>,
}

impl<'a, 'l, L: Ledger, Backend: KeystoreBackend<'a, L> + ?Sized>
    StorageTransaction<'a, 'l, L, Backend>
{
    fn new(backend: &'l mut Backend) -> Self {
        Self {
            backend,
            cancelled: false,
            _phantom: Default::default(),
            _phantom2: Default::default(),
        }
    }

    async fn store_snapshot(
        &mut self,
        state: &KeystoreState<'a, L>,
    ) -> Result<(), KeystoreError<L>> {
        if !self.cancelled {
            let res = self.storage().await.store_snapshot(state).await;
            if res.is_err() {
                self.cancel().await;
            }
            res
        } else {
            Ok(())
        }
    }

    async fn store_asset(&mut self, asset: &AssetInfo) -> Result<(), KeystoreError<L>> {
        // We should never mark assets as verified in persistent storage. The single source of truth
        // for verified assets is a verified asset library loaded independently from our own
        // persistent storage.
        assert!(!asset.verified);

        if !self.cancelled {
            let res = self.storage().await.store_asset(asset).await;
            if res.is_err() {
                self.cancel().await;
            }
            res
        } else {
            Ok(())
        }
    }

    async fn store_transaction(
        &mut self,
        transaction: TransactionHistoryEntry<L>,
    ) -> Result<(), KeystoreError<L>> {
        if !self.cancelled {
            let res = self.storage().await.store_transaction(transaction).await;
            if res.is_err() {
                self.cancel().await;
            }
            res
        } else {
            Ok(())
        }
    }

    async fn cancel(&mut self) {
        if !self.cancelled {
            self.cancelled = true;
            self.storage().await.revert().await;
        }
    }

    async fn storage(&mut self) -> MutexGuard<'_, <Backend as KeystoreBackend<'a, L>>::Storage> {
        self.backend.storage().await
    }
}

impl<'a, 'l, L: Ledger, Backend: KeystoreBackend<'a, L> + ?Sized> Drop
    for StorageTransaction<'a, 'l, L, Backend>
{
    fn drop(&mut self) {
        block_on(self.cancel())
    }
}

/// The interface required by the keystore from a specific network/ledger implementation.
///
/// This trait is the adaptor for ledger-specific plugins into the ledger-agnostic [Keystore]
/// implementation. It provides an interface for the ledger-agnostic keystore to communicate with
/// remote network participants for a particular ledger. Implementing this trait for your specific
/// ledger enables the use of the full generic [Keystore] interface with your ledger.
#[async_trait]
pub trait KeystoreBackend<'a, L: Ledger>: Send {
    /// Notifications about ledger state changes.
    ///
    /// The keystore must be able to subscribe to a stream of events from the backend. These events
    /// occur whenever the ledger state changes, including new blocks being committed and owner
    /// memos being published. The backend may also include events when blocks are rejected. This is
    /// not required, but it can help the keystore report failures more quickly (if a rejection is not
    /// reported, the rejected transaction will eventually be considered timed out).
    ///
    /// Each event yielded by the stream must be tagged with an [EventSource] indicating where the
    /// event came from. Implementations of [KeystoreBackend] may provide events from multiple sources
    /// (for example, block events from a network query service and memo events from a centralized
    /// memo store) or they may aggregate all events into a single stream from a single source.
    type EventStream: 'a + Stream<Item = (LedgerEvent<L>, EventSource)> + Unpin + Send;

    /// The storage layer used by this implementation.
    type Storage: KeystoreStorage<'a, L> + Send;

    /// Access the persistent storage layer.
    ///
    /// The interface is specified this way, with the main storage interface in a separate trait and
    /// an accessor function here, to allow implementations of [KeystoreBackend] to split the storage
    /// layer from the networking layer, since the two concerns are generally separate.
    ///
    /// Note that the return type of this function requires the implementation to guard the storage
    /// layer with a mutex, even if it is not internally shared between threads. This is meant to
    /// allow shared access to the storage layer internally, but not to require it. A better
    /// interface would be to have an associated type
    ///         `type<'l> StorageRef: 'l +  Deref<Target = Self::Storage> + DerefMut`
    /// This could be [MutexGuard], [async_std::sync::RwLockWriteGuard], or just
    /// `&mut Self::Storage`, depending on the needs of the implementation. This should be cleaned
    /// up if and when GATs stabilize.
    async fn storage<'l>(&'l mut self) -> MutexGuard<'l, Self::Storage>;

    /// Load a keystore or create a new one.
    ///
    /// If a keystore exists in storage, it is loaded. Otherwise, [KeystoreBackend::create] is called to
    /// create a new keystore.
    async fn load(&mut self) -> Result<KeystoreState<'a, L>, KeystoreError<L>> {
        let mut storage = self.storage().await;
        if storage.exists() {
            // If there is a stored keystore with this key pair, load it.
            storage.load().await
        } else {
            // Otherwise, ask the network layer to create and register a brand new keystore.
            drop(storage);
            self.create().await
        }
    }

    /// Make a change to the persisted state using a function describing a transaction.
    ///
    /// # Example
    ///
    /// ```ignore
    /// backend.store(key_pair, |mut t| async move {
    ///     t.store_snapshot(keystore_state).await?;
    ///     // If this store fails, the effects of the previous store will be reverted.
    ///     t.store_asset(keystore_state, asset).await?;
    ///     // Use `t.backend` to access other backend functions during the transaction. Any
    ///     // failures here will revert all previous stores.
    ///     t.backend.do_something().await?;
    ///     Ok(t)
    /// }).await?;
    /// ```
    async fn store<'l, F, Fut>(&'l mut self, update: F) -> Result<(), KeystoreError<L>>
    where
        F: Send + FnOnce(StorageTransaction<'a, 'l, L, Self>) -> Fut,
        Fut: Send + Future<Output = Result<StorageTransaction<'a, 'l, L, Self>, KeystoreError<L>>>,
    {
        let fut = update(StorageTransaction::new(self)).and_then(|txn| async move {
            txn.backend.storage().await.commit().await;
            Ok(())
        });
        fut.await
    }

    /// Get the HD key tree which the keystore should use to generate keys.
    ///
    /// This should be configured when the keystore is created, for example, by deriving a key tree
    /// from a mnemonic phrase.
    fn key_stream(&self) -> hd::KeyTree;

    /// Create a new keystore.
    ///
    /// This method should query the current state of the network (or at least some past state) and
    /// create a [KeystoreState] consistent with that state. It must also persist the initial state by
    /// interacting with the storage layer directly.
    async fn create(&mut self) -> Result<KeystoreState<'a, L>, KeystoreError<L>>;

    /// Subscribe to the asynchronous ledgerevent stream.
    async fn subscribe(&self, from: EventIndex, to: Option<EventIndex>) -> Self::EventStream;

    /// Find the public encryption key associated with the given address.
    ///
    /// Users in CAP are identified by addresses, but sending to a user also requires access to
    /// their public encryption key, for encrypting owner memos. This information must be published
    /// in some way, and accessed by the backend in this method.
    async fn get_public_key(&self, address: &UserAddress) -> Result<UserPubKey, KeystoreError<L>>;

    /// Publish an encryption key so that other keystores can access it using [KeystoreBackend::get_public_key].
    async fn register_user_key(&mut self, pub_key: &UserKeyPair) -> Result<(), KeystoreError<L>>;

    /// Get a ledger state from which to start a scan.
    ///
    /// The backend must return the Merkle frontier at a time earlier than the `from` index, but it
    /// is not required to record the state at every event index, it may return an earlier Merkle
    /// frontier, such as the initial frontier. For this reason, the event index corresponding to
    /// the returned frontier is also returned.
    async fn get_initial_scan_state(
        &self,
        from: EventIndex,
    ) -> Result<(MerkleTree, EventIndex), KeystoreError<L>>;

    /// Determine whether a nullifier is spent and obtain a proof.
    ///
    /// `nullifiers` is a local cache of nullifiers. It may not contain a status or proof for every
    /// relevant nullifier. This function should check if `nullifier` is represented in
    /// `nullifiers` and query the network only if it is not. Optionally, this function may add the
    /// proof to the cache after obtaining a proof from the network.
    async fn get_nullifier_proof(
        &self,
        nullifiers: &mut NullifierSet<L>,
        nullifier: Nullifier,
    ) -> Result<(bool, NullifierProof<L>), KeystoreError<L>>;

    /// Submit a transaction to a validator.
    async fn submit(
        &mut self,
        note: Transaction<L>,
        info: TransactionInfo<L>,
    ) -> Result<(), KeystoreError<L>>;

    /// Record a finalized transaction.
    ///
    /// If successful, `txn_id` contains the block ID and index of the committed transaction.
    ///
    /// This function is optional and does nothing by default. The backend can override it to
    /// perform cleanup or post-processing on completed transactions.
    async fn finalize(&mut self, _txn: PendingTransaction<L>, _txn_id: Option<(u64, u64)>)
    where
        L: 'static,
    {
    }
}

/// Transient state derived from the persistent [KeystoreState].
pub struct KeystoreSession<'a, L: Ledger, Backend: KeystoreBackend<'a, L>> {
    backend: Backend,
    rng: ChaChaRng,
    auditor_key_stream: hd::KeyTree,
    user_key_stream: hd::KeyTree,
    freezer_key_stream: hd::KeyTree,
    _marker: std::marker::PhantomData<&'a ()>,
    _marker2: std::marker::PhantomData<L>,
}

// Trait used to indicate that an abstract return type captures a reference with the lifetime 'a.
// See https://stackoverflow.com/questions/50547766/how-can-i-get-impl-trait-to-use-the-appropriate-lifetime-for-a-mutable-reference
pub trait Captures<'a> {}
impl<'a, T: ?Sized> Captures<'a> for T {}

#[derive(Clone, Debug)]
struct EventSummary<L: Ledger> {
    updated_txns: Vec<(TransactionUID<L>, TransactionStatus)>,
    spent_nullifiers: Vec<(Nullifier, u64)>,
    rejected_nullifiers: Vec<Nullifier>,
    // Fee nullifiers of transactions which were retired immediately upon being received.
    retired_nullifiers: Vec<Nullifier>,
    received_memos: Vec<(ReceiverMemo, u64)>,
}

impl<L: Ledger> Default for EventSummary<L> {
    fn default() -> Self {
        Self {
            updated_txns: Default::default(),
            spent_nullifiers: Default::default(),
            rejected_nullifiers: Default::default(),
            retired_nullifiers: Default::default(),
            received_memos: Default::default(),
        }
    }
}

impl<'a, L: 'static + Ledger> KeystoreState<'a, L> {
    fn key_pairs(&self) -> Vec<UserKeyPair> {
        self.sending_accounts
            .values()
            .map(|account| account.key.clone())
            .collect::<Vec<_>>()
    }

    pub fn pub_keys(&self) -> Vec<UserPubKey> {
        self.sending_accounts
            .values()
            .map(|account| account.key.pub_key())
            .collect()
    }

    pub fn balance(&self, asset: &AssetCode, frozen: FreezeFlag) -> u64 {
        let mut balance = 0;
        for pub_key in self.pub_keys() {
            balance += self.txn_state.balance(asset, &pub_key, frozen);
        }
        balance
    }

    pub fn balance_breakdown(
        &self,
        address: &UserAddress,
        asset: &AssetCode,
        frozen: FreezeFlag,
    ) -> u64 {
        match self.sending_accounts.get(address) {
            Some(account) => self
                .txn_state
                .balance(asset, &account.key.pub_key(), frozen),
            None => 0,
        }
    }

    pub async fn transaction_status(
        &mut self,
        session: &mut KeystoreSession<'a, L, impl KeystoreBackend<'a, L>>,
        receipt: &TransactionReceipt<L>,
    ) -> Result<TransactionStatus, KeystoreError<L>> {
        match self.txn_state.transactions.status(&receipt.uid) {
            TransactionStatus::Unknown => {
                // If the transactions database returns Unknown, it means the transaction is not in-
                // flight (the database only tracks in-flight transactions). So it must be retired,
                // rejected, or a foreign transaction that we were never tracking to begin with.
                // Check if it has been accepted by seeing if its fee nullifier is spent.
                let (spent, _) = session
                    .backend
                    .get_nullifier_proof(&mut self.txn_state.nullifiers, receipt.fee_nullifier)
                    .await?;
                if spent {
                    Ok(TransactionStatus::Retired)
                } else {
                    // If the transaction isn't in our pending data structures, but its fee record
                    // has not been spent, then either it was rejected, or it's someone else's
                    // transaction that we haven't been tracking through the lifecycle.
                    for submitter in &receipt.submitters {
                        if !self.sending_accounts.contains_key(submitter) {
                            return Ok(TransactionStatus::Unknown);
                        }
                    }
                    Ok(TransactionStatus::Rejected)
                }
            }

            state => Ok(state),
        }
    }

    async fn handle_event(
        &mut self,
        session: &mut KeystoreSession<'a, L, impl KeystoreBackend<'a, L>>,
        event: LedgerEvent<L>,
        source: EventSource,
    ) -> EventSummary<L> {
        self.txn_state.now += EventIndex::from_source(source, 1);
        let mut summary = EventSummary::default();
        match event {
            LedgerEvent::Commit {
                block,
                block_id,
                state_comm,
            } => {
                // Don't trust the network connection that provided us this event; validate it
                // against our local mirror of the ledger and bail out if it is invalid.
                let mut uids = match self.txn_state.validator.validate_and_apply(block.clone()) {
                    Ok(uids) => {
                        if state_comm != self.txn_state.validator.commit() {
                            // Received a block which validates, but our state commitment does not
                            // match that of the event source. Since the block validates, we will
                            // accept it, but this must indicate that the event source is lying or
                            // mistaken about the state commitment. This would be a good time to
                            // switch to a different query server or something, but for now we'll
                            // just log the problem.
                            println!("received valid block with invalid state commitment");
                        }

                        // Get a list of new uids and whether we want to remember them in our record
                        // Merkle tree. Initially, set `remember` to false for all uids, to maximize
                        // sparseness. If any of the consumers of this block (for example, the
                        // auditor component, or the owner of this keystore) care about a uid, they
                        // will set its `remember` flag to true.
                        uids.into_iter().map(|uid| (uid, false)).collect::<Vec<_>>()
                    }
                    Err(val_err) => {
                        //todo !jeb.bearer handle this case more robustly. If we get here, it means
                        // the event stream has lied to us, so recovery is quite tricky and may
                        // require us to fail over to a different query service.
                        panic!("received invalid block: {:?}, {:?}", block, val_err);
                    }
                };

                // Update our full copies of sparse validator data structures to be consistent with
                // the validator state.
                for txn in block.txns() {
                    let nullifiers = txn.input_nullifiers();
                    // Remove spent records.
                    for n in &nullifiers {
                        if let Some(record) = self.txn_state.records.remove_by_nullifier(*n) {
                            self.txn_state.forget_merkle_leaf(record.uid);
                        }
                    }
                }
                // Insert new records.
                self.txn_state.append_merkle_leaves(
                    block
                        .txns()
                        .into_iter()
                        .flat_map(|txn| txn.output_commitments()),
                );
                // Update nullifier set
                let nullifier_proofs = block
                    .txns()
                    .into_iter()
                    .flat_map(|txn| txn.proven_nullifiers())
                    .collect::<Vec<_>>();
                if self
                    .txn_state
                    .nullifiers
                    .multi_insert(&nullifier_proofs)
                    .is_err()
                {
                    //todo !jeb.bearer handle this case more robustly. If we get here, it means the
                    // event stream has lied to us, so recovery is quite tricky and may require us
                    // to fail over to a different query service.
                    panic!("received block with invalid nullifier proof");
                }

                for (txn_id, txn) in block.txns().into_iter().enumerate() {
                    // Split the uids corresponding to this transaction off the front of `uids`.
                    let mut this_txn_uids = uids;
                    uids = this_txn_uids.split_off(txn.output_len());
                    assert_eq!(this_txn_uids.len(), txn.output_len());

                    // If this transaction contains record openings for all of its outputs,
                    // consider it retired immediately, do not wait for memos.
                    let retired = txn.output_openings().is_some();

                    // Add the spent nullifiers to the summary. Map each nullifier to one of the
                    // output UIDs of the same transaction, so that we can tell when the memos
                    // arrive for the transaction which spent this nullifier (completing the
                    // transaction's life cycle) by looking at the UIDs attached to the memos.
                    // TODO !keyao Stop identifying transactions by input nullifier and instead use hashes.
                    // (https://github.com/SpectrumXYZ/cape/issues/275.)
                    if !txn.input_nullifiers().is_empty() {
                        summary.spent_nullifiers.extend(
                            txn.input_nullifiers()
                                .into_iter()
                                .zip(repeat(this_txn_uids[0].0)),
                        );
                        if retired {
                            summary.retired_nullifiers.push(txn.input_nullifiers()[0]);
                        }
                    }

                    // Different concerns within the keystore consume transactions in different ways.
                    // Now we give each concern a chance to consume this transaction, performing any
                    // processing they need to do and possibly setting the `remember` flag for
                    // output records they care about.
                    //
                    // This is a transaction we submitted and have been
                    // awaiting confirmation.
                    let mut self_published = false;
                    if let Some(pending) = self
                        .clear_pending_transaction(
                            &txn,
                            Some((block_id, txn_id as u64, &mut this_txn_uids)),
                        )
                        .await
                    {
                        let status = if retired {
                            TransactionStatus::Retired
                        } else {
                            TransactionStatus::AwaitingMemos
                        };
                        summary.updated_txns.push((pending.uid(), status));
                        self.txn_state.transactions.await_memos(
                            pending.uid(),
                            this_txn_uids
                                .iter()
                                .zip(&pending.info.memos)
                                .filter_map(|((uid, _), memo)| memo.as_ref().map(|_| *uid)),
                        );
                        session
                            .backend
                            .finalize(pending, Some((block_id, txn_id as u64)))
                            .await;
                        self_published = true;
                    }

                    // This is someone else's transaction but we can audit it.
                    self.audit_transaction(session, &txn, &mut this_txn_uids)
                        .await;

                    // If this transaction has record openings attached, check if they are for us
                    // and add them immediately, without waiting for memos.
                    if let Err(err) = self
                        .receive_attached_records(
                            session,
                            block_id,
                            txn_id as u64,
                            &txn,
                            &mut this_txn_uids,
                            !self_published,
                            // Only add to history if we didn't send this same transaction
                        )
                        .await
                    {
                        println!(
                            "Error saving records attached to transaction {}:{}: {}",
                            block_id, txn_id, err
                        );
                    }

                    // Prune the record Merkle tree of records we don't care about.
                    for (uid, remember) in this_txn_uids {
                        if !remember {
                            self.txn_state.forget_merkle_leaf(uid);
                        }
                    }
                }

                // Some transactions may have expired when we stepped the validator state. Remove
                // them from our pending transaction data structures.
                //
                // This maintains the invariant that everything in `pending_transactions` must
                // correspond to an on-hold record, because everything which corresponds to a record
                // whose hold just expired will be removed from the set now.
                for txn in self.txn_state.clear_expired_transactions() {
                    summary
                        .updated_txns
                        .push((txn.uid(), TransactionStatus::Rejected));
                    session.backend.finalize(txn, None).await;
                }
            }

            LedgerEvent::Memos {
                outputs,
                transaction,
            } => {
                let completed = self
                    .txn_state
                    .transactions
                    .received_memos(outputs.iter().map(|info| info.2));
                let self_published = !completed.is_empty();
                summary.updated_txns.extend(
                    completed
                        .into_iter()
                        .map(|txn_uid| (txn_uid, TransactionStatus::Retired))
                        .collect::<Vec<_>>(),
                );

                summary
                    .received_memos
                    .extend(outputs.iter().map(|(memo, _, uid, _)| (memo.clone(), *uid)));
                for account in self.sending_accounts.values().cloned().collect::<Vec<_>>() {
                    let records = self
                        .try_open_memos(
                            session,
                            &account.key,
                            &outputs,
                            transaction.clone(),
                            !self_published,
                        )
                        .await;
                    if let Err(err) = self.add_records(session, &account.key, records).await {
                        println!("error saving received records: {}", err);
                    }
                }
            }

            LedgerEvent::Reject { block, error } => {
                for mut txn in block.txns() {
                    summary
                        .rejected_nullifiers
                        .append(&mut txn.input_nullifiers());
                    if let Some(pending) = self.clear_pending_transaction(&txn, None).await {
                        // Try to resubmit if the error is recoverable.
                        let uid = pending.uid();
                        if error.is_bad_nullifier_proof() {
                            if self
                                .update_nullifier_proofs(session, &mut txn)
                                .await
                                .is_ok()
                                && self
                                    .submit_elaborated_transaction(
                                        session,
                                        txn,
                                        pending.info.clone(),
                                    )
                                    .await
                                    .is_ok()
                            {
                                // The transaction has been successfully resubmitted. It is still in
                                // the same state (pending) so we don't need to add it to
                                // `updated_txns`.
                            } else {
                                // If we failed to resubmit, then the rejection is final.
                                summary
                                    .updated_txns
                                    .push((uid.clone(), TransactionStatus::Rejected));
                                session.backend.finalize(pending, None).await;
                            }
                        } else {
                            summary
                                .updated_txns
                                .push((uid.clone(), TransactionStatus::Rejected));
                            session.backend.finalize(pending, None).await;
                        }
                    }
                }
            }
        };

        if let Err(err) = session
            .backend
            .store(|mut t| async {
                t.store_snapshot(self).await?;
                Ok(t)
            })
            .await
        {
            // We can ignore errors when saving the snapshot. If the save fails and then we crash,
            // we will replay this event when we load from the previously saved snapshot. Just print
            // a warning and move on.
            println!("warning: failed to save keystore state to disk: {}", err);
        }

        summary
    }

    async fn try_open_memos(
        &mut self,
        session: &mut KeystoreSession<'a, L, impl KeystoreBackend<'a, L>>,
        key_pair: &UserKeyPair,
        memos: &[(ReceiverMemo, RecordCommitment, u64, MerklePath)],
        transaction: Option<(u64, u64, TransactionKind<L>)>,
        add_to_history: bool,
    ) -> Vec<(RecordOpening, u64, MerklePath)> {
        let mut records = Vec::new();
        for (memo, comm, uid, proof) in memos {
            if let Ok(record_opening) = memo.decrypt(key_pair, comm, &[]) {
                if !record_opening.is_dummy() {
                    // If this record is for us (i.e. its corresponding memo decrypts under
                    // our key) and not a dummy, then add it to our owned records.
                    records.push((record_opening, *uid, proof.clone()));
                }
            }
        }

        if add_to_history && !records.is_empty() {
            if let Some((block_id, txn_id, kind)) = transaction {
                self.add_receive_history(
                    session,
                    block_id,
                    txn_id,
                    kind,
                    None,
                    &records
                        .iter()
                        .map(|(ro, _, _)| ro.clone())
                        .collect::<Vec<_>>(),
                )
                .await;
            }
        }

        records
    }

    async fn receive_attached_records(
        &mut self,
        session: &mut KeystoreSession<'a, L, impl KeystoreBackend<'a, L>>,
        block_id: u64,
        txn_id: u64,
        txn: &Transaction<L>,
        uids: &mut [(u64, bool)],
        add_to_history: bool,
    ) -> Result<(), KeystoreError<L>> {
        let records = txn.output_openings().into_iter().flatten().zip(uids);
        let mut my_records = vec![];
        for (ro, (uid, remember)) in records {
            if let Some(account) = self.sending_accounts.get(&ro.pub_key.address()).cloned() {
                // If this record is for us, add it to the keystore and include it in the
                // list of received records for created a received transaction history
                // entry.
                *remember = true;
                // Add the asset type if it is not already in the asset library.
                self.import_asset(session, AssetInfo::from(ro.asset_def.clone()))
                    .await?;
                // Mark the account receiving the records used.
                self.sending_accounts
                    .get_mut(&account.key.address())
                    .unwrap()
                    .used = true;
                // Add the record.
                self.txn_state
                    .records
                    .insert(ro.clone(), *uid, &account.key);
                my_records.push(ro);
            } else if let Some(account) = self
                .freezing_accounts
                .get(ro.asset_def.policy_ref().freezer_pub_key())
                .cloned()
            {
                // If this record is not for us, but we can freeze it, then this
                // becomes like an audit. Add the record to our collection of freezable
                // records, but do not include it in the history entry.
                *remember = true;
                // Add the asset type if it is not already in the asset library.
                self.import_asset(session, AssetInfo::from(ro.asset_def.clone()))
                    .await?;
                // Mark the freezing account which is tracking the record used.
                self.freezing_accounts
                    .get_mut(&account.key.pub_key())
                    .unwrap()
                    .used = true;
                // Add the record.
                self.txn_state
                    .records
                    .insert_freezable(ro, *uid, &account.key);
            }
        }

        if add_to_history && !my_records.is_empty() {
            self.add_receive_history(
                session,
                block_id,
                txn_id,
                txn.kind(),
                Some(txn.hash()),
                &my_records,
            )
            .await;
        }

        Ok(())
    }

    async fn add_receive_history(
        &mut self,
        session: &mut KeystoreSession<'a, L, impl KeystoreBackend<'a, L>>,
        block_id: u64,
        txn_id: u64,
        kind: TransactionKind<L>,
        txn_hash: Option<TransactionHash<L>>,
        records: &[RecordOpening],
    ) {
        let history = receive_history_entry(kind, txn_hash, records);

        if let Err(err) = session
            .backend
            .store(|mut t| async move {
                t.store_transaction(history).await?;
                Ok(t)
            })
            .await
        {
            println!(
                "Failed to store transaction ({}, {}) in history: {}.",
                block_id, txn_id, err
            );
        }
    }

    async fn add_records(
        &mut self,
        session: &mut KeystoreSession<'a, L, impl KeystoreBackend<'a, L>>,
        key_pair: &UserKeyPair,
        records: Vec<(RecordOpening, u64, MerklePath)>,
    ) -> Result<(), KeystoreError<L>> {
        for (record, uid, proof) in records {
            let comm = RecordCommitment::from(&record);
            if !self
                .txn_state
                .remember_merkle_leaf(uid, &MerkleLeafProof::new(comm.to_field_element(), proof))
            {
                return Err(KeystoreError::BadMerkleProof {
                    commitment: comm,
                    uid,
                });
            }

            // Add the asset type if it is not already in the asset library.
            self.import_asset(session, AssetInfo::from(record.asset_def.clone()))
                .await?;
            // Mark the account receiving the record as used.
            self.sending_accounts
                .get_mut(&key_pair.address())
                .unwrap()
                .used = true;
            // Save the record.
            self.txn_state.records.insert(record, uid, key_pair);
        }
        Ok(())
    }

    async fn import_memo(
        &mut self,
        session: &mut KeystoreSession<'a, L, impl KeystoreBackend<'a, L>>,
        memo: ReceiverMemo,
        comm: RecordCommitment,
        uid: u64,
        proof: MerklePath,
    ) -> Result<(), KeystoreError<L>> {
        for account in self.sending_accounts.values().cloned().collect::<Vec<_>>() {
            let records = self
                .try_open_memos(
                    session,
                    &account.key,
                    &[(memo.clone(), comm, uid, proof.clone())],
                    None,
                    false,
                )
                .await;
            if !records.is_empty() {
                return self.add_records(session, &account.key, records).await;
            }
        }

        Err(KeystoreError::<L>::CannotDecryptMemo {})
    }

    async fn clear_pending_transaction<'t>(
        &mut self,
        txn: &Transaction<L>,
        res: Option<CommittedTxn<'t>>,
    ) -> Option<PendingTransaction<L>> {
        let pending = self.txn_state.clear_pending_transaction(txn, &res);

        // If this was a successful transaction, add all of its frozen/unfrozen outputs to our
        // freezable database (for freeze/unfreeze transactions).
        if let Some((_, _, uids)) = res {
            if let Some(pending) = &pending {
                // the first uid corresponds to the fee change output, which is not one of the
                // `freeze_outputs`, so we skip that one
                for ((uid, remember), ro) in
                    uids.iter_mut().skip(1).zip(&pending.info.freeze_outputs)
                {
                    self.txn_state.records.insert_freezable(
                        ro.clone(),
                        *uid,
                        &self.freezing_accounts[ro.asset_def.policy_ref().freezer_pub_key()].key,
                    );
                    *remember = true;
                }
            }
        }

        pending
    }

    async fn audit_transaction(
        &mut self,
        session: &mut KeystoreSession<'a, L, impl KeystoreBackend<'a, L>>,
        txn: &Transaction<L>,
        uids: &mut [(u64, bool)],
    ) {
        // Try to decrypt auditor memos.
        if let Ok(memo) = txn.open_audit_memo(
            self.assets.auditable(),
            &self
                .viewing_accounts
                .iter()
                .map(|(pub_key, account)| (pub_key.clone(), account.key.clone()))
                .collect(),
        ) {
            // Mark the auditing account used.
            self.viewing_accounts
                .get_mut(memo.asset.policy_ref().auditor_pub_key())
                .unwrap()
                .used = true;

            //todo !jeb.bearer eventually, we will probably want to save all the audit memos for
            // the whole transaction (inputs and outputs) regardless of whether any of the outputs
            // are freezeable, just for general auditing purposes.

            // the first uid corresponds to the fee change output, which has no audit memo, so skip
            // that one
            for ((uid, remember), output) in uids.iter_mut().skip(1).zip(memo.outputs) {
                let pub_key = match output.user_address {
                    Some(address) => Some(match session.backend.get_public_key(&address).await {
                        Ok(key) => key,
                        // If the address isn't found in the backend, it may not be registered. In
                        // this case, use the address and a default encryption key to construct a
                        // public key. The encryption key is only a placeholder since it won't be
                        // used to compute the record commitment.
                        Err(_) => UserPubKey::new(address, aead::EncKey::default()),
                    }),
                    None => None,
                };
                if let (Some(pub_key), Some(amount), Some(blind)) =
                    (pub_key, output.amount, output.blinding_factor)
                {
                    // If the audit memo contains all the information we need to potentially freeze
                    // this record, save it in our database for later freezing.
                    if let Some(account) = self
                        .freezing_accounts
                        .get_mut(memo.asset.policy_ref().freezer_pub_key())
                    {
                        // Mark the freezing account that is tracking the record used.
                        account.used = true;

                        let record_opening = RecordOpening {
                            amount,
                            asset_def: memo.asset.clone(),
                            pub_key,
                            freeze_flag: FreezeFlag::Unfrozen,
                            blind,
                        };
                        self.txn_state
                            .records
                            .insert_freezable(record_opening, *uid, &account.key);
                        *remember = true;
                    }
                }
            }
        }
    }

    async fn update_nullifier_proofs(
        &mut self,
        session: &mut KeystoreSession<'a, L, impl KeystoreBackend<'a, L>>,
        txn: &mut Transaction<L>,
    ) -> Result<(), KeystoreError<L>> {
        let mut proofs = Vec::new();
        for n in txn.input_nullifiers() {
            let (spent, proof) = session
                .backend
                .get_nullifier_proof(&mut self.txn_state.nullifiers, n)
                .await?;
            if spent {
                return Err(KeystoreError::<L>::NullifierAlreadyPublished { nullifier: n });
            }
            proofs.push(proof);
        }
        txn.set_proofs(proofs);
        Ok(())
    }

    // This function ran into the same mystifying compiler behavior as
    // `submit_elaborated_transaction`, where the default async desugaring loses track of the `Send`
    // impl for the result type. As with the other function, this can be fixed by manually
    // desugaring the type signature.
    fn define_asset<'b>(
        &'b mut self,
        session: &'b mut KeystoreSession<'a, L, impl KeystoreBackend<'a, L>>,
        name: String,
        description: &'b [u8],
        policy: AssetPolicy,
    ) -> impl 'b + Captures<'a> + Future<Output = Result<AssetDefinition, KeystoreError<L>>> + Send
    where
        'a: 'b,
    {
        async move {
            let (seed, definition) =
                self.txn_state
                    .define_asset(&mut session.rng, description, policy)?;
            let mint_info = MintInfo {
                seed,
                description: description.to_vec(),
            };
            let asset = AssetInfo::new(definition, mint_info.clone())
                .with_name(name)
                .with_description(mint_info.fmt_description());

            // Persist the change that we're about to make before updating our in-memory state. We
            // can't report success until we know the new asset has been saved to disk (otherwise we
            // might lose the seed if we crash at the wrong time) and we don't want it in our
            // in-memory state if we're not going to report success.
            session
                .backend
                .store(|mut t| async {
                    t.store_asset(&asset).await?;
                    Ok(t)
                })
                .await?;

            // Now we can add the asset definition to the in-memory state.
            self.assets.insert(asset.clone());
            Ok(asset.definition)
        }
    }

    async fn import_asset(
        &mut self,
        session: &mut KeystoreSession<'a, L, impl KeystoreBackend<'a, L>>,
        asset: AssetInfo,
    ) -> Result<(), KeystoreError<L>> {
        if let Some(old) = self.assets.get(asset.definition.code) {
            if old == &asset {
                // If we already have this asset and it is up-to-date with the new info, there is no
                // need to go to the trouble of updating storage.
                return Ok(());
            }
        }

        // Persist the change before modifying in-memory data structures, in case persistence fails.
        session
            .backend
            .store(|mut t| async {
                t.store_asset(&asset).await?;
                Ok(t)
            })
            .await?;

        self.assets.insert(asset);
        Ok(())
    }

    // Add a new user key and set up a scan of the ledger to import records belonging to this key.
    //
    // `user_key` can be provided to add an arbitrary key, not necessarily derived from this
    // keystore's deterministic key stream. Otherwise, the next key in the key stream will be derived
    // and added.
    //
    // If `scan_from` is provided, a new ledger scan will be created and the corresponding event
    // stream will be returned. Note that the caller is responsible for actually starting the task
    // which processes this scan, since the Keystore (not the KeystoreState) has the data structures
    // needed to manage tasks (the AsyncScope, mutexes, etc.).
    async fn add_user_key(
        &mut self,
        session: &mut KeystoreSession<'a, L, impl KeystoreBackend<'a, L>>,
        user_key: Option<UserKeyPair>,
        description: String,
        scan_from: Option<EventIndex>,
    ) -> Result<
        (
            UserKeyPair,
            Option<impl 'a + Stream<Item = (LedgerEvent<L>, EventSource)> + Send + Unpin>,
        ),
        KeystoreError<L>,
    > {
        let (user_key, revert_key_state) = match user_key {
            Some(user_key) => {
                if self.sending_accounts.contains_key(&user_key.address()) {
                    // For other key types, adding a key that already exists is a no-op. However,
                    // because of the background ledger scans associated with user keys, we want to
                    // report an error, since the user may have attempted to add the same key with
                    // two different `scan_from` parameters, and we have not actually started the
                    // second scan in this case.
                    return Err(KeystoreError::<L>::UserKeyExists {
                        pub_key: user_key.pub_key(),
                    });
                }
                (user_key, None)
            }
            None => {
                let revert_key_state = self.key_state.user;

                // It is possible that we already have some of the keys that will be yielded by the
                // deterministic key stream. For example, the user could create a second keystore with
                // the same mnemonic, generate some keys, and then manually add those keys to this
                // keystore. If `user_key` is not provided, this function is required to generate a
                // new key, so keep incrementing the key stream state and generating keys until we
                // find one that is new.
                let user_key = loop {
                    let user_key = session
                        .user_key_stream
                        .derive_user_key_pair(&self.key_state.user.to_le_bytes());
                    self.key_state.user += 1;
                    if !self.sending_accounts.contains_key(&user_key.address()) {
                        break user_key;
                    }
                };

                (user_key, Some(revert_key_state))
            }
        };

        let (scan, events) = if let Some(scan_from) = scan_from {
            // Get the stream of events for the background scan worker task to process.
            let (frontier, next_event) = session.backend.get_initial_scan_state(scan_from).await?;
            let events = session.backend.subscribe(next_event, None).await;

            // Create a background scan of the ledger to import records belonging to this key.
            let scan = BackgroundKeyScan::new(
                user_key.clone(),
                next_event,
                scan_from,
                self.txn_state.now,
                frontier,
            );
            (Some(scan), Some(events))
        } else {
            (None, None)
        };

        let mut account = Account::new(user_key.clone(), description);
        account.scan = scan;

        // Add the new account to our set of accounts and update our persistent data structures and
        // remote services.
        self.sending_accounts.insert(user_key.address(), account);
        if let Err(err) = session
            .backend
            .store(|mut t| async {
                t.store_snapshot(self).await?;
                // If we successfully updated our data structures, register the key with the
                // network. The storage transaction will revert if this fails.
                t.backend.register_user_key(&user_key).await?;
                Ok(t)
            })
            .await
        {
            // If anything went wrong, no storage transaction was committed. Revert our changes to
            // in-memory data structures before returning the error.
            if let Some(old_key_state) = revert_key_state {
                self.key_state.user = old_key_state;
            }
            self.sending_accounts.remove(&user_key.address());
            return Err(err);
        }

        Ok((user_key, events))
    }

    async fn add_audit_key(
        &mut self,
        session: &mut KeystoreSession<'a, L, impl KeystoreBackend<'a, L>>,
        audit_key: AuditorKeyPair,
        description: String,
    ) -> Result<(), KeystoreError<L>> {
        if self.viewing_accounts.contains_key(&audit_key.pub_key()) {
            return Ok(());
        }

        self.assets.add_audit_key(audit_key.pub_key());
        self.viewing_accounts.insert(
            audit_key.pub_key(),
            Account::new(audit_key.clone(), description),
        );
        session
            .backend
            .store(|mut t| async {
                t.store_snapshot(self).await?;
                Ok(t)
            })
            .await?;

        Ok(())
    }

    async fn add_freeze_key(
        &mut self,
        session: &mut KeystoreSession<'a, L, impl KeystoreBackend<'a, L>>,
        freeze_key: FreezerKeyPair,
        description: String,
    ) -> Result<(), KeystoreError<L>> {
        if self.freezing_accounts.contains_key(&freeze_key.pub_key()) {
            return Ok(());
        }

        self.freezing_accounts
            .insert(freeze_key.pub_key(), Account::new(freeze_key, description));
        session
            .backend
            .store(|mut t| async {
                t.store_snapshot(self).await?;
                Ok(t)
            })
            .await?;

        Ok(())
    }

    fn build_transfer<'k>(
        &mut self,
        session: &mut KeystoreSession<'a, L, impl KeystoreBackend<'a, L>>,
        spec: TransferSpec<'k>,
    ) -> Result<(TransferNote, TransactionInfo<L>), KeystoreError<L>> {
        self.txn_state
            .transfer(spec, &self.proving_keys.xfr, &mut session.rng)
            .context(TransactionSnafu)
    }

    async fn build_mint(
        &mut self,
        session: &mut KeystoreSession<'a, L, impl KeystoreBackend<'a, L>>,
        minter: &UserAddress,
        fee: u64,
        asset_code: &AssetCode,
        amount: u64,
        receiver: UserAddress,
    ) -> Result<(MintNote, TransactionInfo<L>), KeystoreError<L>> {
        let asset = self
            .assets
            .get(*asset_code)
            .ok_or(KeystoreError::<L>::UndefinedAsset { asset: *asset_code })?;
        let MintInfo { seed, description } =
            asset
                .mint_info
                .clone()
                .ok_or(KeystoreError::<L>::AssetNotMintable {
                    asset: asset.definition.clone(),
                })?;
        self.txn_state
            .mint(
                &self.account_key_pair(minter)?.clone(),
                &self.proving_keys.mint,
                fee,
                &(asset.definition.clone(), seed, description),
                amount,
                session.backend.get_public_key(&receiver).await?,
                &mut session.rng,
            )
            .context(TransactionSnafu)
    }

    #[allow(clippy::too_many_arguments)]
    async fn build_freeze(
        &mut self,
        session: &mut KeystoreSession<'a, L, impl KeystoreBackend<'a, L>>,
        fee_address: &UserAddress,
        fee: u64,
        asset: &AssetCode,
        amount: u64,
        owner: UserAddress,
        outputs_frozen: FreezeFlag,
    ) -> Result<(FreezeNote, TransactionInfo<L>), KeystoreError<L>> {
        let asset = match self.assets.get(*asset) {
            Some(asset) => asset.definition.clone(),
            None => return Err(KeystoreError::<L>::UndefinedAsset { asset: *asset }),
        };
        let freeze_key = match self
            .freezing_accounts
            .get(asset.policy_ref().freezer_pub_key())
        {
            Some(account) => &account.key,
            None => return Err(KeystoreError::<L>::AssetNotFreezable { asset }),
        };

        self.txn_state
            .freeze_or_unfreeze(
                &self.account_key_pair(fee_address)?.clone(),
                freeze_key,
                &self.proving_keys.freeze,
                fee,
                &asset,
                amount,
                owner,
                outputs_frozen,
                &mut session.rng,
            )
            .context(TransactionSnafu)
    }

    async fn submit_transaction(
        &mut self,
        session: &mut KeystoreSession<'a, L, impl KeystoreBackend<'a, L>>,
        note: TransactionNote,
        info: TransactionInfo<L>,
    ) -> Result<TransactionReceipt<L>, KeystoreError<L>> {
        let mut nullifier_pfs = Vec::new();
        for n in note.nullifiers() {
            let (spent, proof) = session
                .backend
                .get_nullifier_proof(&mut self.txn_state.nullifiers, n)
                .await?;
            if spent {
                return Err(KeystoreError::<L>::NullifierAlreadyPublished { nullifier: n });
            }
            nullifier_pfs.push(proof);
        }

        let txn = Transaction::<L>::cap(note, nullifier_pfs);
        self.submit_elaborated_transaction(session, txn, info).await
    }

    // For reasons that are not clearly understood, the default async desugaring for this function
    // loses track of the fact that the result type implements Send, which causes very confusing
    // error messages farther up the call stack (apparently at the point where this function is
    // monomorphized) which do not point back to this location. This is likely due to a bug in type
    // inference, or at least a deficiency around async sugar combined with a bug in diagnostics.
    //
    // As a work-around, we do the desugaring manually so that we can explicitly specify that the
    // return type implements Send. The return type also captures a reference with lifetime 'a,
    // which is different from (but related to) the lifetime 'b of the returned Future, and
    // `impl 'a + 'b + ...` does not work, so we use the work-around described at
    // https://stackoverflow.com/questions/50547766/how-can-i-get-impl-trait-to-use-the-appropriate-lifetime-for-a-mutable-reference
    // to indicate the captured lifetime using the Captures trait.
    fn submit_elaborated_transaction<'b>(
        &'b mut self,
        session: &'b mut KeystoreSession<'a, L, impl KeystoreBackend<'a, L>>,
        txn: Transaction<L>,
        mut info: TransactionInfo<L>,
    ) -> impl 'b + Captures<'a> + Future<Output = Result<TransactionReceipt<L>, KeystoreError<L>>> + Send
    where
        'a: 'b,
    {
        async move {
            let receipt = self.txn_state.add_pending_transaction(&txn, info.clone());

            // Ensure `info.uid` is set, in the case where `add_pending_transaction` established a
            // new UID.
            info.uid = Some(receipt.uid.clone());

            // Persist the pending transaction.
            let history = info.history.clone();
            if let Err(err) = session
                .backend
                .store(|mut t| async {
                    t.store_snapshot(self).await?;

                    // If we're submitting this transaction for the first time (as opposed to
                    // updating and resubmitting a failed transaction) add it to the history.
                    if let Some(mut history) = history {
                        history.receipt = Some(receipt.clone());
                        history.hash = Some(txn.hash());
                        t.store_transaction(history).await?;
                    }

                    Ok(t)
                })
                .await
            {
                // If we failed to persist the pending transaction, we cannot submit it, because if
                // we then exit and reload the process from storage, there will be an in-flight
                // transaction which is not accounted for in our pending transaction data
                // structures. Instead, we remove the pending transaction from our in-memory data
                // structures and return the error.
                self.clear_pending_transaction(&txn, None).await;
                return Err(err);
            }

            // If we succeeded in creating and persisting the pending transaction, submit it to the
            // validators.
            if let Err(err) = session.backend.submit(txn.clone(), info).await {
                self.clear_pending_transaction(&txn, None).await;
                return Err(err);
            }

            Ok(receipt)
        }
    }

    fn account_key_pair(
        &'_ self,
        address: &UserAddress,
    ) -> Result<&'_ UserKeyPair, KeystoreError<L>> {
        match self.sending_accounts.get(address) {
            Some(account) => Ok(&account.key),
            None => Err(KeystoreError::<L>::NoSuchAccount {
                address: address.clone(),
            }),
        }
    }
}

/// The generic CAP keystore implementation.
///
/// It is a soundness requirement that the destructor of a [Keystore] run when the [Keystore] is
/// dropped. Therefore, [std::mem::forget] must not be used to forget a [Keystore] without running its
/// destructor.
pub struct Keystore<'a, Backend: KeystoreBackend<'a, L>, L: Ledger> {
    // Data shared between the main thread and the event handling thread:
    //  * the trusted, persistent keystore state
    //  * the trusted, ephemeral keystore session
    //  * promise completion handles for futures returned by sync(), indexed by the timestamp at
    //    which the corresponding future is supposed to complete. Handles are added in sync() (main
    //    thread) and removed and completed in the event thread
    mutex: Arc<Mutex<KeystoreSharedState<'a, L, Backend>>>,
    // Handle for the background tasks running the event handling loop and retroactive ledger scans.
    // When dropped, this handle will cancel the tasks.
    task_scope: AsyncScope<'a, ()>,
}

/// Keystore state which is shared with event handling threads.
pub struct KeystoreSharedState<'a, L: Ledger, Backend: KeystoreBackend<'a, L>> {
    state: KeystoreState<'a, L>,
    session: KeystoreSession<'a, L, Backend>,
    sync_handles: Vec<(EventIndex, oneshot::Sender<()>)>,
    txn_subscribers: HashMap<TransactionUID<L>, Vec<oneshot::Sender<TransactionStatus>>>,
    pending_foreign_txns: HashMap<Nullifier, Vec<oneshot::Sender<TransactionStatus>>>,
    pending_key_scans: HashMap<UserAddress, Vec<oneshot::Sender<()>>>,
}

impl<'a, L: Ledger, Backend: KeystoreBackend<'a, L>> KeystoreSharedState<'a, L, Backend> {
    pub fn backend(&self) -> &Backend {
        &self.session.backend
    }

    pub fn backend_mut(&mut self) -> &mut Backend {
        &mut self.session.backend
    }

    pub fn state(&self) -> &WalletState<'a, L> {
        &self.state
    }

    pub fn rng(&mut self) -> &mut ChaChaRng {
        &mut self.session.rng
    }
}

// Fun fact: replacing `std::pin::Pin` with `Pin` and adding `use std::pin::Pin` causes the compiler
// to panic where this type alias is used in `Keystore::new`. As a result, the type alias `BoxFuture`
// from `futures::future` does not work, so we define our own.
type BoxFuture<'a, T> = std::pin::Pin<Box<dyn Future<Output = T> + Send + 'a>>;

// `SendFuture` trait is needed for the cape repo to compile when calling key generation functions,
// `generate_audit_key`, `generate_freeze_key`, and `generate_user_key`.
//
// Workaround:
// 1. Wrap code of the key generation functions with `async move` to fix the implementation "not
// general enough" error.
// 2. Add a function lifetime `'l` and capture the lifetime `'a` of `self` with the `Captures` trait
// to avoid conflicting lifetime requirements.
// 3. Wrap the return type with `Box<dyn>` to resolve the failure during "building vtable
// representation", and add the `SendFuture` trait to combine `Future` and `Captures` since `dyn`
// can only take one non-auto trait.
//
// Related issues:
// https://github.com/rust-lang/rust/issues/89657, https://github.com/rust-lang/rust/issues/90691.
pub trait SendFuture<'a, T>: Future<Output = T> + Captures<'a> + Send {}
impl<'a, T, F: Future<Output = T> + Captures<'a> + Send> SendFuture<'a, T> for F {}

impl<'a, L: 'static + Ledger, Backend: 'a + KeystoreBackend<'a, L> + Send + Sync>
    Keystore<'a, Backend, L>
{
    // This function suffers from github.com/rust-lang/rust/issues/89657, in which, if we define it
    // as an async function, the compiler loses track of the fact that the resulting opaque Future
    // implements Send, even though it does. Unfortunately, the workaround used for some other
    // functions in this module (c.f. `submit_elaborated_transaction`) where we manually desugar the
    // function signature to explicitly return `impl Future + Send` triggers a separate and possibly
    // unrelated compiler bug, which results in a panic during compilation.
    //
    // Fortunately, there is a different workaround which does work. The idea is the same: to
    // manually write out the opaque return type so that we can explicitly add the `Send` bound. The
    // difference is that we use dynamic type erasure (Pin<Box<dyn Future>>) instead of static type
    // erasure. I don't know why this doesn't crash the compiler, but it doesn't.
    pub fn new(
<<<<<<< HEAD
        backend: Backend,
    ) -> BoxFuture<'a, Result<Keystore<'a, Backend, L>, KeystoreError<L>>> {
        Box::pin(async move { Self::new_impl(backend).await })
    }
    async fn new_impl(mut backend: Backend) -> Result<Keystore<'a, Backend, L>, KeystoreError<L>> {
        let mut state = backend.load().await?;
=======
        mut backend: Backend,
    ) -> BoxFuture<'a, Result<Wallet<'a, Backend, L>, WalletError<L>>> {
        Box::pin(async move {
            let state = backend.load().await?;
            Self::new_impl(backend, state).await
        })
    }

    #[cfg(any(test, bench, feature = "testing"))]
    pub fn with_state(
        backend: Backend,
        state: WalletState<'a, L>,
    ) -> BoxFuture<'a, Result<Wallet<'a, Backend, L>, WalletError<L>>> {
        Box::pin(async move { Self::new_impl(backend, state).await })
    }

    async fn new_impl(
        backend: Backend,
        mut state: WalletState<'a, L>,
    ) -> Result<Wallet<'a, Backend, L>, WalletError<L>> {
>>>>>>> 3990a3a6
        let mut events = backend.subscribe(state.txn_state.now, None).await;
        let mut key_scans = vec![];
        for account in state.viewing_accounts.values() {
            if let Some(scan) = &account.scan {
                key_scans.push((
                    scan.address(),
                    backend.subscribe(scan.next_event(), None).await,
                ));
            }
        }
        let key_tree = backend.key_stream();
        let mut session = KeystoreSession {
            backend,
            rng: ChaChaRng::from_entropy(),
            auditor_key_stream: key_tree.derive_sub_tree("auditor".as_bytes()),
            freezer_key_stream: key_tree.derive_sub_tree("freezer".as_bytes()),
            user_key_stream: key_tree.derive_sub_tree("user".as_bytes()),
            _marker: Default::default(),
            _marker2: Default::default(),
        };

        // Ensure the native asset type is always recognized.
        state
            .import_asset(&mut session, AssetInfo::native::<L>())
            .await?;

        let sync_handles = Vec::new();
        let txn_subscribers = HashMap::new();
        let pending_foreign_txns = HashMap::new();
        let mutex = Arc::new(Mutex::new(KeystoreSharedState {
            state,
            session,
            sync_handles,
            txn_subscribers,
            pending_foreign_txns,
            pending_key_scans: Default::default(),
        }));

        let mut scope = unsafe {
            // Creating an AsyncScope is considered unsafe because `std::mem::forget` is allowed
            // in safe code, and forgetting an AsyncScope can allow its inner futures to
            // continue to be scheduled to run after the lifetime of the scope ends, since
            // normally the destructor of the scope ensures that its futures are driven to
            // completion before its lifetime ends.
            //
            // Since we are immediately going to store `scope` in the resulting `Keystore`, its
            // lifetime will be the same as the `Keystore`, and its destructor will run as long as
            // no one calls `forget` on the `Keystore` -- which no one should ever have any reason
            // to.
            AsyncScope::create()
        };

        // Start the event loop.
        {
            let mutex = mutex.clone();
            scope.spawn_cancellable(
                async move {
                    let mut foreign_txns_awaiting_memos = HashMap::new();
                    while let Some((event, source)) = events.next().await {
                        let KeystoreSharedState {
                            state,
                            session,
                            sync_handles,
                            txn_subscribers,
                            pending_foreign_txns,
                            ..
                        } = &mut *mutex.lock().await;
                        // handle an event
                        let summary = state.handle_event(session, event, source).await;
                        for (txn_uid, status) in summary.updated_txns {
                            // signal any await_transaction() futures which should complete due to a
                            // transaction having been completed.
                            if status.is_final() {
                                for sender in txn_subscribers.remove(&txn_uid).into_iter().flatten()
                                {
                                    // It is ok to ignore errors here; they just mean the receiver
                                    // has disconnected.
                                    sender.send(status).ok();
                                }
                            }
                        }
                        // For any await_transaction() futures waiting on foreign transactions which
                        // were just accepted, move them to the retired or awaiting memos state.
                        for n in summary.retired_nullifiers {
                            for sender in pending_foreign_txns.remove(&n).into_iter().flatten() {
                                sender.send(TransactionStatus::Retired).ok();
                            }
                        }
                        for (n, uid) in summary.spent_nullifiers {
                            if let Some(subscribers) = pending_foreign_txns.remove(&n) {
                                foreign_txns_awaiting_memos
                                    .entry(uid)
                                    .or_insert_with(Vec::new)
                                    .extend(subscribers);
                            }
                        }
                        // Signal await_transaction() futures with a Rejected state for all rejected
                        // nullifiers.
                        for n in summary.rejected_nullifiers {
                            for sender in pending_foreign_txns.remove(&n).into_iter().flatten() {
                                sender.send(TransactionStatus::Rejected).ok();
                            }
                        }
                        // Signal any await_transaction() futures that are waiting on foreign
                        // transactions whose memos just arrived.
                        for (_, uid) in summary.received_memos {
                            for sender in foreign_txns_awaiting_memos
                                .remove(&uid)
                                .into_iter()
                                .flatten()
                            {
                                sender.send(TransactionStatus::Retired).ok();
                            }
                        }

                        // Keep all the sync() futures whose index is still in the future, and
                        // signal the rest.
                        let (sync_handles_to_keep, sync_handles_to_signal) =
                            std::mem::take(sync_handles)
                                .into_iter()
                                .partition(|(index, _)| *index > state.txn_state.now);
                        *sync_handles = sync_handles_to_keep;
                        for (_, handle) in sync_handles_to_signal {
                            handle.send(()).ok();
                        }
                    }
                },
                || (),
            );
        };

        let mut keystore = Self {
            mutex,
            task_scope: scope,
        };

        // Spawn background tasks for any scans which were in progress when the keystore was last shut
        // down.
        for (key, events) in key_scans {
            keystore.spawn_key_scan(key, events).await;
        }

        Ok(keystore)
    }

    /// Access the shared state directly.
    pub async fn lock(&self) -> MutexGuard<'_, KeystoreSharedState<'a, L, Backend>> {
        self.mutex.lock().await
    }

    /// List sending keys.
    pub async fn pub_keys(&self) -> Vec<UserPubKey> {
        let KeystoreSharedState { state, .. } = &*self.mutex.lock().await;
        state.pub_keys()
    }

    /// List viewing keys.
    pub async fn auditor_pub_keys(&self) -> Vec<AuditorPubKey> {
        let KeystoreSharedState { state, .. } = &*self.mutex.lock().await;
        state.viewing_accounts.keys().cloned().collect()
    }

    /// List freezing keys.
    pub async fn freezer_pub_keys(&self) -> Vec<FreezerPubKey> {
        let KeystoreSharedState { state, .. } = &*self.mutex.lock().await;
        state.freezing_accounts.keys().cloned().collect()
    }

    /// Get sending private key
    pub async fn get_user_private_key(
        &self,
        address: &UserAddress,
    ) -> Result<UserKeyPair, KeystoreError<L>> {
        let KeystoreSharedState { state, .. } = &*self.mutex.lock().await;
        match state.sending_accounts.get(address) {
            Some(account) => Ok(account.key.clone()),
            None => Err(KeystoreError::<L>::InvalidAddress {
                address: address.clone(),
            }),
        }
    }

    /// Get freezing private key
    pub async fn get_freezer_private_key(
        &self,
        pub_key: &FreezerPubKey,
    ) -> Result<FreezerKeyPair, KeystoreError<L>> {
        let KeystoreSharedState { state, .. } = &*self.mutex.lock().await;
        match state.freezing_accounts.get(pub_key) {
            Some(account) => Ok(account.key.clone()),
            None => Err(KeystoreError::<L>::InvalidFreezerKey {
                key: pub_key.clone(),
            }),
        }
    }

    /// Get auditing private key
    pub async fn get_auditor_private_key(
        &self,
        pub_key: &AuditorPubKey,
    ) -> Result<AuditorKeyPair, KeystoreError<L>> {
        let KeystoreSharedState { state, .. } = &*self.mutex.lock().await;
        match state.viewing_accounts.get(pub_key) {
            Some(account) => Ok(account.key.clone()),
            None => Err(KeystoreError::<L>::InvalidAuditorKey {
                key: pub_key.clone(),
            }),
        }
    }

    /// Get information about a sending account.
    pub async fn sending_account(
        &self,
        address: &UserAddress,
    ) -> Result<AccountInfo<UserKeyPair>, KeystoreError<L>> {
        let KeystoreSharedState { state, .. } = &*self.mutex.lock().await;
        let account = state.sending_accounts.get(address).cloned().ok_or(
            KeystoreError::<L>::InvalidAddress {
                address: address.clone(),
            },
        )?;
        let records = state
            .txn_state
            .records
            .iter()
            .filter(|rec| rec.ro.pub_key.address() == *address && rec.ro.amount > 0)
            .cloned()
            .collect::<Vec<_>>();
        let assets = records
            .iter()
            .map(|rec| state.assets.get(rec.ro.asset_def.code).unwrap().clone())
            .collect();
        Ok(AccountInfo::new(account, assets, records))
    }

    /// Get information about a viewing account.
    pub async fn viewing_account(
        &self,
        address: &AuditorPubKey,
    ) -> Result<AccountInfo<AuditorKeyPair>, KeystoreError<L>> {
        let KeystoreSharedState { state, .. } = &*self.mutex.lock().await;
        let account = state.viewing_accounts.get(address).cloned().ok_or(
            KeystoreError::<L>::InvalidAuditorKey {
                key: address.clone(),
            },
        )?;
        let records = state
            .txn_state
            .records
            .iter()
            .filter(|rec| {
                rec.ro.asset_def.policy_ref().auditor_pub_key() == address && rec.ro.amount > 0
            })
            .cloned()
            .collect::<Vec<_>>();
        let assets = records
            .iter()
            // Get assets which are currently viewable.
            .map(|rec| state.assets.get(rec.ro.asset_def.code).unwrap().clone())
            // Get known assets which list this key as a viewer.
            .chain(state.assets.iter().filter_map(|asset| {
                if asset.definition.policy_ref().auditor_pub_key() == address {
                    Some(asset.clone())
                } else {
                    None
                }
            }))
            // Deduplicate
            .map(|asset| (asset.definition.code, asset))
            .collect::<HashMap<_, _>>()
            .into_values()
            .collect();
        Ok(AccountInfo::new(account, assets, records))
    }

    /// Get information about a freezing account.
    pub async fn freezing_account(
        &self,
        address: &FreezerPubKey,
    ) -> Result<AccountInfo<FreezerKeyPair>, KeystoreError<L>> {
        let KeystoreSharedState { state, .. } = &*self.mutex.lock().await;
        let account = state.freezing_accounts.get(address).cloned().ok_or(
            KeystoreError::<L>::InvalidFreezerKey {
                key: address.clone(),
            },
        )?;
        let records = state
            .txn_state
            .records
            .iter()
            .filter(|rec| {
                rec.ro.asset_def.policy_ref().freezer_pub_key() == address
                    && rec.ro.amount > 0
                    && rec.ro.freeze_flag == FreezeFlag::Unfrozen
            })
            .cloned()
            .collect::<Vec<_>>();
        let assets = records
            .iter()
            // Get assets which are currently freezable.
            .map(|rec| state.assets.get(rec.ro.asset_def.code).unwrap().clone())
            // Get known assets which list this key as a freezer.
            .chain(state.assets.iter().filter_map(|asset| {
                if asset.definition.policy_ref().freezer_pub_key() == address {
                    Some(asset.clone())
                } else {
                    None
                }
            }))
            // Deduplicate
            .map(|asset| (asset.definition.code, asset))
            .collect::<HashMap<_, _>>()
            .into_values()
            .collect();
        Ok(AccountInfo::new(account, assets, records))
    }

    /// Compute the spendable balance of the given asset type owned by all addresses.
    pub async fn balance(&self, asset: &AssetCode) -> u64 {
        let KeystoreSharedState { state, .. } = &*self.mutex.lock().await;
        state.balance(asset, FreezeFlag::Unfrozen)
    }

    /// Compute the spendable balance of the given asset type owned by the given address.
    pub async fn balance_breakdown(&self, account: &UserAddress, asset: &AssetCode) -> u64 {
        let KeystoreSharedState { state, .. } = &*self.mutex.lock().await;
        state.balance_breakdown(account, asset, FreezeFlag::Unfrozen)
    }

    /// List records owned or viewable by this keystore.
    pub async fn records(&self) -> impl Iterator<Item = RecordInfo> {
        let KeystoreSharedState { state, .. } = &*self.mutex.lock().await;
        state
            .txn_state
            .records
            .iter()
            .cloned()
            .collect::<Vec<_>>()
            .into_iter()
    }

    /// Compute the balance frozen records of the given asset type owned by the given address.
    pub async fn frozen_balance_breakdown(&self, account: &UserAddress, asset: &AssetCode) -> u64 {
        let KeystoreSharedState { state, .. } = &*self.mutex.lock().await;
        state.balance_breakdown(account, asset, FreezeFlag::Frozen)
    }

    /// List assets discovered or imported by this keystore.
    pub async fn assets(&self) -> Vec<AssetInfo> {
        let KeystoreSharedState { state, .. } = &*self.mutex.lock().await;
        state.assets.iter().cloned().collect()
    }

    /// Get details about an asset type using its code.
    pub async fn asset(&self, code: AssetCode) -> Option<AssetInfo> {
        let KeystoreSharedState { state, .. } = &*self.mutex.lock().await;
        state.assets.get(code).cloned()
    }

    /// List past transactions involving this keystore.
    #[allow(clippy::type_complexity)]
    pub fn transaction_history<'l>(
        &'l self,
    ) -> std::pin::Pin<
        Box<dyn SendFuture<'a, Result<Vec<TransactionHistoryEntry<L>>, KeystoreError<L>>> + 'l>,
    > {
        Box::pin(async move {
            let KeystoreSharedState { session, .. } = &mut *self.mutex.lock().await;
            let mut storage = session.backend.storage().await;
            storage.transaction_history().await
        })
    }

    /// Basic transfer without customization.
    ///
    /// To add transfer size requirement, call [Keystore::build_transfer] with a specified
    /// `xfr_size_requirement`.
    ///
    /// `sender`
    /// * If provided, only this address will be used to transfer the asset.
    /// * Otherwise, all the owned addresses can be used for the transfer.
    ///
    pub async fn transfer(
        &mut self,
        sender: Option<&UserAddress>,
        asset: &AssetCode,
        receivers: &[(UserAddress, u64)],
        fee: u64,
    ) -> Result<TransactionReceipt<L>, KeystoreError<L>> {
        let receivers = receivers
            .iter()
            .map(|(addr, amount)| (addr.clone(), *amount, false))
            .collect::<Vec<_>>();
        let (note, info) = self
            .build_transfer(sender, asset, &receivers, fee, vec![], None)
            .await?;
        self.submit_cap(TransactionNote::Transfer(Box::new(note)), info)
            .await
    }

    /// Build a transfer with full customization.
    ///
    /// `receivers`: list of (receiver address, amount, burn)
    pub async fn build_transfer(
        &mut self,
        sender: Option<&UserAddress>,
        asset: &AssetCode,
        receivers: &[(UserAddress, u64, bool)],
        fee: u64,
        bound_data: Vec<u8>,
        xfr_size_requirement: Option<(usize, usize)>,
    ) -> Result<(TransferNote, TransactionInfo<L>), KeystoreError<L>> {
        let KeystoreSharedState { state, session, .. } = &mut *self.mutex.lock().await;
        let receivers = iter(receivers)
            .then(|(addr, amt, burn)| {
                let session = &session;
                async move {
                    Ok::<_, KeystoreError<L>>((
                        session.backend.get_public_key(addr).await?,
                        *amt,
                        *burn,
                    ))
                }
            })
            .try_collect::<Vec<_>>()
            .await?;
        let sender_key_pairs = match sender {
            Some(addr) => {
                vec![state.account_key_pair(addr)?.clone()]
            }
            None => state.key_pairs(),
        };
        let spec = TransferSpec {
            sender_key_pairs: &sender_key_pairs,
            asset,
            receivers: &receivers,
            fee,
            bound_data,
            xfr_size_requirement,
        };
        state.build_transfer(session, spec)
    }

    /// Submit a transaction to be validated.
    ///
    /// This function allows any kind of transaction to be submitted, even ledger-specific
    /// transaction types that are not part of the base CAP protocol.
    pub async fn submit(
        &mut self,
        txn: Transaction<L>,
        info: TransactionInfo<L>,
    ) -> Result<TransactionReceipt<L>, KeystoreError<L>> {
        let KeystoreSharedState { state, session, .. } = &mut *self.mutex.lock().await;
        state
            .submit_elaborated_transaction(session, txn, info)
            .await
    }

    /// Submit a CAP transaction to be validated.
    pub async fn submit_cap(
        &mut self,
        txn: TransactionNote,
        info: TransactionInfo<L>,
    ) -> Result<TransactionReceipt<L>, KeystoreError<L>> {
        let KeystoreSharedState { state, session, .. } = &mut *self.mutex.lock().await;
        state.submit_transaction(session, txn, info).await
    }

    /// Define a new asset and store secret info for minting.
    pub async fn define_asset(
        &mut self,
        name: String,
        description: &[u8],
        policy: AssetPolicy,
    ) -> Result<AssetDefinition, KeystoreError<L>> {
        let KeystoreSharedState { state, session, .. } = &mut *self.mutex.lock().await;
        state.define_asset(session, name, description, policy).await
    }

    /// Add an asset to the asset library.
    ///
    /// Note that this function cannot be used to import verified assets. If the `verified` flag is
    /// set on `asset`, it will simply be ignored. Verified assets can only be imported using
    /// [Keystore::verify_assets], conditional on a signature check.
    pub async fn import_asset(&mut self, mut asset: AssetInfo) -> Result<(), KeystoreError<L>> {
        asset.verified = false;
        let KeystoreSharedState { state, session, .. } = &mut *self.mutex.lock().await;
        state.import_asset(session, asset).await
    }

    /// Load a verified asset library from a file or byte stream.
    ///
    /// `trusted_signer` must be the public key of an entity trusted by this application to verify
    /// assets. It must also be the public key which was used to sign `library`.
    ///
    /// If successful, the assets loaded from `library` are returned as well as being added to this
    /// keystore's asset library. Note that assets loaded from a verified library are not persisted
    /// (unless the same assets are imported as unverified using [Keystore::import_asset]) in order to
    /// preserve the verified library as the single source of truth about verified assets.
    /// Therefore, this function must be called each time a keystore is created or opened in order to
    /// ensure that the verified assets show up in the keystore's library.
    pub async fn verify_assets(
        &mut self,
        trusted_signer: &VerKey,
        library: VerifiedAssetLibrary,
    ) -> Result<Vec<AssetInfo>, KeystoreError<L>> {
        if let Some(assets) = library.open(trusted_signer) {
            let KeystoreSharedState { state, .. } = &mut *self.lock().await;
            for asset in &assets {
                // `import_asset` is only for unverified assets. It automatically persists the asset
                // being imported. We explicitly do not want to persist verified assets (unless
                // the user explicitly requests persistence by importing the same asset manually) so
                // all we need to do is add the asset to our in-memory asset library.
                state.assets.insert(asset.clone());
            }
            Ok(assets)
        } else {
            Err(KeystoreError::AssetVerificationError)
        }
    }

    /// Add a viewing key to the keystore's key set.
    pub fn add_audit_key<'l>(
        &'l mut self,
        audit_key: AuditorKeyPair,
        description: String,
    ) -> std::pin::Pin<Box<dyn SendFuture<'a, Result<(), KeystoreError<L>>> + 'l>>
    where
        'a: 'l,
    {
        Box::pin(async move {
            let KeystoreSharedState { state, session, .. } = &mut *self.mutex.lock().await;
            state.add_audit_key(session, audit_key, description).await
        })
    }

    /// Generate a new viewing key and add it to the keystore's key set.
    pub fn generate_audit_key<'l>(
        &'l mut self,
        description: String,
    ) -> std::pin::Pin<Box<dyn SendFuture<'a, Result<AuditorPubKey, KeystoreError<L>>> + 'l>>
    where
        'a: 'l,
    {
        Box::pin(async move {
            let KeystoreSharedState { state, session, .. } = &mut *self.mutex.lock().await;
            let audit_key = session
                .auditor_key_stream
                .derive_auditor_key_pair(&state.key_state.auditor.to_le_bytes());
            state.key_state.auditor += 1;
            state
                .add_audit_key(session, audit_key.clone(), description)
                .await?;
            Ok(audit_key.pub_key())
        })
    }

    /// Add a freezing key to the keystore's key set.
    pub fn add_freeze_key<'l>(
        &'l mut self,
        freeze_key: FreezerKeyPair,
        description: String,
    ) -> std::pin::Pin<Box<dyn SendFuture<'a, Result<(), KeystoreError<L>>> + 'l>>
    where
        'a: 'l,
    {
        Box::pin(async move {
            let KeystoreSharedState { state, session, .. } = &mut *self.mutex.lock().await;
            state.add_freeze_key(session, freeze_key, description).await
        })
    }

    /// Generate a new freezing key and add it to the keystore's key set.
    pub fn generate_freeze_key<'l>(
        &'l mut self,
        description: String,
    ) -> std::pin::Pin<Box<dyn SendFuture<'a, Result<FreezerPubKey, KeystoreError<L>>> + 'l>>
    where
        'a: 'l,
    {
        Box::pin(async move {
            let KeystoreSharedState { state, session, .. } = &mut *self.mutex.lock().await;
            let freeze_key = session
                .freezer_key_stream
                .derive_freezer_key_pair(&state.key_state.freezer.to_le_bytes());
            state.key_state.freezer += 1;
            state
                .add_freeze_key(session, freeze_key.clone(), description)
                .await?;
            Ok(freeze_key.pub_key())
        })
    }

    /// Add a sending key to the keystore's key set.
    ///
    /// Since this key was not generated by this keystore, it may have already been used and thus may
    /// own existing records. The keystore will start a scan of the ledger in the background to find
    /// records owned by this key. The scan will start from the event specified by `scan_from`.
    pub fn add_user_key<'l>(
        &'l mut self,
        user_key: UserKeyPair,
        description: String,
        scan_from: EventIndex,
    ) -> std::pin::Pin<Box<dyn SendFuture<'a, Result<(), KeystoreError<L>>> + 'l>>
    where
        'a: 'l,
    {
        Box::pin(async move {
            let (user_key, events) = {
                let KeystoreSharedState { state, session, .. } = &mut *self.mutex.lock().await;
                state
                    .add_user_key(session, Some(user_key), description, Some(scan_from))
                    .await?
            };

            if let Some(events) = events {
                // Start a background task to scan for records belonging to the new key.
                self.spawn_key_scan(user_key.address(), events).await;
            }

            Ok(())
        })
    }

    /// Generate a new sending key and add it to the keystore's key set.
    ///
    /// Keys are generated deterministically based on the mnemonic phrase used to load the keystore.
    /// If this is a recovery of an HD keystore from a mnemonic phrase, `scan_from` can be used to
    /// initiate a background scan of the ledger from the given event index to find records already
    /// belonging to the new key.
    pub fn generate_user_key<'l>(
        &'l mut self,
        description: String,
        scan_from: Option<EventIndex>,
    ) -> std::pin::Pin<Box<dyn SendFuture<'a, Result<UserPubKey, KeystoreError<L>>> + 'l>>
    where
        'a: 'l,
    {
        Box::pin(async move {
            let (user_key, events) = {
                let KeystoreSharedState { state, session, .. } = &mut *self.mutex.lock().await;
                state
                    .add_user_key(session, None, description, scan_from)
                    .await?
            };

            if let Some(events) = events {
                // Start a background task to scan for records belonging to the new key.
                self.spawn_key_scan(user_key.address(), events).await;
            }

            Ok(user_key.pub_key())
        })
    }

    /// Manually add an encrypted record.
    ///
    /// This can be used to access assets more quickly than waiting for a ledger scan when
    /// recovering a keystore.
    pub async fn import_memo(
        &mut self,
        memo: ReceiverMemo,
        comm: RecordCommitment,
        uid: u64,
        proof: MerklePath,
    ) -> Result<(), KeystoreError<L>> {
        let KeystoreSharedState { state, session, .. } = &mut *self.mutex.lock().await;
        state.import_memo(session, memo, comm, uid, proof).await
    }

    /// Create a mint note that assigns an asset to an owner.
    pub async fn build_mint(
        &mut self,
        minter: &UserAddress,
        fee: u64,
        asset_code: &AssetCode,
        amount: u64,
        receiver: UserAddress,
    ) -> Result<(MintNote, TransactionInfo<L>), KeystoreError<L>> {
        let KeystoreSharedState { state, session, .. } = &mut *self.mutex.lock().await;
        state
            .build_mint(session, minter, fee, asset_code, amount, receiver)
            .await
    }

    /// Build and submit a mint transaction.
    ///
    /// See [Keystore::build_mint].
    pub async fn mint(
        &mut self,
        minter: &UserAddress,
        fee: u64,
        asset_code: &AssetCode,
        amount: u64,
        receiver: UserAddress,
    ) -> Result<TransactionReceipt<L>, KeystoreError<L>> {
        let (note, info) = self
            .build_mint(minter, fee, asset_code, amount, receiver)
            .await?;
        self.submit_cap(TransactionNote::Mint(Box::new(note)), info)
            .await
    }

    /// Build a transaction to freeze at least `amount` of a particular asset owned by a given user.
    ///
    /// In order to freeze an asset, this keystore must be a viewer of that asset type, and it must
    /// have observed enough transactions to determine that the target user owns at least `amount`
    /// of that asset.
    ///
    /// Freeze transactions do not currently support change, so the amount frozen will be at least
    /// `amount` but might be more, depending on the distribution of the freezable records we have
    /// for the target user.
    ///
    /// Some of these restrictions will be rolled back in the future:
    /// * An API can be provided for freezing without being a viewer, if a freezable record
    ///   opening is provided to us out of band by a viewer.
    /// * [Keystore::build_freeze] uses the same allocation scheme for input records as
    ///   [Keystore::build_transfer], which tries to minimize fragmentation. But freeze transactions
    ///   do not increase fragmentation because they have no change output, so we could use a
    ///   different allocation scheme that tries to minimize change, which would limit the amount we
    ///   can over-freeze, and would guarantee that we freeze the exact amount if it is possible to
    ///   make exact change with the freezable records we have.
    pub async fn build_freeze(
        &mut self,
        freezer: &UserAddress,
        fee: u64,
        asset: &AssetCode,
        amount: u64,
        owner: UserAddress,
    ) -> Result<(FreezeNote, TransactionInfo<L>), KeystoreError<L>> {
        let KeystoreSharedState { state, session, .. } = &mut *self.mutex.lock().await;
        state
            .build_freeze(
                session,
                freezer,
                fee,
                asset,
                amount,
                owner,
                FreezeFlag::Frozen,
            )
            .await
    }

    /// Build an submit a freeze transaction.
    ///
    /// See [Keystore::build_freeze].    
    pub async fn freeze(
        &mut self,
        freezer: &UserAddress,
        fee: u64,
        asset: &AssetCode,
        amount: u64,
        owner: UserAddress,
    ) -> Result<TransactionReceipt<L>, KeystoreError<L>> {
        let (note, info) = self
            .build_freeze(freezer, fee, asset, amount, owner)
            .await?;
        self.submit_cap(TransactionNote::Freeze(Box::new(note)), info)
            .await
    }

    /// Build a transaction to unfreeze at least `amount` of a particular asset owned by a given user.
    ///
    /// In order to unfreeze, this keystore must have previously been used to freeze at least `amount`
    /// of the target's assets.
    pub async fn build_unfreeze(
        &mut self,
        freezer: &UserAddress,
        fee: u64,
        asset: &AssetCode,
        amount: u64,
        owner: UserAddress,
    ) -> Result<(FreezeNote, TransactionInfo<L>), KeystoreError<L>> {
        let KeystoreSharedState { state, session, .. } = &mut *self.mutex.lock().await;
        state
            .build_freeze(
                session,
                freezer,
                fee,
                asset,
                amount,
                owner,
                FreezeFlag::Unfrozen,
            )
            .await
    }

    /// Build and submit an unfreeze transaction.
    ///
    /// See [Keystore::build_unfreeze].
    pub async fn unfreeze(
        &mut self,
        freezer: &UserAddress,
        fee: u64,
        asset: &AssetCode,
        amount: u64,
        owner: UserAddress,
    ) -> Result<TransactionReceipt<L>, KeystoreError<L>> {
        let (note, info) = self
            .build_unfreeze(freezer, fee, asset, amount, owner)
            .await?;
        self.submit_cap(TransactionNote::Freeze(Box::new(note)), info)
            .await
    }

    /// Get the status of a transaction.
    pub async fn transaction_status(
        &self,
        receipt: &TransactionReceipt<L>,
    ) -> Result<TransactionStatus, KeystoreError<L>> {
        let KeystoreSharedState { state, session, .. } = &mut *self.mutex.lock().await;
        state.transaction_status(session, receipt).await
    }

    /// A future which completes when the transaction is finalized (committed or rejected).
    pub async fn await_transaction(
        &self,
        receipt: &TransactionReceipt<L>,
    ) -> Result<TransactionStatus, KeystoreError<L>> {
        let mut guard = self.mutex.lock().await;
        let KeystoreSharedState {
            state,
            session,
            txn_subscribers,
            pending_foreign_txns,
            ..
        } = &mut *guard;

        let status = state.transaction_status(session, receipt).await?;
        if status.is_final() {
            Ok(status)
        } else {
            let (sender, receiver) = oneshot::channel();

            if receipt
                .submitters
                .iter()
                .all(|key| state.sending_accounts.contains_key(key))
            {
                // If we submitted this transaction, we have all the information we need to track it
                // through the lifecycle based on its uid alone.
                txn_subscribers
                    .entry(receipt.uid.clone())
                    .or_insert_with(Vec::new)
                    .push(sender);
            } else {
                // Transaction uids are unique only to a given keystore, so if we're trying to track
                // somebody else's transaction, the best we can do is wait for one of its nullifiers
                // to be published on the ledger.
                pending_foreign_txns
                    .entry(receipt.fee_nullifier)
                    .or_insert_with(Vec::new)
                    .push(sender);
            }
            drop(guard);
            receiver.await.map_err(|_| KeystoreError::<L>::Cancelled {})
        }
    }

    /// A future which completes when the keystore has processed events at least including `t`.
    pub async fn sync(&self, t: EventIndex) -> Result<(), oneshot::Canceled> {
        let mut guard = self.mutex.lock().await;
        let KeystoreSharedState {
            state,
            sync_handles,
            ..
        } = &mut *guard;

        // It's important that we do the comparison this way (now >= t) rather than comparing
        // now < t and switching the branches of the `if`. This is because the partial order of
        // EventIndex tells us when _all_ event streams in `now` are at an index >= t, which is the
        // terminating condition for `sync()`: it should wait until _all_ event streams have been
        // processed at least to time `t`.
        if state.txn_state.now >= t {
            Ok(())
        } else {
            let (sender, receiver) = oneshot::channel();
            sync_handles.push((t, sender));
            drop(guard);
            receiver.await
        }
    }

    /// The index of the most recently processed event.
    pub async fn now(&self) -> EventIndex {
        self.mutex.lock().await.state.txn_state.now
    }

    /// A future which completes when the keystore has processed at least as many events as `peer`.
    pub async fn sync_with_peer(&self, peer: &Self) -> Result<(), oneshot::Canceled> {
        self.sync(peer.now().await).await
    }

    /// A future which completes when there are no more in-progress ledger scans for `address`.
    pub async fn await_key_scan(&self, address: &UserAddress) -> Result<(), oneshot::Canceled> {
        let mut guard = self.mutex.lock().await;
        let KeystoreSharedState {
            pending_key_scans, ..
        } = &mut *guard;
        let senders = match pending_key_scans.get_mut(address) {
            Some(senders) => senders,
            // If there is not an in-progress scan for this key, return immediately.
            None => return Ok(()),
        };
        let (sender, receiver) = oneshot::channel();
        senders.push(sender);

        drop(guard);
        receiver.await
    }

    async fn spawn_key_scan(
        &mut self,
        address: UserAddress,
        mut events: impl 'a + Stream<Item = (LedgerEvent<L>, EventSource)> + Unpin + Send,
    ) {
        {
            // Register the key scan in `pending_key_scans` so that `await_key_scan` will work.
            let KeystoreSharedState {
                pending_key_scans, ..
            } = &mut *self.mutex.lock().await;
            pending_key_scans.insert(address.clone(), vec![]);
        }

        let mutex = self.mutex.clone();
        self.task_scope.spawn_cancellable(
            async move {
                let mut finished = false;
                while !finished {
                    let (next_event, source) = events.next().await.unwrap();

                    let KeystoreSharedState {
                        state,
                        session,
                        pending_key_scans,
                        ..
                    } = &mut *mutex.lock().await;
                    finished = if let Some((key, ScanOutputs { records, history })) = state
                        .sending_accounts
                        .get_mut(&address)
                        .unwrap()
                        .update_scan(next_event, source, state.txn_state.record_mt.commitment())
                        .await
                    {
                        if let Err(err) = state.add_records(session, &key, records).await {
                            println!("Error saving records from key scan {}: {}", address, err);
                        }
                        if let Err(err) = session
                            .backend
                            .store(|mut t| async {
                                for h in history {
                                    t.store_transaction(h).await?;
                                }
                                Ok(t)
                            })
                            .await
                        {
                            println!(
                                "Error saving tranaction history from key scan {}: {}",
                                address, err
                            );
                        }

                        // Signal anyone waiting for a notification that this scan finished.
                        for sender in pending_key_scans.remove(&address).into_iter().flatten() {
                            // Ignore errors, it just means the receiving end of the channel has
                            // been dropped.
                            sender.send(()).ok();
                        }

                        true
                    } else {
                        false
                    };

                    session
                        .backend
                        .store(|mut t| async {
                            t.store_snapshot(state).await?;
                            Ok(t)
                        })
                        .await
                        .ok();
                }
            },
            || (),
        );
    }
}

pub fn new_key_pair() -> UserKeyPair {
    UserKeyPair::generate(&mut ChaChaRng::from_entropy())
}<|MERGE_RESOLUTION|>--- conflicted
+++ resolved
@@ -1727,7 +1727,7 @@
         &mut self.session.backend
     }
 
-    pub fn state(&self) -> &WalletState<'a, L> {
+    pub fn state(&self) -> &KeystoreState<'a, L> {
         &self.state
     }
 
@@ -1773,16 +1773,8 @@
     // difference is that we use dynamic type erasure (Pin<Box<dyn Future>>) instead of static type
     // erasure. I don't know why this doesn't crash the compiler, but it doesn't.
     pub fn new(
-<<<<<<< HEAD
-        backend: Backend,
+        mut backend: Backend,
     ) -> BoxFuture<'a, Result<Keystore<'a, Backend, L>, KeystoreError<L>>> {
-        Box::pin(async move { Self::new_impl(backend).await })
-    }
-    async fn new_impl(mut backend: Backend) -> Result<Keystore<'a, Backend, L>, KeystoreError<L>> {
-        let mut state = backend.load().await?;
-=======
-        mut backend: Backend,
-    ) -> BoxFuture<'a, Result<Wallet<'a, Backend, L>, WalletError<L>>> {
         Box::pin(async move {
             let state = backend.load().await?;
             Self::new_impl(backend, state).await
@@ -1792,16 +1784,15 @@
     #[cfg(any(test, bench, feature = "testing"))]
     pub fn with_state(
         backend: Backend,
-        state: WalletState<'a, L>,
-    ) -> BoxFuture<'a, Result<Wallet<'a, Backend, L>, WalletError<L>>> {
+        state: KeystoreState<'a, L>,
+    ) -> BoxFuture<'a, Result<Keystore<'a, Backend, L>, KeystoreError<L>>> {
         Box::pin(async move { Self::new_impl(backend, state).await })
     }
 
     async fn new_impl(
         backend: Backend,
-        mut state: WalletState<'a, L>,
-    ) -> Result<Wallet<'a, Backend, L>, WalletError<L>> {
->>>>>>> 3990a3a6
+        mut state: KeystoreState<'a, L>,
+    ) -> Result<Keystore<'a, Backend, L>, KeystoreError<L>> {
         let mut events = backend.subscribe(state.txn_state.now, None).await;
         let mut key_scans = vec![];
         for account in state.viewing_accounts.values() {
