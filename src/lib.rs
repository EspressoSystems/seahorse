// Copyright (c) 2022 Espresso Systems (espressosys.com)
// This file is part of the Seahorse library.

// This program is free software: you can redistribute it and/or modify it under the terms of the GNU General Public License as published by the Free Software Foundation, either version 3 of the License, or (at your option) any later version.
// This program is distributed in the hope that it will be useful, but WITHOUT ANY WARRANTY; without even the implied warranty of MERCHANTABILITY or FITNESS FOR A PARTICULAR PURPOSE. See the GNU General Public License for more details.
// You should have received a copy of the GNU General Public License along with this program. If not, see <https://www.gnu.org/licenses/>.

//! # The Seahorse cryptographic wallet library
//!
//! This crate provides a ledger-agnostic toolkit for building cryptographic wallets for
//! implementations of the [jf_cap] protocol.
//!
//! The main types that users of this crate will interact with are [Wallet] and [WalletBackend].
//! The former represents the generic wallet interface that this crate provides, including basic
//! wallet functionality like generating and viewing keys or sending and receiving assets. The
//! latter represents the interface to a specific ledger that the user must provide in order to
//! instantiate the ledger-agnostic [Wallet] interface for their particular system.
//!
//! Users should also be familiar with [reef], which provides traits to adapt a particular CAP
//! ledger to the ledger-agnostic interfaces defined here.
mod asset_library;
pub mod cli;
pub mod encryption;
pub mod events;
pub mod hd;
pub mod io;
pub mod loader;
pub mod persistence;
pub mod reader;
mod secret;
#[cfg(any(test, feature = "testing"))]
pub mod testing;
pub mod txn_builder;

pub use crate::asset_library::{AssetInfo, MintInfo};
pub use jf_cap;
pub use reef;

use crate::{
    asset_library::AssetLibrary,
    events::{EventIndex, EventSource, LedgerEvent},
    txn_builder::*,
};
use arbitrary::{Arbitrary, Unstructured};
use arbitrary_wrappers::{ArbitraryNullifier, ArbitraryUserKeyPair};
use async_scoped::AsyncScope;
use async_std::sync::{Mutex, MutexGuard};
use async_std::task::block_on;
use async_trait::async_trait;
use chrono::Local;
use core::fmt::Debug;
use espresso_macros::ser_test;
use futures::{
    channel::oneshot,
    prelude::*,
    stream::{iter, Stream},
};
use jf_cap::{
    errors::TxnApiError,
    freeze::FreezeNote,
    keys::{
        AuditorKeyPair, AuditorPubKey, FreezerKeyPair, FreezerPubKey, UserAddress, UserKeyPair,
        UserPubKey,
    },
    mint::MintNote,
    structs::{
        AssetCode, AssetDefinition, AssetPolicy, FreezeFlag, Nullifier, ReceiverMemo,
        RecordCommitment, RecordOpening,
    },
    KeyPair as SigKeyPair, MerkleLeafProof, MerklePath, Signature, TransactionNote,
};
use key_set::ProverKeySet;
use rand_chacha::rand_core::SeedableRng;
use rand_chacha::ChaChaRng;
use reef::{
    traits::{
        Block as _, NullifierSet as _, Transaction as _, TransactionKind as _,
        ValidationError as _, Validator as _,
    },
    *,
};
use serde::{Deserialize, Serialize};
use snafu::{ResultExt, Snafu};
use std::collections::{HashMap, HashSet};
use std::convert::TryFrom;
use std::iter::repeat;
use std::sync::Arc;

#[derive(Debug, Snafu)]
#[snafu(visibility = "pub")]
pub enum WalletError<L: Ledger> {
    UndefinedAsset {
        asset: AssetCode,
    },
    InvalidBlock {
        source: ValidationError<L>,
    },
    NullifierAlreadyPublished {
        nullifier: Nullifier,
    },
    BadMerkleProof {
        commitment: RecordCommitment,
        uid: u64,
    },
    TimedOut {},
    Cancelled {},
    CryptoError {
        source: TxnApiError,
    },
    InvalidAddress {
        address: UserAddress,
    },
    AssetNotAuditable {
        asset: AssetDefinition,
    },
    AssetNotFreezable {
        asset: AssetDefinition,
    },
    AssetNotMintable {
        asset: AssetDefinition,
    },
    ClientConfigError {
        source: <surf::Client as TryFrom<surf::Config>>::Error,
    },
    PersistenceError {
        source: atomic_store::error::PersistenceError,
    },
    IoError {
        source: std::io::Error,
    },
    BincodeError {
        source: bincode::Error,
    },
    EncryptionError {
        source: encryption::Error,
    },
    MnemonicError {
        source: bip0039::Error,
    },
    KeyError {
        source: argon2::Error,
    },
    NoSuchAccount {
        address: UserAddress,
    },
    CannotDecryptMemo {},
    TransactionError {
        source: crate::txn_builder::TransactionError,
    },
    UserKeyExists {
        pub_key: UserPubKey,
    },
    #[snafu(display("{}", msg))]
    Failed {
        msg: String,
    },
}

impl<L: Ledger> From<crate::txn_builder::TransactionError> for WalletError<L> {
    fn from(source: crate::txn_builder::TransactionError) -> Self {
        Self::TransactionError { source }
    }
}

impl<L: Ledger> From<bincode::Error> for WalletError<L> {
    fn from(source: bincode::Error) -> Self {
        Self::BincodeError { source }
    }
}

/// An in-progress scan of past ledger events.
///
/// When a key is added to a wallet, the wallet can optionally trigger a [BackgroundKeyScan] to
/// search the ledger for asset records belonging to this key. This is useful when recovering a
/// wallet from a mnemonic phrase. In this case, keys generated by the wallet are the same as the
/// keys belonging to the lost wallet being recovered, and so there may already exist records
/// belonging to these keys.
#[ser_test(arbitrary, ark(false))]
#[derive(Debug, Clone, Serialize, Deserialize)]
pub struct BackgroundKeyScan {
    key: UserKeyPair,
    next_event: EventIndex,
    to_event: EventIndex,
    // Record openings we have discovered which belong to these key. These records are kept in a
    // separate pool until the scan is complete so that if the scan encounters an event which spends
    // some of these records, we can remove the spent records without ever reflecting them in the
    // wallet's balance.
    records: HashMap<Nullifier, (RecordOpening, u64, MerklePath)>,
    // Nullifiers which have been published since we started the scan. Since we don't add records to
    // the wallet until the scan is complete, records we add here will not be invalidated by the
    // normal event handling loop. Thus, we must take care not to add records which have been
    // invalidated since the scan started.
    //
    // This means that retroactive scans only need to scan up to the latest event as of the start of
    // the scan, not until the scan catches up with the current event, which guarantees the scan
    // will complete in a finite amount of time.
    new_nullifiers: HashSet<Nullifier>,
}

impl PartialEq<Self> for BackgroundKeyScan {
    fn eq(&self, other: &Self) -> bool {
        self.key.pub_key() == other.key.pub_key()
            && self.next_event == other.next_event
            && self.to_event == other.to_event
            && self.records == other.records
            && self.new_nullifiers == other.new_nullifiers
    }
}

impl<'a> Arbitrary<'a> for BackgroundKeyScan {
    fn arbitrary(u: &mut Unstructured<'a>) -> arbitrary::Result<Self> {
        Ok(Self {
            key: u.arbitrary::<ArbitraryUserKeyPair>()?.into(),
            next_event: u.arbitrary()?,
            to_event: u.arbitrary()?,
            records: Default::default(),
            new_nullifiers: u
                .arbitrary_iter::<ArbitraryNullifier>()?
                .map(|n| Ok(n?.into()))
                .collect::<Result<_, _>>()?,
        })
    }
}

impl BackgroundKeyScan {
    fn process_nullifiers(&mut self, nullifiers: &[Nullifier], new: bool) {
        for n in nullifiers {
            // Whether these nullifiers are newly published since the scan began, or were already
            // published and the scan has only now encountered them, we need to remove any records
            // we've collected which are nullified.
            if self.records.remove(n).is_none() && new {
                // Now, if this nullifier is newly published and we did not just remove a record
                // that we had already discovered, we need to save the nullifier in case we discover
                // the record that it nullifies later in our scan.
                //
                // Note that we do not need to save the nullifier if it is not newly published,
                // because if we are encountering this nullifier in the normal course of our scan,
                // then we have already scanned all blocks before it was published, and thus we must
                // have already discovered the corresponding record if the record is discoverable at
                // all.
                self.new_nullifiers.insert(*n);
            }
        }
    }

    fn add_records(&mut self, records: Vec<(RecordOpening, u64, MerklePath)>) {
        for (ro, uid, proof) in records {
            let nullifier = self.key.nullify(
                ro.asset_def.policy_ref().freezer_pub_key(),
                uid,
                &RecordCommitment::from(&ro),
            );
            if !self.new_nullifiers.remove(&nullifier) {
                // Add the record as long as its nullifier has not been invalidated since we started
                // the scan.
                self.records.insert(nullifier, (ro, uid, proof));
            }
        }
    }
}

/// The number of keys of each type which have been generated.
///
/// This is used to generate a unique identifier for each new key of each type.
#[ser_test(arbitrary, ark(false))]
#[derive(Arbitrary, Clone, Debug, Default, PartialEq, Eq, Serialize, Deserialize)]
pub struct KeyStreamState {
    pub auditor: u64,
    pub freezer: u64,
    pub user: u64,
}

/// The data that determines a wallet.
///
/// This struct is where the wallet keeps its keys, assets, and records, as well as any information
/// about the current ledger state needed to build transactions.
#[derive(Debug, Clone)]
pub struct WalletState<'a, L: Ledger> {
    // For persistence, the fields in this struct are grouped into three categories based on how
    // they can be efficiently saved to disk:
    // 1. Static data, which never changes once a wallet is created, and so can be written to a
    //    single, static file.
    // 2. Dynamic data, which changes frequently and requires some kind of persistent snapshotting.
    // 3. Monotonic data, which consists of sets of objects which only grow over the lifetime of the
    //    wallet, and so can be persisted in an append-only log.
    //
    ////////////////////////////////////////////////////////////////////////////////////////////////
    // Static data
    //
    // proving key set. The proving keys are ordered by number of outputs first and number of inputs
    // second, because the wallet is less flexible with respect to number of outputs. If we are
    // building a transaction and find we have too many inputs we can always generate a merge
    // transaction to defragment, but if the user requests a transaction with N independent outputs,
    // there is nothing we can do to decrease that number. So when searching for an appropriate
    // proving key, we will want to find a key with enough outputs first, and then worry about the
    // number of inputs.
    //
    // We keep the prover keys in an Arc because they are large, constant, and depend only on the
    // universal parameters of the system. This allows sharing them, which drastically decreases the
    // memory requirements of applications that create multiple wallets. This is not very realistic
    // for real applications, but it is very important for tests and costs little.
    //
    /// Proving keys.
    ///
    /// These are the keys used to generate Plonk proofs. There is one key for each transaction
    /// type (mint, freezes with varying numbers of input records, and transfers with varying
    /// numbers of input and output records). The supported transaction types must match the
    /// transaction types supported by the verifying keys maintained by validators.
    ///
    /// These keys are constructed when the wallet is created, and they never change afterwards.
    pub proving_keys: Arc<ProverKeySet<'a, key_set::OrderByOutputs>>,

    ////////////////////////////////////////////////////////////////////////////////////////////////
    // Dynamic state
    //
    /// Transaction building state.
    ///
    /// Everything we need to know about the state of the ledger in order to build transactions.
    pub txn_state: TransactionState<L>,
    /// Background scans triggered by the addition of new keys.
    pub key_scans: HashMap<UserAddress, BackgroundKeyScan>,
    /// HD key generation state.
    pub key_state: KeyStreamState,

    ////////////////////////////////////////////////////////////////////////////////////////////////
    // Monotonic data
    //
    // Note: the sets of keys should be moved to the txn state
    // (https://github.com/spectrum-eco/spectrum/issues/6).
    //
    /// Asset library.
    ///
    /// This contains information about all of the asset types imported or discovered by this
    /// wallet. For assets created by this wallets, in includes information needed to mint the
    /// assets, including the asset description and the private asset code seed.
    pub assets: AssetLibrary,
    /// Viewing keys.
    pub audit_keys: HashMap<AuditorPubKey, AuditorKeyPair>,
    /// Freezing keys.
    pub freeze_keys: HashMap<FreezerPubKey, FreezerKeyPair>,
    /// Sending keys, for spending owned records and receiving new records.
    ///
    /// Each public key in this set also includes a [UserAddress], which can be used to sign
    /// outgoing transactions, as well as an encryption public key used by other users to encrypt
    /// owner memos when sending records to this wallet.
    pub user_keys: HashMap<UserAddress, UserKeyPair>,
}

// Type erasure for key pairs so that backend components like storage that don't care about the
// detailed properties of different kinds of keys can just implement a single heterogeneous key
// store.
#[derive(Clone, Debug, Serialize, Deserialize)]
pub enum RoleKeyPair {
    Auditor(AuditorKeyPair),
    Freezer(FreezerKeyPair),
    User(UserKeyPair),
}

impl From<AuditorKeyPair> for RoleKeyPair {
    fn from(key: AuditorKeyPair) -> Self {
        Self::Auditor(key)
    }
}

impl From<FreezerKeyPair> for RoleKeyPair {
    fn from(key: FreezerKeyPair) -> Self {
        Self::Freezer(key)
    }
}

impl From<UserKeyPair> for RoleKeyPair {
    fn from(key: UserKeyPair) -> Self {
        Self::User(key)
    }
}

trait KeyPair: Clone + Into<RoleKeyPair> + TryFrom<RoleKeyPair> + Send + Sync {
    type PubKey: std::hash::Hash + Eq;
    fn pub_key(&self) -> Self::PubKey;
}

impl TryFrom<RoleKeyPair> for AuditorKeyPair {
    type Error = ();
    fn try_from(key: RoleKeyPair) -> Result<Self, ()> {
        match key {
            RoleKeyPair::Auditor(key) => Ok(key),
            _ => Err(()),
        }
    }
}

impl KeyPair for AuditorKeyPair {
    type PubKey = AuditorPubKey;
    fn pub_key(&self) -> Self::PubKey {
        self.pub_key()
    }
}

impl TryFrom<RoleKeyPair> for FreezerKeyPair {
    type Error = ();
    fn try_from(key: RoleKeyPair) -> Result<Self, ()> {
        match key {
            RoleKeyPair::Freezer(key) => Ok(key),
            _ => Err(()),
        }
    }
}

impl KeyPair for FreezerKeyPair {
    type PubKey = FreezerPubKey;
    fn pub_key(&self) -> Self::PubKey {
        self.pub_key()
    }
}

impl TryFrom<RoleKeyPair> for UserKeyPair {
    type Error = ();
    fn try_from(key: RoleKeyPair) -> Result<Self, ()> {
        match key {
            RoleKeyPair::User(key) => Ok(key),
            _ => Err(()),
        }
    }
}

impl KeyPair for UserKeyPair {
    // The PubKey here is supposed to be a conceptual "primary key" for looking up UserKeyPairs. We
    // typically want to look up UserKeyPairs by Address, not PubKey, because if we have a PubKey we
    // can always get and Address to do the lookup.
    type PubKey = UserAddress;
    fn pub_key(&self) -> Self::PubKey {
        self.address()
    }
}

/// The interface required by the wallet from the persistence layer.
///
/// See [persistence::AtomicWalletStorage] for an implementation of this interface which works for
/// any CAP ledger.
///
/// Most code should not use this interface directly. Instead, use [WalletBackend::store] with
/// [StorageTransaction] for a safer, RAII-based transactional interface.
///
/// The persistent storage needed by the wallet is divided into 3 categories, based on usage
/// patterns and how often they change.
///
/// 1. Static data. This is data which is initialized when the wallet is created and never changes.
///
///    There is no interface in the [WalletStorage] trait for storing static data. When a new wallet
///    is created, the [Wallet] will call [WalletBackend::create], which is responsible for working
///    with the storage layer to persist the wallet's static data.
///
/// 2. Dynamic state. This is data which changes frequently, but grows boundedly or very slowly.
///
///    This includes the state of the ledger and the set of records owned by this wallet.
///
/// 3. Monotonic data. This is data which grows monotonically and never shrinks.
///
///    The monotonic data of a wallet is the set of assets types in the asset library, the sets
///    of keys owned by this wallet, and the transaction history.
///
/// The storage layer must provide a transactional interface. Updates to the individual storage
/// categories have no observable affects (that is, their results will not affect the next call to
/// [WalletStorage::load]) until [WalletStorage::commit] succeeds. If there are outstanding changes
/// that have not been committed, [WalletStorage::revert] can be used to roll back the entire state
/// of the persistent store to its state at the most recent commit.
///
/// This interface is specified separately from the [WalletBackend] interface to allow the
/// implementation to separate the persistence layer from the network layer that implements the rest
/// of the backend with minimal boilerplate. This allows a ledger-agnostic implementation of the
/// storage layer to work with multiple ledger-specific implementations of the networking layer. It
/// is also useful for mocking the storage layer during testing.
#[async_trait]
pub trait WalletStorage<'a, L: Ledger> {
    /// Check if there is already a stored wallet with this key.
    fn exists(&self) -> bool;

    /// Load the stored wallet identified by the given key.
    ///
    /// This function may assume `self.exists()`.
    async fn load(&mut self) -> Result<WalletState<'a, L>, WalletError<L>>;

    /// Store a snapshot of the wallet's dynamic state.
    async fn store_snapshot(&mut self, state: &WalletState<'a, L>) -> Result<(), WalletError<L>>;

    /// Append a new asset to the growing asset library.
    async fn store_asset(&mut self, asset: &AssetInfo) -> Result<(), WalletError<L>>;

    /// Add a key to the wallet's key set.
    async fn store_key(&mut self, key: &RoleKeyPair) -> Result<(), WalletError<L>>;

    /// Add a transaction to the transaction history.
    async fn store_transaction(
        &mut self,
        txn: TransactionHistoryEntry<L>,
    ) -> Result<(), WalletError<L>>;
    async fn transaction_history(
        &mut self,
    ) -> Result<Vec<TransactionHistoryEntry<L>>, WalletError<L>>;

    /// Commit to outstanding changes.
    async fn commit(&mut self);

    /// Roll back the persisted state to the previous commit.
    async fn revert(&mut self);
}

/// Interface for atomic storage transactions.
///
/// Any changes made to the persistent storage state through this struct will be part of a single
/// transaction. If any operation in the transaction fails, or if the transaction is dropped before
/// being committed, the entire transaction will be reverted and have no effect.
///
/// This struct should not be constructed directly, but instead a transaction should be obtained
/// through the [WalletBackend::store] method, which will automatically commit the transaction after
/// it succeeds.
pub struct StorageTransaction<'a, 'l, L: Ledger, Backend: WalletBackend<'a, L> + ?Sized> {
    pub backend: &'l mut Backend,
    cancelled: bool,
    _phantom: std::marker::PhantomData<&'a ()>,
    _phantom2: std::marker::PhantomData<L>,
}

impl<'a, 'l, L: Ledger, Backend: WalletBackend<'a, L> + ?Sized>
    StorageTransaction<'a, 'l, L, Backend>
{
    fn new(backend: &'l mut Backend) -> Self {
        Self {
            backend,
            cancelled: false,
            _phantom: Default::default(),
            _phantom2: Default::default(),
        }
    }

    async fn store_snapshot(&mut self, state: &WalletState<'a, L>) -> Result<(), WalletError<L>> {
        if !self.cancelled {
            let res = self.storage().await.store_snapshot(state).await;
            if res.is_err() {
                self.cancel().await;
            }
            res
        } else {
            Ok(())
        }
    }

    async fn store_asset(&mut self, asset: &AssetInfo) -> Result<(), WalletError<L>> {
        if !self.cancelled {
            let res = self.storage().await.store_asset(asset).await;
            if res.is_err() {
                self.cancel().await;
            }
            res
        } else {
            Ok(())
        }
    }

    async fn store_key<K: KeyPair>(&mut self, key: &K) -> Result<(), WalletError<L>> {
        if !self.cancelled {
            let res = self.storage().await.store_key(&key.clone().into()).await;
            if res.is_err() {
                self.cancel().await;
            }
            res
        } else {
            Ok(())
        }
    }

    async fn store_transaction(
        &mut self,
        transaction: TransactionHistoryEntry<L>,
    ) -> Result<(), WalletError<L>> {
        if !self.cancelled {
            let res = self.storage().await.store_transaction(transaction).await;
            if res.is_err() {
                self.cancel().await;
            }
            res
        } else {
            Ok(())
        }
    }

    async fn cancel(&mut self) {
        if !self.cancelled {
            self.cancelled = true;
            self.storage().await.revert().await;
        }
    }

    async fn storage(&mut self) -> MutexGuard<'_, <Backend as WalletBackend<'a, L>>::Storage> {
        self.backend.storage().await
    }
}

impl<'a, 'l, L: Ledger, Backend: WalletBackend<'a, L> + ?Sized> Drop
    for StorageTransaction<'a, 'l, L, Backend>
{
    fn drop(&mut self) {
        block_on(self.cancel())
    }
}

/// The interface required by the wallet from a specific network/ledger implementation.
///
/// This trait is the adaptor for ledger-specific plugins into the ledger-agnostic [Wallet]
/// implementation. It provides an interface for the ledger-agnostic wallet to communicate with
/// remote network participants for a particular ledger. Implementing this trait for your specific
/// ledger enables the use of the full generic [Wallet] interface with your ledger.
#[async_trait]
pub trait WalletBackend<'a, L: Ledger>: Send {
    /// Notifications about ledger state changes.
    ///
    /// The wallet must be able to subscribe to a stream of events from the backend. These events
    /// occur whenever the ledger state changes, including new blocks being committed and owner
    /// memos being published. The backend may also include events when blocks are rejected. This is
    /// not required, but it can help the wallet report failures more quickly (if a rejection is not
    /// reported, the rejected transaction will eventually be considered timed out).
    ///
    /// Each event yielded by the stream must be tagged with an [EventSource] indicating where the
    /// event came from. Implementations of [WalletBackend] may provide events from multiple sources
    /// (for example, block events from a network query service and memo events from a centralized
    /// memo store) or they may aggregate all events into a single stream from a single source.
    type EventStream: 'a + Stream<Item = (LedgerEvent<L>, EventSource)> + Unpin + Send;

    /// The storage layer used by this implementation.
    type Storage: WalletStorage<'a, L> + Send;

    /// Access the persistent storage layer.
    ///
    /// The interface is specified this way, with the main storage interface in a separate trait and
    /// an accessor function here, to allow implementations of [WalletBackend] to split the storage
    /// layer from the networking layer, since the two concerns are generally separate.
    ///
    /// Note that the return type of this function requires the implementation to guard the storage
    /// layer with a mutex, even if it is not internally shared between threads. This is meant to
    /// allow shared access to the storage layer internally, but not to require it. A better
    /// interface would be to have an associated type
    ///         `type<'l> StorageRef: 'l +  Deref<Target = Self::Storage> + DerefMut`
    /// This could be [MutexGuard], [async_std::sync::RwLockWriteGuard], or just
    /// `&mut Self::Storage`, depending on the needs of the implementation. This should be cleaned
    /// up if and when GATs stabilize.
    async fn storage<'l>(&'l mut self) -> MutexGuard<'l, Self::Storage>;

    /// Load a wallet or create a new one.
    ///
    /// If a wallet exists in storage, it is loaded. Otherwise, [WalletBackend::create] is called to
    /// create a new wallet.
    async fn load(&mut self) -> Result<WalletState<'a, L>, WalletError<L>> {
        let mut storage = self.storage().await;
        if storage.exists() {
            // If there is a stored wallet with this key pair, load it.
            storage.load().await
        } else {
            // Otherwise, ask the network layer to create and register a brand new wallet.
            drop(storage);
            self.create().await
        }
    }

    /// Make a change to the persisted state using a function describing a transaction.
    ///
    /// # Example
    ///
    /// ```ignore
    /// backend.store(key_pair, |mut t| async move {
    ///     t.store_snapshot(wallet_state).await?;
    ///     // If this store fails, the effects of the previous store will be reverted.
    ///     t.store_asset(wallet_state, asset).await?;
    ///     // Use `t.backend` to access other backend functions during the transaction. Any
    ///     // failures here will revert all previous stores.
    ///     t.backend.do_something().await?;
    ///     Ok(t)
    /// }).await?;
    /// ```
    async fn store<'l, F, Fut>(&'l mut self, update: F) -> Result<(), WalletError<L>>
    where
        F: Send + FnOnce(StorageTransaction<'a, 'l, L, Self>) -> Fut,
        Fut: Send + Future<Output = Result<StorageTransaction<'a, 'l, L, Self>, WalletError<L>>>,
    {
        let fut = update(StorageTransaction::new(self)).and_then(|txn| async move {
            txn.backend.storage().await.commit().await;
            Ok(())
        });
        fut.await
    }

    /// Get the HD key tree which the wallet should use to generate keys.
    ///
    /// This should be configured when the wallet is created, for example, by deriving a key tree
    /// from a mnemonic phrase.
    fn key_stream(&self) -> hd::KeyTree;

    /// Create a new wallet.
    ///
    /// This method should query the current state of the network (or at least some past state) and
    /// create a [WalletState] consistent with that state. It must also persist the initial state by
    /// interacting with the storage layer directly.
    async fn create(&mut self) -> Result<WalletState<'a, L>, WalletError<L>>;

    /// Subscribe to the asynchronous ledgerevent stream.
    async fn subscribe(&self, from: EventIndex, to: Option<EventIndex>) -> Self::EventStream;

    /// Find the public encryption key associated with the given address.
    ///
    /// Users in CAP are identified by addresses, but sending to a user also requires access to
    /// their public encryption key, for encrypting owner memos. This information must be published
    /// in some way, and accessed by the backend in this method.
    async fn get_public_key(&self, address: &UserAddress) -> Result<UserPubKey, WalletError<L>>;

    /// Publish an encryption key so that other wallets can access it using [WalletBackend::get_public_key].
    async fn register_user_key(&mut self, pub_key: &UserKeyPair) -> Result<(), WalletError<L>>;

    /// Determine whether a nullifier is spent and obtain a proof.
    ///
    /// `nullifiers` is a local cache of nullifiers. It may not contain a status or proof for every
    /// relevant nullifier. This function should check if `nullifier` is represented in
    /// `nullifiers` and query the network only if it is not. Optionally, this function may add the
    /// proof to the cache after obtaining a proof from the network.
    async fn get_nullifier_proof(
        &self,
        nullifiers: &mut NullifierSet<L>,
        nullifier: Nullifier,
    ) -> Result<(bool, NullifierProof<L>), WalletError<L>>;

    /// Get the specified transaction from the specified block.
    async fn get_transaction(
        &self,
        block_id: u64,
        txn_id: u64,
    ) -> Result<Transaction<L>, WalletError<L>>;

    /// Submit a transaction to a validator.
    async fn submit(
        &mut self,
        note: Transaction<L>,
        info: TransactionInfo<L>,
    ) -> Result<(), WalletError<L>>;

    /// Record a finalized transaction.
    ///
    /// If successful, `txn_id` contains the block ID and index of the committed transaction.
    ///
    /// This function is optional and does nothing by default. The backend can override it to
    /// perform cleanup or post-processing on completed transactions.
    async fn finalize(&mut self, _txn: PendingTransaction<L>, _txn_id: Option<(u64, u64)>)
    where
        L: 'static,
    {
    }
}

/// Transient state derived from the persistent [WalletState].
pub struct WalletSession<'a, L: Ledger, Backend: WalletBackend<'a, L>> {
    backend: Backend,
    rng: ChaChaRng,
    auditor_key_stream: hd::KeyTree,
    user_key_stream: hd::KeyTree,
    freezer_key_stream: hd::KeyTree,
    _marker: std::marker::PhantomData<&'a ()>,
    _marker2: std::marker::PhantomData<L>,
}

// Trait used to indicate that an abstract return type captures a reference with the lifetime 'a.
// See https://stackoverflow.com/questions/50547766/how-can-i-get-impl-trait-to-use-the-appropriate-lifetime-for-a-mutable-reference
pub trait Captures<'a> {}
impl<'a, T: ?Sized> Captures<'a> for T {}

#[derive(Clone, Debug)]
struct EventSummary<L: Ledger> {
    updated_txns: Vec<(TransactionUID<L>, TransactionStatus)>,
    spent_nullifiers: Vec<(Nullifier, u64)>,
    rejected_nullifiers: Vec<Nullifier>,
    // Fee nullifiers of transactions which were retired immediately upon being received.
    retired_nullifiers: Vec<Nullifier>,
    received_memos: Vec<(ReceiverMemo, u64)>,
}

impl<L: Ledger> Default for EventSummary<L> {
    fn default() -> Self {
        Self {
            updated_txns: Default::default(),
            spent_nullifiers: Default::default(),
            rejected_nullifiers: Default::default(),
            retired_nullifiers: Default::default(),
            received_memos: Default::default(),
        }
    }
}

impl<'a, L: 'static + Ledger> WalletState<'a, L> {
    fn key_pairs(&self) -> Vec<UserKeyPair> {
        self.user_keys.values().cloned().collect::<Vec<_>>()
    }

    pub fn pub_keys(&self) -> Vec<UserPubKey> {
        self.user_keys.values().map(|key| key.pub_key()).collect()
    }

    pub fn balance(&self, asset: &AssetCode, frozen: FreezeFlag) -> u64 {
        let mut balance = 0;
        for pub_key in self.pub_keys() {
            balance += self.txn_state.balance(asset, &pub_key, frozen);
        }
        balance
    }

    pub fn balance_breakdown(
        &self,
        account: &UserAddress,
        asset: &AssetCode,
        frozen: FreezeFlag,
    ) -> u64 {
        match self.user_keys.get(account) {
            Some(key) => self.txn_state.balance(asset, &key.pub_key(), frozen),
            None => 0,
        }
    }

    pub async fn transaction_status(
        &mut self,
        session: &mut WalletSession<'a, L, impl WalletBackend<'a, L>>,
        receipt: &TransactionReceipt<L>,
    ) -> Result<TransactionStatus, WalletError<L>> {
        match self.txn_state.transactions.status(&receipt.uid) {
            TransactionStatus::Unknown => {
                // If the transactions database returns Unknown, it means the transaction is not in-
                // flight (the database only tracks in-flight transactions). So it must be retired,
                // rejected, or a foreign transaction that we were never tracking to begin with.
                // Check if it has been accepted by seeing if its fee nullifier is spent.
                let (spent, _) = session
                    .backend
                    .get_nullifier_proof(&mut self.txn_state.nullifiers, receipt.fee_nullifier)
                    .await?;
                if spent {
                    Ok(TransactionStatus::Retired)
                } else {
                    // If the transaction isn't in our pending data structures, but its fee record
                    // has not been spent, then either it was rejected, or it's someone else's
                    // transaction that we haven't been tracking through the lifecycle.
                    for submitter in &receipt.submitters {
                        if !self.user_keys.contains_key(submitter) {
                            return Ok(TransactionStatus::Unknown);
                        }
                    }
                    Ok(TransactionStatus::Rejected)
                }
            }

            state => Ok(state),
        }
    }

    async fn handle_event(
        &mut self,
        session: &mut WalletSession<'a, L, impl WalletBackend<'a, L>>,
        event: LedgerEvent<L>,
        source: EventSource,
    ) -> EventSummary<L> {
        self.txn_state.now += EventIndex::from_source(source, 1);
        let mut summary = EventSummary::default();
        match event {
            LedgerEvent::Commit {
                block,
                block_id,
                state_comm,
            } => {
                // Don't trust the network connection that provided us this event; validate it
                // against our local mirror of the ledger and bail out if it is invalid.
                let mut uids = match self.txn_state.validator.validate_and_apply(block.clone()) {
                    Ok(uids) => {
                        if state_comm != self.txn_state.validator.commit() {
                            // Received a block which validates, but our state commitment does not
                            // match that of the event source. Since the block validates, we will
                            // accept it, but this must indicate that the event source is lying or
                            // mistaken about the state commitment. This would be a good time to
                            // switch to a different query server or something, but for now we'll
                            // just log the problem.
                            println!("received valid block with invalid state commitment");
                        }

                        // Get a list of new uids and whether we want to remember them in our record
                        // Merkle tree. Initially, set `remember` to false for all uids, to maximize
                        // sparseness. If any of the consumers of this block (for example, the
                        // auditor component, or the owner of this wallet) care about a uid, they
                        // will set its `remember` flag to true.
                        uids.into_iter().map(|uid| (uid, false)).collect::<Vec<_>>()
                    }
                    Err(val_err) => {
                        //todo !jeb.bearer handle this case more robustly. If we get here, it means
                        // the event stream has lied to us, so recovery is quite tricky and may
                        // require us to fail over to a different query service.
                        panic!("received invalid block: {:?}, {:?}", block, val_err);
                    }
                };

                // Update our full copies of sparse validator data structures to be consistent with
                // the validator state.
                for txn in block.txns() {
                    let nullifiers = txn.input_nullifiers();
                    // Remove spent records.
                    for n in &nullifiers {
                        if let Some(record) = self.txn_state.records.remove_by_nullifier(*n) {
                            self.txn_state.forget_merkle_leaf(record.uid);
                        }
                    }
                    // Insert new records.
                    for o in txn.output_commitments() {
                        self.txn_state.append_merkle_leaf(o);
                    }
                    // Update background scans with newly published nullifiers.
                    for scan in self.key_scans.values_mut() {
                        scan.process_nullifiers(&nullifiers, true);
                    }
                }
                // Update nullifier set
                let nullifier_proofs = block
                    .txns()
                    .into_iter()
                    .flat_map(|txn| txn.proven_nullifiers())
                    .collect::<Vec<_>>();
                if self
                    .txn_state
                    .nullifiers
                    .multi_insert(&nullifier_proofs)
                    .is_err()
                {
                    //todo !jeb.bearer handle this case more robustly. If we get here, it means the
                    // event stream has lied to us, so recovery is quite tricky and may require us
                    // to fail over to a different query service.
                    panic!("received block with invalid nullifier proof");
                }

                for (txn_id, txn) in block.txns().into_iter().enumerate() {
                    // Split the uids corresponding to this transaction off the front of `uids`.
                    let mut this_txn_uids = uids;
                    uids = this_txn_uids.split_off(txn.output_len());
                    assert_eq!(this_txn_uids.len(), txn.output_len());

                    // If this transaction contains record openings for all of its outputs,
                    // consider it retired immediately, do not wait for memos.
                    let retired = txn.output_openings().is_some();

                    // Add the spent nullifiers to the summary. Map each nullifier to one of the
                    // output UIDs of the same transaction, so that we can tell when the memos
                    // arrive for the transaction which spent this nullifier (completing the
                    // transaction's life cycle) by looking at the UIDs attached to the memos.
                    // TODO !keyao Stop identifying transactions by input nullifier and instead use hashes.
                    // (https://github.com/SpectrumXYZ/cape/issues/275.)
                    if !txn.input_nullifiers().is_empty() {
                        summary.spent_nullifiers.extend(
                            txn.input_nullifiers()
                                .into_iter()
                                .zip(repeat(this_txn_uids[0].0)),
                        );
                        if retired {
                            summary.retired_nullifiers.push(txn.input_nullifiers()[0]);
                        }
                    }

                    // Different concerns within the wallet consume transactions in different ways.
                    // Now we give each concern a chance to consume this transaction, performing any
                    // processing they need to do and possibly setting the `remember` flag for
                    // output records they care about.
                    //
                    // This is a transaction we submitted and have been
                    // awaiting confirmation.
                    let mut self_published = false;
                    if let Some(pending) = self
                        .clear_pending_transaction(
                            &txn,
                            Some((block_id, txn_id as u64, &mut this_txn_uids)),
                        )
                        .await
                    {
                        let status = if retired {
                            TransactionStatus::Retired
                        } else {
                            TransactionStatus::AwaitingMemos
                        };
                        summary.updated_txns.push((pending.uid(), status));
                        self.txn_state
                            .transactions
                            .await_memos(pending.uid(), this_txn_uids.iter().map(|(uid, _)| *uid));
                        session
                            .backend
                            .finalize(pending, Some((block_id, txn_id as u64)))
                            .await;
                        self_published = true;
                    }

                    // This is someone else's transaction but we can audit it.
                    self.audit_transaction(session, &txn, &mut this_txn_uids)
                        .await;

                    // If this transaction has record openings attached, check if they are for us
                    // and add them immediately, without waiting for memos.
                    if let Err(err) = self
                        .receive_attached_records(
                            session,
                            block_id,
                            txn_id as u64,
                            &txn,
                            &mut this_txn_uids,
                            !self_published,
                            // Only add to history if we didn't send this same transaction
                        )
                        .await
                    {
                        println!(
                            "Error saving records attached to transaction {}:{}: {}",
                            block_id, txn_id, err
                        );
                    }

                    // Prune the record Merkle tree of records we don't care about.
                    for (uid, remember) in this_txn_uids {
                        if !remember {
                            self.txn_state.forget_merkle_leaf(uid);
                        }
                    }
                }

                // Some transactions may have expired when we stepped the validator state. Remove
                // them from our pending transaction data structures.
                //
                // This maintains the invariant that everything in `pending_transactions` must
                // correspond to an on-hold record, because everything which corresponds to a record
                // whose hold just expired will be removed from the set now.
                for txn in self.txn_state.clear_expired_transactions() {
                    summary
                        .updated_txns
                        .push((txn.uid(), TransactionStatus::Rejected));
                    session.backend.finalize(txn, None).await;
                }
            }

            LedgerEvent::Memos {
                outputs,
                transaction,
            } => {
                let completed = self
                    .txn_state
                    .transactions
                    .received_memos(outputs.iter().map(|info| info.2));
                let self_published = !completed.is_empty();
                summary.updated_txns.extend(
                    completed
                        .into_iter()
                        .map(|txn_uid| (txn_uid, TransactionStatus::Retired))
                        .collect::<Vec<_>>(),
                );

                summary
                    .received_memos
                    .extend(outputs.iter().map(|(memo, _, uid, _)| (memo.clone(), *uid)));
                for key_pair in self.user_keys.values().cloned().collect::<Vec<_>>() {
                    let records = self
                        .try_open_memos(session, &key_pair, &outputs, transaction, !self_published)
                        .await;
                    if let Err(err) = self.add_records(session, &key_pair, records).await {
                        println!("error saving received records: {}", err);
                    }
                }
            }

            LedgerEvent::Reject { block, error } => {
                for mut txn in block.txns() {
                    summary
                        .rejected_nullifiers
                        .append(&mut txn.input_nullifiers());
                    if let Some(pending) = self.clear_pending_transaction(&txn, None).await {
                        // Try to resubmit if the error is recoverable.
                        let uid = pending.uid();
                        if error.is_bad_nullifier_proof() {
                            if self
                                .update_nullifier_proofs(session, &mut txn)
                                .await
                                .is_ok()
                                && self
                                    .submit_elaborated_transaction(
                                        session,
                                        txn,
                                        pending.info.clone(),
                                    )
                                    .await
                                    .is_ok()
                            {
                                // The transaction has been successfully resubmitted. It is still in
                                // the same state (pending) so we don't need to add it to
                                // `updated_txns`.
                            } else {
                                // If we failed to resubmit, then the rejection is final.
                                summary
                                    .updated_txns
                                    .push((uid.clone(), TransactionStatus::Rejected));
                                session.backend.finalize(pending, None).await;
                            }
                        } else {
                            summary
                                .updated_txns
                                .push((uid.clone(), TransactionStatus::Rejected));
                            session.backend.finalize(pending, None).await;
                        }
                    }
                }
            }
        };

        if let Err(err) = session
            .backend
            .store(|mut t| async {
                t.store_snapshot(self).await?;
                Ok(t)
            })
            .await
        {
            // We can ignore errors when saving the snapshot. If the save fails and then we crash,
            // we will replay this event when we load from the previously saved snapshot. Just print
            // a warning and move on.
            println!("warning: failed to save wallet state to disk: {}", err);
        }

        summary
    }

    async fn handle_retroactive_event(
        &mut self,
        session: &mut WalletSession<'a, L, impl WalletBackend<'a, L>>,
        key: &UserKeyPair,
        event: LedgerEvent<L>,
        source: EventSource,
    ) {
        let scan = match event {
            LedgerEvent::Memos {
                outputs,
                transaction,
                ..
            } => {
                let records = self
                    .try_open_memos(session, key, &outputs, transaction, true)
                    .await;
                let scan = self.key_scans.get_mut(&key.address()).unwrap();
                scan.add_records(records);
                scan
            }

            LedgerEvent::Commit { block, .. } => {
                let nullifiers = block
                    .txns()
                    .into_iter()
                    .flat_map(|txn| txn.input_nullifiers())
                    .collect::<Vec<_>>();
                let scan = self.key_scans.get_mut(&key.address()).unwrap();
                scan.process_nullifiers(&nullifiers, false);
                scan
            }

            _ => self.key_scans.get_mut(&key.address()).unwrap(),
        };

        scan.next_event += EventIndex::from_source(source, 1);
        if let Err(err) = session
            .backend
            .store(|mut t| async {
                t.store_snapshot(self).await?;
                Ok(t)
            })
            .await
        {
            println!(
                "warning: failed to save background scan state to disk: {}",
                err
            );
        }
    }

    async fn try_open_memos(
        &mut self,
        session: &mut WalletSession<'a, L, impl WalletBackend<'a, L>>,
        key_pair: &UserKeyPair,
        memos: &[(ReceiverMemo, RecordCommitment, u64, MerklePath)],
        transaction: Option<(u64, u64)>,
        add_to_history: bool,
    ) -> Vec<(RecordOpening, u64, MerklePath)> {
        let mut records = Vec::new();
        for (memo, comm, uid, proof) in memos {
            if let Ok(record_opening) = memo.decrypt(key_pair, comm, &[]) {
                if !record_opening.is_dummy() {
                    // If this record is for us (i.e. its corresponding memo decrypts under
                    // our key) and not a dummy, then add it to our owned records.
                    records.push((record_opening, *uid, proof.clone()));
                }
            }
        }

        if add_to_history && !records.is_empty() {
            if let Some((block_id, txn_id)) = transaction {
                // To add a transaction history entry, we need to fetch the actual transaction to
                // figure out what type it was.
                let kind = match session.backend.get_transaction(block_id, txn_id).await {
                    Ok(txn) => txn.kind(),
                    Err(err) => {
                        println!(
                            "Error fetching received transaction ({}, {}) from network: {}. \
                                Transaction will be recorded with unknown type.",
                            block_id, txn_id, err
                        );
                        TransactionKind::<L>::unknown()
                    }
                };

                self.add_receive_history(
                    session,
                    block_id,
                    txn_id,
                    kind,
                    &records
                        .iter()
                        .map(|(ro, _, _)| ro.clone())
                        .collect::<Vec<_>>(),
                )
                .await;
            }
        }

        records
    }

    async fn receive_attached_records(
        &mut self,
        session: &mut WalletSession<'a, L, impl WalletBackend<'a, L>>,
        block_id: u64,
        txn_id: u64,
        txn: &Transaction<L>,
        uids: &mut [(u64, bool)],
        add_to_history: bool,
    ) -> Result<(), WalletError<L>> {
        let records = txn.output_openings().into_iter().flatten().zip(uids);
        let mut my_records = vec![];
        for (ro, (uid, remember)) in records {
            if let Some(key_pair) = self.user_keys.get(&ro.pub_key.address()).cloned() {
                // If this record is for us, add it to the wallet and include it in the
                // list of received records for created a received transaction history
                // entry.
                *remember = true;
                // Add the asset type if it is not already in the asset library.
                self.import_asset(session, AssetInfo::from(ro.asset_def.clone()))
                    .await?;
                self.txn_state.records.insert(ro.clone(), *uid, &key_pair);
                my_records.push(ro);
            } else if let Some(key_pair) = self
                .freeze_keys
                .get(ro.asset_def.policy_ref().freezer_pub_key())
                .cloned()
            {
                // If this record is not for us, but we can freeze it, then this
                // becomes like an audit. Add the record to our collection of freezable
                // records, but do not include it in the history entry.
                *remember = true;
                // Add the asset type if it is not already in the asset library.
                self.import_asset(session, AssetInfo::from(ro.asset_def.clone()))
                    .await?;
                self.txn_state.records.insert_freezable(ro, *uid, &key_pair);
            }
        }

        if add_to_history && !my_records.is_empty() {
            self.add_receive_history(session, block_id, txn_id, txn.kind(), &my_records)
                .await;
        }

        Ok(())
    }

    async fn add_receive_history(
        &mut self,
        session: &mut WalletSession<'a, L, impl WalletBackend<'a, L>>,
        block_id: u64,
        txn_id: u64,
        kind: TransactionKind<L>,
        records: &[RecordOpening],
    ) {
        // The last record is guaranteed not to be the fee change record. It contains useful
        // information about asset type and freeze state.
        let last_record = records.last().unwrap();
        let kind = if kind == TransactionKind::<L>::send() {
            TransactionKind::<L>::receive()
        } else if kind == TransactionKind::<L>::freeze()
            && last_record.freeze_flag == FreezeFlag::Unfrozen
        {
            TransactionKind::<L>::unfreeze()
        } else {
            kind
        };

        let txn_asset = last_record.asset_def.code;
        let history = TransactionHistoryEntry {
            time: Local::now(),
            asset: txn_asset,
            kind,
            senders: Vec::new(),
            // When we receive transactions, we can't tell from the protocol
            // who sent it to us.
            receivers: records
                .iter()
                .filter_map(|ro| {
                    if ro.asset_def.code == txn_asset {
                        Some((ro.pub_key.address(), ro.amount))
                    } else {
                        println!(
                            "Received transaction ({}, {}) contains outputs with \
                            multiple asset types. Ignoring some of them.",
                            block_id, txn_id
                        );
                        None
                    }
                })
                .collect(),
            receipt: None,
        };

        if let Err(err) = session
            .backend
            .store(|mut t| async move {
                t.store_transaction(history).await?;
                Ok(t)
            })
            .await
        {
            println!(
                "Failed to store transaction ({}, {}) in history: {}.",
                block_id, txn_id, err
            );
        }
    }

    async fn add_records(
        &mut self,
        session: &mut WalletSession<'a, L, impl WalletBackend<'a, L>>,
        key_pair: &UserKeyPair,
        records: Vec<(RecordOpening, u64, MerklePath)>,
    ) -> Result<(), WalletError<L>> {
        for (record, uid, proof) in records {
            let comm = RecordCommitment::from(&record);
            if !self
                .txn_state
                .remember_merkle_leaf(uid, &MerkleLeafProof::new(comm.to_field_element(), proof))
            {
                return Err(WalletError::BadMerkleProof {
                    commitment: comm,
                    uid,
                });
            }

            // Add the asset type if it is not already in the asset library.
            self.import_asset(session, AssetInfo::from(record.asset_def.clone()))
                .await?;
            // Save the record.
            self.txn_state.records.insert(record, uid, key_pair);
        }
        Ok(())
    }

    async fn import_memo(
        &mut self,
        session: &mut WalletSession<'a, L, impl WalletBackend<'a, L>>,
        memo: ReceiverMemo,
        comm: RecordCommitment,
        uid: u64,
        proof: MerklePath,
    ) -> Result<(), WalletError<L>> {
        for key in self.user_keys.values().cloned().collect::<Vec<_>>() {
            let records = self
                .try_open_memos(
                    session,
                    &key,
                    &[(memo.clone(), comm, uid, proof.clone())],
                    None,
                    false,
                )
                .await;
            if !records.is_empty() {
                return self.add_records(session, &key, records).await;
            }
        }

        Err(WalletError::<L>::CannotDecryptMemo {})
    }

    async fn clear_pending_transaction<'t>(
        &mut self,
        txn: &Transaction<L>,
        res: Option<CommittedTxn<'t>>,
    ) -> Option<PendingTransaction<L>> {
        let pending = self.txn_state.clear_pending_transaction(txn, &res);

        // If this was a successful transaction, add all of its frozen/unfrozen outputs to our
        // freezable database (for freeze/unfreeze transactions).
        if let Some((_, _, uids)) = res {
            if let Some(pending) = &pending {
                // the first uid corresponds to the fee change output, which is not one of the
                // `freeze_outputs`, so we skip that one
                for ((uid, remember), ro) in
                    uids.iter_mut().skip(1).zip(&pending.info.freeze_outputs)
                {
                    self.txn_state.records.insert_freezable(
                        ro.clone(),
                        *uid,
                        &self.freeze_keys[ro.asset_def.policy_ref().freezer_pub_key()],
                    );
                    *remember = true;
                }
            }
        }

        pending
    }

    async fn audit_transaction(
        &mut self,
        session: &mut WalletSession<'a, L, impl WalletBackend<'a, L>>,
        txn: &Transaction<L>,
        uids: &mut [(u64, bool)],
    ) {
        // Try to decrypt auditor memos.
        if let Ok(memo) = txn.open_audit_memo(self.assets.auditable(), &self.audit_keys) {
            //todo !jeb.bearer eventually, we will probably want to save all the audit memos for
            // the whole transaction (inputs and outputs) regardless of whether any of the outputs
            // are freezeable, just for general auditing purposes.

            // the first uid corresponds to the fee change output, which has no audit memo, so skip
            // that one
            for ((uid, remember), output) in uids.iter_mut().skip(1).zip(memo.outputs) {
                let pub_key = match output.user_address {
                    Some(address) => session.backend.get_public_key(&address).await.ok(),
                    None => None,
                };
                if let (Some(pub_key), Some(amount), Some(blind)) =
                    (pub_key, output.amount, output.blinding_factor)
                {
                    // If the audit memo contains all the information we need to potentially freeze
                    // this record, save it in our database for later freezing.
                    if let Some(freeze_key) = self
                        .freeze_keys
                        .get(memo.asset.policy_ref().freezer_pub_key())
                    {
                        let record_opening = RecordOpening {
                            amount,
                            asset_def: memo.asset.clone(),
                            pub_key,
                            freeze_flag: FreezeFlag::Unfrozen,
                            blind,
                        };
                        self.txn_state
                            .records
                            .insert_freezable(record_opening, *uid, freeze_key);
                        *remember = true;
                    }
                }
            }
        }
    }

    async fn update_nullifier_proofs(
        &mut self,
        session: &mut WalletSession<'a, L, impl WalletBackend<'a, L>>,
        txn: &mut Transaction<L>,
    ) -> Result<(), WalletError<L>> {
        let mut proofs = Vec::new();
        for n in txn.input_nullifiers() {
            let (spent, proof) = session
                .backend
                .get_nullifier_proof(&mut self.txn_state.nullifiers, n)
                .await?;
            if spent {
                return Err(WalletError::<L>::NullifierAlreadyPublished { nullifier: n });
            }
            proofs.push(proof);
        }
        txn.set_proofs(proofs);
        Ok(())
    }

    // This function ran into the same mystifying compiler behavior as
    // `submit_elaborated_transaction`, where the default async desugaring loses track of the `Send`
    // impl for the result type. As with the other function, this can be fixed by manually
    // desugaring the type signature.
    fn define_asset<'b>(
        &'b mut self,
        session: &'b mut WalletSession<'a, L, impl WalletBackend<'a, L>>,
        description: &'b [u8],
        policy: AssetPolicy,
    ) -> impl 'b + Captures<'a> + Future<Output = Result<AssetDefinition, WalletError<L>>> + Send
    where
        'a: 'b,
    {
        async move {
            let (seed, definition) =
                self.txn_state
                    .define_asset(&mut session.rng, description, policy)?;
            let asset = AssetInfo {
                definition,
                mint_info: Some(MintInfo {
                    seed,
                    description: description.to_vec(),
                }),
            };

            // Persist the change that we're about to make before updating our in-memory state. We
            // can't report success until we know the new asset has been saved to disk (otherwise we
            // might lose the seed if we crash at the wrong time) and we don't want it in our
            // in-memory state if we're not going to report success.
            session
                .backend
                .store(|mut t| async {
                    t.store_asset(&asset).await?;
                    Ok(t)
                })
                .await?;

            // Now we can add the asset definition to the in-memory state.
            self.assets.insert(asset.clone());
            Ok(asset.definition)
        }
    }

    async fn import_asset(
        &mut self,
        session: &mut WalletSession<'a, L, impl WalletBackend<'a, L>>,
        asset: AssetInfo,
    ) -> Result<(), WalletError<L>> {
        if let Some(old) = self.assets.get(asset.definition.code) {
            if old == &asset {
                // If we already have this asset and it is up-to-date with the new info, there is no
                // need to go to the trouble of updating storage.
                return Ok(());
            }
        }

        // Persist the change before modifying in-memory data structures, in case persistence fails.
        session
            .backend
            .store(|mut t| async {
                t.store_asset(&asset).await?;
                Ok(t)
            })
            .await?;

        self.assets.insert(asset);
        Ok(())
    }

    // Add a new user key and set up a scan of the ledger to import records belonging to this key.
    //
    // `user_key` can be provided to add an arbitrary key, not necessarily derived from this
    // wallet's deterministic key stream. Otherwise, the next key in the key stream will be derived
    // and added.
    //
    // If `scan_from` is provided, a new ledger scan will be created and the corresponding event
    // stream will be returned. Note that the caller is responsible for actually starting the task
    // which processes this scan, since the Wallet (not the WalletState) has the data structures
    // needed to manage tasks (the AsyncScope, mutexes, etc.).
    async fn add_user_key(
        &mut self,
        session: &mut WalletSession<'a, L, impl WalletBackend<'a, L>>,
        user_key: Option<UserKeyPair>,
        scan_from: Option<EventIndex>,
    ) -> Result<
        (
            UserKeyPair,
            Option<impl 'a + Stream<Item = (LedgerEvent<L>, EventSource)> + Send + Unpin>,
        ),
        WalletError<L>,
    > {
        let generated = user_key.is_none();
        let (user_key, revert_key_state) = match user_key {
            Some(user_key) => {
                if self.user_keys.contains_key(&user_key.address()) {
                    // For other key types, adding a key that already exists is a no-op. However,
                    // because of the background ledger scans associated with user keys, we want to
                    // report an error, since the user may have attempted to add the same key with
                    // two different `scan_from` parameters, and we have not actually started the
                    // second scan in this case.
                    return Err(WalletError::<L>::UserKeyExists {
                        pub_key: user_key.pub_key(),
                    });
                }
                (user_key, None)
            }
            None => {
                let revert_key_state = self.key_state.user;

                // It is possible that we already have some of the keys that will be yielded by the
                // deterministic key stream. For example, the user could create a second wallet with
                // the same mnemonic, generate some keys, and then manually add those keys to this
                // wallet. If `user_key` is not provided, this function is required to generate a
                // new key, so keep incrementing the key stream state and generating keys until we
                // find one that is new.
                let user_key = loop {
                    let user_key = session
                        .user_key_stream
                        .derive_user_key_pair(&self.key_state.user.to_le_bytes());
                    self.key_state.user += 1;
                    if !self.user_keys.contains_key(&user_key.address()) {
                        break user_key;
                    }
                };

                (user_key, Some(revert_key_state))
            }
        };

        if let Some(scan_from) = scan_from {
            // Register a background scan of the ledger to import records belonging to this key.
            //
            // Note that there cannot already be a key scan registered for this key (hence the
            // assert) since we have already checked that we don't yet have this key. This is
            // important for the rollback logic below, in the case where we fail to persist the
            // update.
            assert!(self
                .key_scans
                .insert(
                    user_key.address(),
                    BackgroundKeyScan {
                        key: user_key.clone(),
                        next_event: scan_from,
                        to_event: self.txn_state.now,
                        records: Default::default(),
                        new_nullifiers: Default::default(),
                    },
                )
                .is_none());
        }

        // Add the new key to our set of keys and update our persistent data structures and remote
        // services.
        if let Err(err) = session
            .backend
            .store(|mut t| async {
                t.store_key(&user_key).await?;

                // We store a new version of the dynamic state if we have registered a new key scan,
                // or if the new key is generated from our HD key stream (in which case the
                // `key_state` has been updated).
                if scan_from.is_some() || generated {
                    t.store_snapshot(self).await?;
                }

                // If we successfully updated our data structures, register the key with the
                // network. The storage transaction will revert if this fails.
                t.backend.register_user_key(&user_key).await?;
                Ok(t)
            })
            .await
        {
            // If anything went wrong, no storage transaction was committed. Revert our changes to
            // in-memory data structures before returning the error.
            self.key_scans.remove(&user_key.address());
            if let Some(old_key_state) = revert_key_state {
                self.key_state.user = old_key_state;
            }
            return Err(err);
        }

        // If we succeeded, we can add the key to our local, in-memory state to reflect the changes
        // to persistent storage.
        self.user_keys.insert(user_key.address(), user_key.clone());

        // Return the stream of events for the background scan worker task to process, if applicable.
        let events = match scan_from {
            Some(scan_from) => Some(
                session
                    .backend
                    .subscribe(scan_from, Some(self.txn_state.now))
                    .await,
            ),
            None => None,
        };
        Ok((user_key, events))
    }

    async fn add_audit_key(
        &mut self,
        session: &mut WalletSession<'a, L, impl WalletBackend<'a, L>>,
        audit_key: AuditorKeyPair,
    ) -> Result<(), WalletError<L>> {
        Self::add_key(session, &mut self.audit_keys, audit_key.clone()).await?;
        self.assets.add_audit_key(audit_key.pub_key());
        Ok(())
    }

    async fn add_freeze_key(
        &mut self,
        session: &mut WalletSession<'a, L, impl WalletBackend<'a, L>>,
        freeze_key: FreezerKeyPair,
    ) -> Result<(), WalletError<L>> {
        Self::add_key(session, &mut self.freeze_keys, freeze_key).await
    }

    async fn add_key<K: KeyPair>(
        session: &mut WalletSession<'a, L, impl WalletBackend<'a, L>>,
        keys: &mut HashMap<K::PubKey, K>,
        key: K,
    ) -> Result<(), WalletError<L>> {
        if keys.contains_key(&key.pub_key()) {
            return Ok(());
        }

        session
            .backend
            .store(|mut t| async {
                t.store_key(&key).await?;
                Ok(t)
            })
            .await?;
        keys.insert(key.pub_key(), key);
        Ok(())
    }

    fn build_transfer<'k>(
        &mut self,
        session: &mut WalletSession<'a, L, impl WalletBackend<'a, L>>,
        spec: TransferSpec<'k>,
    ) -> Result<TransferInfo<L>, WalletError<L>> {
        self.txn_state
            .transfer(spec, &self.proving_keys.xfr, &mut session.rng)
            .context(TransactionError)
    }

    fn generate_memos(
        &mut self,
        session: &mut WalletSession<'a, L, impl WalletBackend<'a, L>>,
        records: Vec<RecordOpening>,
        sig_key_pair: &SigKeyPair,
    ) -> Result<(Vec<ReceiverMemo>, Signature), WalletError<L>> {
        self.txn_state
            .generate_memos(records, &mut session.rng, sig_key_pair)
            .context(TransactionError)
    }

    async fn build_mint(
        &mut self,
        session: &mut WalletSession<'a, L, impl WalletBackend<'a, L>>,
        account: &UserAddress,
        fee: u64,
        asset_code: &AssetCode,
        amount: u64,
        owner: UserAddress,
    ) -> Result<(MintNote, TransactionInfo<L>), WalletError<L>> {
        let asset = self
            .assets
            .get(*asset_code)
            .ok_or(WalletError::<L>::UndefinedAsset { asset: *asset_code })?;
        let MintInfo { seed, description } =
            asset
                .mint_info
                .clone()
                .ok_or(WalletError::<L>::AssetNotMintable {
                    asset: asset.definition.clone(),
                })?;
        self.txn_state
            .mint(
                &self.account_key_pair(account)?.clone(),
                &self.proving_keys.mint,
                fee,
                &(asset.definition.clone(), seed, description),
                amount,
                session.backend.get_public_key(&owner).await?,
                &mut session.rng,
            )
            .context(TransactionError)
    }

    #[allow(clippy::too_many_arguments)]
    async fn build_freeze(
        &mut self,
        session: &mut WalletSession<'a, L, impl WalletBackend<'a, L>>,
        account: &UserAddress,
        fee: u64,
        asset: &AssetCode,
        amount: u64,
        owner: UserAddress,
        outputs_frozen: FreezeFlag,
    ) -> Result<(FreezeNote, TransactionInfo<L>), WalletError<L>> {
        let asset = match self.assets.get(*asset) {
            Some(asset) => asset.definition.clone(),
            None => return Err(WalletError::<L>::UndefinedAsset { asset: *asset }),
        };
        let freeze_key = match self.freeze_keys.get(asset.policy_ref().freezer_pub_key()) {
            Some(key) => key,
            None => return Err(WalletError::<L>::AssetNotFreezable { asset }),
        };

        self.txn_state
            .freeze_or_unfreeze(
                &self.account_key_pair(account)?.clone(),
                freeze_key,
                &self.proving_keys.freeze,
                fee,
                &asset,
                amount,
                session.backend.get_public_key(&owner).await?,
                outputs_frozen,
                &mut session.rng,
            )
            .context(TransactionError)
    }

    async fn submit_transaction(
        &mut self,
        session: &mut WalletSession<'a, L, impl WalletBackend<'a, L>>,
        note: TransactionNote,
        info: TransactionInfo<L>,
    ) -> Result<TransactionReceipt<L>, WalletError<L>> {
        let mut nullifier_pfs = Vec::new();
        for n in note.nullifiers() {
            let (spent, proof) = session
                .backend
                .get_nullifier_proof(&mut self.txn_state.nullifiers, n)
                .await?;
            if spent {
                return Err(WalletError::<L>::NullifierAlreadyPublished { nullifier: n });
            }
            nullifier_pfs.push(proof);
        }

        let txn = Transaction::<L>::cap(note, nullifier_pfs);
        self.submit_elaborated_transaction(session, txn, info).await
    }

    // For reasons that are not clearly understood, the default async desugaring for this function
    // loses track of the fact that the result type implements Send, which causes very confusing
    // error messages farther up the call stack (apparently at the point where this function is
    // monomorphized) which do not point back to this location. This is likely due to a bug in type
    // inference, or at least a deficiency around async sugar combined with a bug in diagnostics.
    //
    // As a work-around, we do the desugaring manually so that we can explicitly specify that the
    // return type implements Send. The return type also captures a reference with lifetime 'a,
    // which is different from (but related to) the lifetime 'b of the returned Future, and
    // `impl 'a + 'b + ...` does not work, so we use the work-around described at
    // https://stackoverflow.com/questions/50547766/how-can-i-get-impl-trait-to-use-the-appropriate-lifetime-for-a-mutable-reference
    // to indicate the captured lifetime using the Captures trait.
    fn submit_elaborated_transaction<'b>(
        &'b mut self,
        session: &'b mut WalletSession<'a, L, impl WalletBackend<'a, L>>,
        txn: Transaction<L>,
        mut info: TransactionInfo<L>,
    ) -> impl 'b + Captures<'a> + Future<Output = Result<TransactionReceipt<L>, WalletError<L>>> + Send
    where
        'a: 'b,
    {
        async move {
            let receipt = self.txn_state.add_pending_transaction(&txn, info.clone());

            // Ensure `info.uid` is set, in the case where `add_pending_transaction` established a
            // new UID.
            info.uid = Some(receipt.uid.clone());

            // Persist the pending transaction.
            let history = info.history.clone();
            if let Err(err) = session
                .backend
                .store(|mut t| async {
                    t.store_snapshot(self).await?;

                    // If we're submitting this transaction for the first time (as opposed to
                    // updating and resubmitting a failed transaction) add it to the history.
                    if let Some(mut history) = history {
                        history.receipt = Some(receipt.clone());
                        t.store_transaction(history).await?;
                    }

                    Ok(t)
                })
                .await
            {
                // If we failed to persist the pending transaction, we cannot submit it, because if
                // we then exit and reload the process from storage, there will be an in-flight
                // transaction which is not accounted for in our pending transaction data
                // structures. Instead, we remove the pending transaction from our in-memory data
                // structures and return the error.
                self.clear_pending_transaction(&txn, None).await;
                return Err(err);
            }

            // If we succeeded in creating and persisting the pending transaction, submit it to the
            // validators.
            if let Err(err) = session.backend.submit(txn.clone(), info).await {
                self.clear_pending_transaction(&txn, None).await;
                return Err(err);
            }

            Ok(receipt)
        }
    }

    fn account_key_pair(
        &'_ self,
        account: &UserAddress,
    ) -> Result<&'_ UserKeyPair, WalletError<L>> {
        match self.user_keys.get(account) {
            Some(key_pair) => Ok(key_pair),
            None => Err(WalletError::<L>::NoSuchAccount {
                address: account.clone(),
            }),
        }
    }
}

/// The generic CAP wallet implementation.
///
/// It is a soundness requirement that the destructor of a [Wallet] run when the [Wallet] is
/// dropped. Therefore, [std::mem::forget] must not be used to forget a [Wallet] without running its
/// destructor.
pub struct Wallet<'a, Backend: WalletBackend<'a, L>, L: Ledger> {
    // Data shared between the main thread and the event handling thread:
    //  * the trusted, persistent wallet state
    //  * the trusted, ephemeral wallet session
    //  * promise completion handles for futures returned by sync(), indexed by the timestamp at
    //    which the corresponding future is supposed to complete. Handles are added in sync() (main
    //    thread) and removed and completed in the event thread
    mutex: Arc<Mutex<WalletSharedState<'a, L, Backend>>>,
    // Handle for the background tasks running the event handling loop and retroactive ledger scans.
    // When dropped, this handle will cancel the tasks.
    task_scope: AsyncScope<'a, ()>,
}

/// Wallet state which is shared with event handling threads.
pub struct WalletSharedState<'a, L: Ledger, Backend: WalletBackend<'a, L>> {
    state: WalletState<'a, L>,
    session: WalletSession<'a, L, Backend>,
    sync_handles: Vec<(EventIndex, oneshot::Sender<()>)>,
    txn_subscribers: HashMap<TransactionUID<L>, Vec<oneshot::Sender<TransactionStatus>>>,
    pending_foreign_txns: HashMap<Nullifier, Vec<oneshot::Sender<TransactionStatus>>>,
    pending_key_scans: HashMap<UserAddress, Vec<oneshot::Sender<()>>>,
}

impl<'a, L: Ledger, Backend: WalletBackend<'a, L>> WalletSharedState<'a, L, Backend> {
    pub fn backend(&self) -> &Backend {
        &self.session.backend
    }

    pub fn backend_mut(&mut self) -> &mut Backend {
        &mut self.session.backend
    }

    pub fn rng(&mut self) -> &mut ChaChaRng {
        &mut self.session.rng
    }
}

// Fun fact: replacing `std::pin::Pin` with `Pin` and adding `use std::pin::Pin` causes the compiler
// to panic where this type alias is used in `Wallet::new`. As a result, the type alias `BoxFuture`
// from `futures::future` does not work, so we define our own.
type BoxFuture<'a, T> = std::pin::Pin<Box<dyn Future<Output = T> + Send + 'a>>;

// `SendFuture` trait is needed for the cape repo to compile when calling key generation functions,
// `generate_audit_key`, `generate_freeze_key`, and `generate_user_key`.
//
// Workaround:
// 1. Wrap code of the key generation functions with `async move` to fix the implementation "not
// general enough" error.
// 2. Add a function lifetime `'l` and capture the lifetime `'a` of `self` with the `Captures` trait
// to avoid conflicting lifetime requirements.
// 3. Wrap the return type with `Box<dyn>` to resolve the failure during "building vtable
// representation", and add the `SendFuture` trait to combine `Future` and `Captures` since `dyn`
// can only take one non-auto trait.
//
// Related issues:
// https://github.com/rust-lang/rust/issues/89657, https://github.com/rust-lang/rust/issues/90691.
pub trait SendFuture<'a, T>: Future<Output = T> + Captures<'a> + Send {}
impl<'a, T, F: Future<Output = T> + Captures<'a> + Send> SendFuture<'a, T> for F {}

impl<'a, L: 'static + Ledger, Backend: 'a + WalletBackend<'a, L> + Send + Sync>
    Wallet<'a, Backend, L>
{
    // This function suffers from github.com/rust-lang/rust/issues/89657, in which, if we define it
    // as an async function, the compiler loses track of the fact that the resulting opaque Future
    // implements Send, even though it does. Unfortunately, the workaround used for some other
    // functions in this module (c.f. `submit_elaborated_transaction`) where we manually desugar the
    // function signature to explicitly return `impl Future + Send` triggers a separate and possibly
    // unrelated compiler bug, which results in a panic during compilation.
    //
    // Fortunately, there is a different workaround which does work. The idea is the same: to
    // manually write out the opaque return type so that we can explicitly add the `Send` bound. The
    // difference is that we use dynamic type erasure (Pin<Box<dyn Future>>) instead of static type
    // erasure. I don't know why this doesn't crash the compiler, but it doesn't.
    pub fn new(backend: Backend) -> BoxFuture<'a, Result<Wallet<'a, Backend, L>, WalletError<L>>> {
        Box::pin(async move { Self::new_impl(backend).await })
    }
    async fn new_impl(mut backend: Backend) -> Result<Wallet<'a, Backend, L>, WalletError<L>> {
        let mut state = backend.load().await?;
        let mut events = backend.subscribe(state.txn_state.now, None).await;
        let mut key_scans = vec![];
        for scan in state.key_scans.values() {
            if let Some(ord) = scan.next_event.partial_cmp(&scan.to_event) {
                // `next_event` could be incomparable with `to_event`, if our position in some event
                // sources is greater than in `to_event`, but we have not finished scanning _all_
                // event sources. However, if comparable, `next_event` must be before `to_event`.
                assert_eq!(ord, std::cmp::Ordering::Less);
            }
            key_scans.push((
                scan.key.clone(),
                backend
                    .subscribe(scan.next_event, Some(scan.to_event))
                    .await,
            ));
        }
        let key_tree = backend.key_stream();
        let mut session = WalletSession {
            backend,
            rng: ChaChaRng::from_entropy(),
            auditor_key_stream: key_tree.derive_sub_tree("auditor".as_bytes()),
            freezer_key_stream: key_tree.derive_sub_tree("freezer".as_bytes()),
            user_key_stream: key_tree.derive_sub_tree("user".as_bytes()),
            _marker: Default::default(),
            _marker2: Default::default(),
        };

        // Ensure the native asset type is always recognized.
        state
            .import_asset(&mut session, AssetInfo::native())
            .await?;

        let sync_handles = Vec::new();
        let txn_subscribers = HashMap::new();
        let pending_foreign_txns = HashMap::new();
        let mutex = Arc::new(Mutex::new(WalletSharedState {
            state,
            session,
            sync_handles,
            txn_subscribers,
            pending_foreign_txns,
            pending_key_scans: Default::default(),
        }));

        let mut scope = unsafe {
            // Creating an AsyncScope is considered unsafe because `std::mem::forget` is allowed
            // in safe code, and forgetting an AsyncScope can allow its inner futures to
            // continue to be scheduled to run after the lifetime of the scope ends, since
            // normally the destructor of the scope ensures that its futures are driven to
            // completion before its lifetime ends.
            //
            // Since we are immediately going to store `scope` in the resulting `Wallet`, its
            // lifetime will be the same as the `Wallet`, and its destructor will run as long as
            // no one calls `forget` on the `Wallet` -- which no one should ever have any reason
            // to.
            AsyncScope::create()
        };

        // Start the event loop.
        {
            let mutex = mutex.clone();
            scope.spawn_cancellable(
                async move {
                    let mut foreign_txns_awaiting_memos = HashMap::new();
                    while let Some((event, source)) = events.next().await {
                        let WalletSharedState {
                            state,
                            session,
                            sync_handles,
                            txn_subscribers,
                            pending_foreign_txns,
                            ..
                        } = &mut *mutex.lock().await;
                        // handle an event
                        let summary = state.handle_event(session, event, source).await;
                        for (txn_uid, status) in summary.updated_txns {
                            // signal any await_transaction() futures which should complete due to a
                            // transaction having been completed.
                            if status.is_final() {
                                for sender in txn_subscribers.remove(&txn_uid).into_iter().flatten()
                                {
                                    // It is ok to ignore errors here; they just mean the receiver
                                    // has disconnected.
                                    sender.send(status).ok();
                                }
                            }
                        }
                        // For any await_transaction() futures waiting on foreign transactions which
                        // were just accepted, move them to the retired or awaiting memos state.
                        for n in summary.retired_nullifiers {
                            for sender in pending_foreign_txns.remove(&n).into_iter().flatten() {
                                sender.send(TransactionStatus::Retired).ok();
                            }
                        }
                        for (n, uid) in summary.spent_nullifiers {
                            if let Some(subscribers) = pending_foreign_txns.remove(&n) {
                                foreign_txns_awaiting_memos
                                    .entry(uid)
                                    .or_insert_with(Vec::new)
                                    .extend(subscribers);
                            }
                        }
                        // Signal await_transaction() futures with a Rejected state for all rejected
                        // nullifiers.
                        for n in summary.rejected_nullifiers {
                            for sender in pending_foreign_txns.remove(&n).into_iter().flatten() {
                                sender.send(TransactionStatus::Rejected).ok();
                            }
                        }
                        // Signal any await_transaction() futures that are waiting on foreign
                        // transactions whose memos just arrived.
                        for (_, uid) in summary.received_memos {
                            for sender in foreign_txns_awaiting_memos
                                .remove(&uid)
                                .into_iter()
                                .flatten()
                            {
                                sender.send(TransactionStatus::Retired).ok();
                            }
                        }

                        // Keep all the sync() futures whose index is still in the future, and
                        // signal the rest.
                        let (sync_handles_to_keep, sync_handles_to_signal) =
                            std::mem::take(sync_handles)
                                .into_iter()
                                .partition(|(index, _)| *index > state.txn_state.now);
                        *sync_handles = sync_handles_to_keep;
                        for (_, handle) in sync_handles_to_signal {
                            handle.send(()).ok();
                        }
                    }
                },
                || (),
            );
        };

        let mut wallet = Self {
            mutex,
            task_scope: scope,
        };

        // Spawn background tasks for any scans which were in progress when the wallet was last shut
        // down.
        for (key, events) in key_scans {
            wallet.spawn_key_scan(key, events).await;
        }

        Ok(wallet)
    }

    /// Access the shared state directly.
    pub async fn lock(&self) -> MutexGuard<'_, WalletSharedState<'a, L, Backend>> {
        self.mutex.lock().await
    }

    /// List sending keys.
    pub async fn pub_keys(&self) -> Vec<UserPubKey> {
        let WalletSharedState { state, .. } = &*self.mutex.lock().await;
        state.pub_keys()
    }

    /// List viewing keys.
    pub async fn auditor_pub_keys(&self) -> Vec<AuditorPubKey> {
        let WalletSharedState { state, .. } = &*self.mutex.lock().await;
        state.audit_keys.keys().cloned().collect()
    }

    /// List freezing keys.
    pub async fn freezer_pub_keys(&self) -> Vec<FreezerPubKey> {
        let WalletSharedState { state, .. } = &*self.mutex.lock().await;
        state.freeze_keys.keys().cloned().collect()
    }

<<<<<<< HEAD
    pub async fn balance(&self, asset: &AssetCode) -> u64 {
=======
    /// Compute the spendable balance of the given asset type owned by the given address.
    pub async fn balance(&self, account: &UserAddress, asset: &AssetCode) -> u64 {
>>>>>>> e53cb72e
        let WalletSharedState { state, .. } = &*self.mutex.lock().await;
        state.balance(asset, FreezeFlag::Unfrozen)
    }

    pub async fn balance_breakdown(&self, account: &UserAddress, asset: &AssetCode) -> u64 {
        let WalletSharedState { state, .. } = &*self.mutex.lock().await;
        state.balance_breakdown(account, asset, FreezeFlag::Unfrozen)
    }

    /// List records owned or viewable by this wallet.
    pub async fn records(&self) -> impl Iterator<Item = RecordInfo> {
        let WalletSharedState { state, .. } = &*self.mutex.lock().await;
        state
            .txn_state
            .records
            .iter()
            .cloned()
            .collect::<Vec<_>>()
            .into_iter()
    }

    /// Compute the balance frozen records of the given asset type owned by the given address.
    pub async fn frozen_balance(&self, account: &UserAddress, asset: &AssetCode) -> u64 {
        let WalletSharedState { state, .. } = &*self.mutex.lock().await;
        state.balance_breakdown(account, asset, FreezeFlag::Frozen)
    }

    /// List assets discovered or imported by this wallet.
    pub async fn assets(&self) -> Vec<AssetInfo> {
        let WalletSharedState { state, .. } = &*self.mutex.lock().await;
        state.assets.iter().cloned().collect()
    }

    /// Get details about an asset type using its code.
    pub async fn asset(&self, code: AssetCode) -> Option<AssetInfo> {
        let WalletSharedState { state, .. } = &*self.mutex.lock().await;
        state.assets.get(code).cloned()
    }

    /// List past transactions involving this wallet.
    pub async fn transaction_history(
        &self,
    ) -> Result<Vec<TransactionHistoryEntry<L>>, WalletError<L>> {
        let WalletSharedState { session, .. } = &mut *self.mutex.lock().await;
        let mut storage = session.backend.storage().await;
        storage.transaction_history().await
    }

    /// Basic transfer without customization.
<<<<<<< HEAD
    /// To add transfer size requirement, call `build_transfer` with a specified `xfr_size_requirement`.
    /// To skip an output when generating memos, call `genearte_memos` after removing the record from
    /// the list of outputs.
    ///
    /// `account`
    /// * If provided, only this address will be used to transfer the asset.
    /// * Otherwise, all the owned addresses can be used for the transfer.
=======
    ///
    /// To add transfer size requirement, call [Wallet::build_transfer] with a specified
    /// `xfr_size_requirement`. To skip an output when generating memos, call
    /// [Wallet::generate_memos] after removing the record from the list of outputs.
>>>>>>> e53cb72e
    pub async fn transfer(
        &mut self,
        account: Option<&UserAddress>,
        asset: &AssetCode,
        receivers: &[(UserAddress, u64)],
        fee: u64,
    ) -> Result<TransactionReceipt<L>, WalletError<L>> {
        let xfr_info = self
            .build_transfer(account, asset, receivers, fee, vec![], None)
            .await?;
        let memos_rec = match xfr_info.fee_output {
            Some(ro) => {
                let mut rec = vec![ro];
                rec.append(&mut xfr_info.outputs.clone());
                rec
            }
            None => xfr_info.outputs.clone(),
        };
        let (memos, sig) = self
            .generate_memos(memos_rec, &xfr_info.sig_key_pair)
            .await?;
        let txn_info = TransactionInfo {
            accounts: xfr_info.owner_addresses,
            memos,
            sig,
            freeze_outputs: vec![],
            history: Some(xfr_info.history),
            uid: None,
            inputs: xfr_info.inputs,
            outputs: xfr_info.outputs,
        };
        self.submit_cap(TransactionNote::Transfer(Box::new(xfr_info.note)), txn_info)
            .await
    }

    /// Build a transfer with full customization.
    pub async fn build_transfer(
        &mut self,
        account: Option<&UserAddress>,
        asset: &AssetCode,
        receivers: &[(UserAddress, u64)],
        fee: u64,
        bound_data: Vec<u8>,
        xfr_size_requirement: Option<(usize, usize)>,
    ) -> Result<TransferInfo<L>, WalletError<L>> {
        let WalletSharedState { state, session, .. } = &mut *self.mutex.lock().await;
        let receivers = iter(receivers)
            .then(|(addr, amt)| {
                let session = &session;
                async move {
                    Ok::<(UserPubKey, u64), WalletError<L>>((
                        session.backend.get_public_key(addr).await?,
                        *amt,
                    ))
                }
            })
            .try_collect::<Vec<_>>()
            .await?;
        let owner_key_pairs = match account {
            Some(addr) => {
                vec![state.account_key_pair(addr)?.clone()]
            }
            None => state.key_pairs(),
        };
        let spec = TransferSpec {
            owner_key_pairs: &owner_key_pairs,
            asset,
            receivers: &receivers,
            fee,
            bound_data,
            xfr_size_requirement,
        };
        state.build_transfer(session, spec)
    }

    /// Generate and sign owner memos for the given records.
    pub async fn generate_memos(
        &mut self,
        records: Vec<RecordOpening>,
        sig_key_pair: &SigKeyPair,
    ) -> Result<(Vec<ReceiverMemo>, Signature), WalletError<L>> {
        let WalletSharedState { state, session, .. } = &mut *self.mutex.lock().await;
        state.generate_memos(session, records, sig_key_pair)
    }

    /// Submit a transaction to be validated.
    ///
    /// This function allows any kind of transaction to be submitted, even ledger-specific
    /// transaction types that are not part of the base CAP protocol.
    pub async fn submit(
        &mut self,
        txn: Transaction<L>,
        info: TransactionInfo<L>,
    ) -> Result<TransactionReceipt<L>, WalletError<L>> {
        let WalletSharedState { state, session, .. } = &mut *self.mutex.lock().await;
        state
            .submit_elaborated_transaction(session, txn, info)
            .await
    }

    /// Submit a CAP transaction to be validated.
    pub async fn submit_cap(
        &mut self,
        txn: TransactionNote,
        info: TransactionInfo<L>,
    ) -> Result<TransactionReceipt<L>, WalletError<L>> {
        let WalletSharedState { state, session, .. } = &mut *self.mutex.lock().await;
        state.submit_transaction(session, txn, info).await
    }

    /// Define a new asset and store secret info for minting.
    pub async fn define_asset(
        &mut self,
        description: &[u8],
        policy: AssetPolicy,
    ) -> Result<AssetDefinition, WalletError<L>> {
        let WalletSharedState { state, session, .. } = &mut *self.mutex.lock().await;
        state.define_asset(session, description, policy).await
    }

    /// Add an asset to the asset library.
    pub async fn import_asset(&mut self, asset: AssetInfo) -> Result<(), WalletError<L>> {
        let WalletSharedState { state, session, .. } = &mut *self.mutex.lock().await;
        state.import_asset(session, asset).await
    }

    /// Add a viewing key to the wallet's key set.
    pub fn add_audit_key<'l>(
        &'l mut self,
        audit_key: AuditorKeyPair,
    ) -> std::pin::Pin<Box<dyn SendFuture<'a, Result<(), WalletError<L>>> + 'l>>
    where
        'a: 'l,
    {
        Box::pin(async move {
            let WalletSharedState { state, session, .. } = &mut *self.mutex.lock().await;
            state.add_audit_key(session, audit_key).await
        })
    }

    /// Generate a new viewing key and add it to the wallet's key set.
    pub fn generate_audit_key<'l>(
        &'l mut self,
    ) -> std::pin::Pin<Box<dyn SendFuture<'a, Result<AuditorPubKey, WalletError<L>>> + 'l>>
    where
        'a: 'l,
    {
        Box::pin(async move {
            let WalletSharedState { state, session, .. } = &mut *self.mutex.lock().await;
            let audit_key = session
                .auditor_key_stream
                .derive_auditor_key_pair(&state.key_state.auditor.to_le_bytes());
            state.key_state.auditor += 1;
            state.add_audit_key(session, audit_key.clone()).await?;
            Ok(audit_key.pub_key())
        })
    }

    /// Add a freezing key to the wallet's key set.
    pub fn add_freeze_key<'l>(
        &'l mut self,
        freeze_key: FreezerKeyPair,
    ) -> std::pin::Pin<Box<dyn SendFuture<'a, Result<(), WalletError<L>>> + 'l>>
    where
        'a: 'l,
    {
        Box::pin(async move {
            let WalletSharedState { state, session, .. } = &mut *self.mutex.lock().await;
            state.add_freeze_key(session, freeze_key).await
        })
    }

    /// Generate a new freezing key and add it to the wallet's key set.
    pub fn generate_freeze_key<'l>(
        &'l mut self,
    ) -> std::pin::Pin<Box<dyn SendFuture<'a, Result<FreezerPubKey, WalletError<L>>> + 'l>>
    where
        'a: 'l,
    {
        Box::pin(async move {
            let WalletSharedState { state, session, .. } = &mut *self.mutex.lock().await;
            let freeze_key = session
                .freezer_key_stream
                .derive_freezer_key_pair(&state.key_state.freezer.to_le_bytes());
            state.key_state.freezer += 1;
            state.add_freeze_key(session, freeze_key.clone()).await?;
            Ok(freeze_key.pub_key())
        })
    }

    /// Add a sending key to the wallet's key set.
    ///
    /// Since this key was not generated by this wallet, it may have already been used and thus may
    /// own existing records. The wallet will start a scan of the ledger in the background to find
    /// records owned by this key. The scan will start from the event specified by `scan_from`.
    pub fn add_user_key<'l>(
        &'l mut self,
        user_key: UserKeyPair,
        scan_from: EventIndex,
    ) -> std::pin::Pin<Box<dyn SendFuture<'a, Result<(), WalletError<L>>> + 'l>>
    where
        'a: 'l,
    {
        Box::pin(async move {
            let (user_key, events) = {
                let WalletSharedState { state, session, .. } = &mut *self.mutex.lock().await;
                state
                    .add_user_key(session, Some(user_key), Some(scan_from))
                    .await?
            };

            if let Some(events) = events {
                // Start a background task to scan for records belonging to the new key.
                self.spawn_key_scan(user_key.clone(), events).await;
            }

            Ok(())
        })
    }

    /// Generate a new sending key and add it to the wallet's key set.
    ///
    /// Keys are generated deterministically based on the mnemonic phrase used to load the wallet.
    /// If this is a recovery of an HD wallet from a mnemonic phrase, `scan_from` can be used to
    /// initiate a background scan of the ledger from the given event index to find records already
    /// belonging to the new key.
    pub fn generate_user_key<'l>(
        &'l mut self,
        scan_from: Option<EventIndex>,
    ) -> std::pin::Pin<Box<dyn SendFuture<'a, Result<UserPubKey, WalletError<L>>> + 'l>>
    where
        'a: 'l,
    {
        Box::pin(async move {
            let (user_key, events) = {
                let WalletSharedState { state, session, .. } = &mut *self.mutex.lock().await;
                state.add_user_key(session, None, scan_from).await?
            };

            if let Some(events) = events {
                // Start a background task to scan for records belonging to the new key.
                self.spawn_key_scan(user_key.clone(), events).await;
            }

            Ok(user_key.pub_key())
        })
    }

    /// Manually add an encrypted record.
    ///
    /// This can be used to access assets more quickly than waiting for a ledger scan when
    /// recovering a wallet.
    pub async fn import_memo(
        &mut self,
        memo: ReceiverMemo,
        comm: RecordCommitment,
        uid: u64,
        proof: MerklePath,
    ) -> Result<(), WalletError<L>> {
        let WalletSharedState { state, session, .. } = &mut *self.mutex.lock().await;
        state.import_memo(session, memo, comm, uid, proof).await
    }

    /// Create a mint note that assigns an asset to an owner.
    pub async fn build_mint(
        &mut self,
        account: &UserAddress,
        fee: u64,
        asset_code: &AssetCode,
        amount: u64,
        owner: UserAddress,
    ) -> Result<(MintNote, TransactionInfo<L>), WalletError<L>> {
        let WalletSharedState { state, session, .. } = &mut *self.mutex.lock().await;
        state
            .build_mint(session, account, fee, asset_code, amount, owner)
            .await
    }

    /// Build and submit a mint transaction.
    ///
    /// See [Wallet::build_mint].
    pub async fn mint(
        &mut self,
        account: &UserAddress,
        fee: u64,
        asset_code: &AssetCode,
        amount: u64,
        owner: UserAddress,
    ) -> Result<TransactionReceipt<L>, WalletError<L>> {
        let (note, info) = self
            .build_mint(account, fee, asset_code, amount, owner)
            .await?;
        self.submit_cap(TransactionNote::Mint(Box::new(note)), info)
            .await
    }

    /// Build a transaction to freeze at least `amount` of a particular asset owned by a given user.
    ///
    /// In order to freeze an asset, this wallet must be a viewer of that asset type, and it must
    /// have observed enough transactions to determine that the target user owns at least `amount`
    /// of that asset.
    ///
    /// Freeze transactions do not currently support change, so the amount frozen will be at least
    /// `amount` but might be more, depending on the distribution of the freezable records we have
    /// for the target user.
    ///
    /// Some of these restrictions will be rolled back in the future:
    /// * An API can be provided for freezing without being a viewer, if a freezable record
    ///   opening is provided to us out of band by a viewer.
    /// * [Wallet::build_freeze] uses the same allocation scheme for input records as
    ///   [Wallet::build_transfer], which tries to minimize fragmentation. But freeze transactions
    ///   do not increase fragmentation because they have no change output, so we could use a
    ///   different allocation scheme that tries to minimize change, which would limit the amount we
    ///   can over-freeze, and would guarantee that we freeze the exact amount if it is possible to
    ///   make exact change with the freezable records we have.
    pub async fn build_freeze(
        &mut self,
        account: &UserAddress,
        fee: u64,
        asset: &AssetCode,
        amount: u64,
        owner: UserAddress,
    ) -> Result<(FreezeNote, TransactionInfo<L>), WalletError<L>> {
        let WalletSharedState { state, session, .. } = &mut *self.mutex.lock().await;
        state
            .build_freeze(
                session,
                account,
                fee,
                asset,
                amount,
                owner,
                FreezeFlag::Frozen,
            )
            .await
    }

    /// Build an submit a freeze transaction.
    ///
    /// See [Wallet::build_freeze].    
    pub async fn freeze(
        &mut self,
        account: &UserAddress,
        fee: u64,
        asset: &AssetCode,
        amount: u64,
        owner: UserAddress,
    ) -> Result<TransactionReceipt<L>, WalletError<L>> {
        let (note, info) = self
            .build_freeze(account, fee, asset, amount, owner)
            .await?;
        self.submit_cap(TransactionNote::Freeze(Box::new(note)), info)
            .await
    }

    /// Build a transaction to unfreeze at least `amount` of a particular asset owned by a given user.
    ///
    /// In order to unfreeze, this wallet must have previously been used to freeze at least `amount`
    /// of the target's assets.
    pub async fn build_unfreeze(
        &mut self,
        account: &UserAddress,
        fee: u64,
        asset: &AssetCode,
        amount: u64,
        owner: UserAddress,
    ) -> Result<(FreezeNote, TransactionInfo<L>), WalletError<L>> {
        let WalletSharedState { state, session, .. } = &mut *self.mutex.lock().await;
        state
            .build_freeze(
                session,
                account,
                fee,
                asset,
                amount,
                owner,
                FreezeFlag::Unfrozen,
            )
            .await
    }

    /// Build and submit an unfreeze transaction.
    ///
    /// See [Wallet::build_unfreeze].
    pub async fn unfreeze(
        &mut self,
        account: &UserAddress,
        fee: u64,
        asset: &AssetCode,
        amount: u64,
        owner: UserAddress,
    ) -> Result<TransactionReceipt<L>, WalletError<L>> {
        let (note, info) = self
            .build_unfreeze(account, fee, asset, amount, owner)
            .await?;
        self.submit_cap(TransactionNote::Freeze(Box::new(note)), info)
            .await
    }

    /// Get the status of a transaction.
    pub async fn transaction_status(
        &self,
        receipt: &TransactionReceipt<L>,
    ) -> Result<TransactionStatus, WalletError<L>> {
        let WalletSharedState { state, session, .. } = &mut *self.mutex.lock().await;
        state.transaction_status(session, receipt).await
    }

    /// A future which completes when the transaction is finalized (committed or rejected).
    pub async fn await_transaction(
        &self,
        receipt: &TransactionReceipt<L>,
    ) -> Result<TransactionStatus, WalletError<L>> {
        let mut guard = self.mutex.lock().await;
        let WalletSharedState {
            state,
            session,
            txn_subscribers,
            pending_foreign_txns,
            ..
        } = &mut *guard;

        let status = state.transaction_status(session, receipt).await?;
        if status.is_final() {
            Ok(status)
        } else {
            let (sender, receiver) = oneshot::channel();

            if state.user_keys.contains_key(&receipt.submitters[0]) {
                // If we submitted this transaction, we have all the information we need to track it
                // through the lifecycle based on its uid alone.
                txn_subscribers
                    .entry(receipt.uid.clone())
                    .or_insert_with(Vec::new)
                    .push(sender);
            } else {
                // Transaction uids are unique only to a given wallet, so if we're trying to track
                // somebody else's transaction, the best we can do is wait for one of its nullifiers
                // to be published on the ledger.
                pending_foreign_txns
                    .entry(receipt.fee_nullifier)
                    .or_insert_with(Vec::new)
                    .push(sender);
            }
            drop(guard);
            receiver.await.map_err(|_| WalletError::<L>::Cancelled {})
        }
    }

    /// A future which completes when the wallet has processed events at least including `t`.
    pub async fn sync(&self, t: EventIndex) -> Result<(), oneshot::Canceled> {
        let mut guard = self.mutex.lock().await;
        let WalletSharedState {
            state,
            sync_handles,
            ..
        } = &mut *guard;

        // It's important that we do the comparison this way (now >= t) rather than comparing
        // now < t and switching the branches of the `if`. This is because the partial order of
        // EventIndex tells us when _all_ event streams in `now` are at an index >= t, which is the
        // terminating condition for `sync()`: it should wait until _all_ event streams have been
        // processed at least to time `t`.
        if state.txn_state.now >= t {
            Ok(())
        } else {
            let (sender, receiver) = oneshot::channel();
            sync_handles.push((t, sender));
            drop(guard);
            receiver.await
        }
    }

    /// The index of the most recently processed event.
    pub async fn now(&self) -> EventIndex {
        self.mutex.lock().await.state.txn_state.now
    }

    /// A future which completes when the wallet has processed at least as many events as `peer`.
    pub async fn sync_with_peer(&self, peer: &Self) -> Result<(), oneshot::Canceled> {
        self.sync(peer.now().await).await
    }

    /// A future which completes when there are no more in-progress ledger scans for `address`.
    pub async fn await_key_scan(&self, address: &UserAddress) -> Result<(), oneshot::Canceled> {
        let mut guard = self.mutex.lock().await;
        let WalletSharedState {
            pending_key_scans, ..
        } = &mut *guard;
        let senders = match pending_key_scans.get_mut(address) {
            Some(senders) => senders,
            // If there is not an in-progress scan for this key, return immediately.
            None => return Ok(()),
        };
        let (sender, receiver) = oneshot::channel();
        senders.push(sender);

        drop(guard);
        receiver.await
    }

    async fn spawn_key_scan(
        &mut self,
        key: UserKeyPair,
        mut events: impl 'a + Stream<Item = (LedgerEvent<L>, EventSource)> + Unpin + Send,
    ) {
        {
            // Register the key scan in `pending_key_scans` so that `await_key_scan` will work.
            let WalletSharedState {
                pending_key_scans, ..
            } = &mut *self.mutex.lock().await;
            pending_key_scans.insert(key.address(), vec![]);
        }

        let mutex = self.mutex.clone();
        self.task_scope.spawn_cancellable(
            async move {
                while let Some((event, source)) = events.next().await {
                    let WalletSharedState { state, session, .. } = &mut *mutex.lock().await;
                    state
                        .handle_retroactive_event(session, &key, event, source)
                        .await;
                }

                let WalletSharedState {
                    state,
                    session,
                    pending_key_scans,
                    ..
                } = &mut *mutex.lock().await;
                let scan = state.key_scans.remove(&key.address()).unwrap();
                if let Err(err) = state
                    .add_records(session, &key, scan.records.into_values().collect())
                    .await
                {
                    println!(
                        "Error saving records from key scan {}: {}",
                        key.pub_key(),
                        err
                    );
                }
                session
                    .backend
                    .store(|mut t| async {
                        t.store_snapshot(state).await?;
                        Ok(t)
                    })
                    .await
                    .ok();

                // Signal anyone waiting for a notification that this scan finished.
                for sender in pending_key_scans
                    .remove(&key.address())
                    .into_iter()
                    .flatten()
                {
                    // Ignore errors, it just means the receiving end of the channel has been
                    // dropped.
                    sender.send(()).ok();
                }
            },
            || (),
        );
    }
}

pub fn new_key_pair() -> UserKeyPair {
    UserKeyPair::generate(&mut ChaChaRng::from_entropy())
}<|MERGE_RESOLUTION|>--- conflicted
+++ resolved
@@ -2168,16 +2168,12 @@
         state.freeze_keys.keys().cloned().collect()
     }
 
-<<<<<<< HEAD
     pub async fn balance(&self, asset: &AssetCode) -> u64 {
-=======
-    /// Compute the spendable balance of the given asset type owned by the given address.
-    pub async fn balance(&self, account: &UserAddress, asset: &AssetCode) -> u64 {
->>>>>>> e53cb72e
         let WalletSharedState { state, .. } = &*self.mutex.lock().await;
         state.balance(asset, FreezeFlag::Unfrozen)
     }
 
+    /// Compute the spendable balance of the given asset type owned by the given address.
     pub async fn balance_breakdown(&self, account: &UserAddress, asset: &AssetCode) -> u64 {
         let WalletSharedState { state, .. } = &*self.mutex.lock().await;
         state.balance_breakdown(account, asset, FreezeFlag::Unfrozen)
@@ -2223,20 +2219,15 @@
     }
 
     /// Basic transfer without customization.
-<<<<<<< HEAD
-    /// To add transfer size requirement, call `build_transfer` with a specified `xfr_size_requirement`.
-    /// To skip an output when generating memos, call `genearte_memos` after removing the record from
-    /// the list of outputs.
+    ///
+    /// To add transfer size requirement, call [Wallet::build_transfer] with a specified
+    /// `xfr_size_requirement`. To skip an output when generating memos, call
+    /// [Wallet::generate_memos] after removing the record from the list of outputs.
     ///
     /// `account`
     /// * If provided, only this address will be used to transfer the asset.
     /// * Otherwise, all the owned addresses can be used for the transfer.
-=======
-    ///
-    /// To add transfer size requirement, call [Wallet::build_transfer] with a specified
-    /// `xfr_size_requirement`. To skip an output when generating memos, call
-    /// [Wallet::generate_memos] after removing the record from the list of outputs.
->>>>>>> e53cb72e
+    ///
     pub async fn transfer(
         &mut self,
         account: Option<&UserAddress>,
