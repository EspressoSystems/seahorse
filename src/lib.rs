// Copyright (c) 2022 Espresso Systems (espressosys.com)
// This file is part of the Seahorse library.

// This program is free software: you can redistribute it and/or modify it under the terms of the GNU General Public License as published by the Free Software Foundation, either version 3 of the License, or (at your option) any later version.
// This program is distributed in the hope that it will be useful, but WITHOUT ANY WARRANTY; without even the implied warranty of MERCHANTABILITY or FITNESS FOR A PARTICULAR PURPOSE. See the GNU General Public License for more details.
// You should have received a copy of the GNU General Public License along with this program. If not, see <https://www.gnu.org/licenses/>.

//! # The Seahorse cryptographic keystore library
//!
//! This crate provides a ledger-agnostic toolkit for building cryptographic keystores for
//! implementations of the [jf_cap] protocol.
//!
//! The main types that users of this crate will interact with are [Keystore] and [KeystoreBackend].
//! The former represents the generic keystore interface that this crate provides, including basic
//! keystore functionality like generating and viewing keys or sending and receiving assets. The
//! latter represents the interface to a specific ledger that the user must provide in order to
//! instantiate the ledger-agnostic [Keystore] interface for their particular system.
//!
//! Users should also be familiar with [reef], which provides traits to adapt a particular CAP
//! ledger to the ledger-agnostic interfaces defined here.
pub mod accounts;
pub mod assets;
pub mod cli;
pub mod encryption;
pub mod events;
pub mod hd;
pub mod io;
mod key_scan;
pub mod key_value_store;
pub mod loader;
pub mod persistence;
pub mod reader;
mod secret;
pub mod sparse_merkle_tree;
mod state;
#[cfg(any(test, bench, feature = "testing"))]
pub mod testing;
pub mod transactions;
pub mod txn_builder;

use crate::sparse_merkle_tree::SparseMerkleTree;
pub use crate::{
    assets::{Asset, AssetEditor, Assets, Icon, MintInfo},
    txn_builder::RecordAmount,
};
pub use jf_cap;
pub use reef;

use crate::{
    accounts::{Account, AccountInfo},
    assets::{AssetsStore, VerifiedAssetLibrary},
    encryption::Cipher,
    events::{EventIndex, EventSource, LedgerEvent},
    hd::KeyTree,
    key_scan::{receive_history_entry, BackgroundKeyScan, ScanOutputs},
    loader::KeystoreLoader,
    persistence::AtomicKeystoreStorage,
    state::{
        KeystoreSharedState, KeystoreSharedStateReadGuard, KeystoreSharedStateRwLock,
        KeystoreSharedStateWriteGuard,
    },
    txn_builder::*,
};
use arbitrary::Arbitrary;
use async_scoped::AsyncScope;
use async_std::task::sleep;
use async_trait::async_trait;
use atomic_store::{
    error::PersistenceError as ASPersistenceError, load_store::LoadStore, AppendLog, AtomicStore,
    AtomicStoreLoader,
};
use core::fmt::Debug;
use espresso_macros::ser_test;
use futures::{channel::oneshot, prelude::*, stream::Stream};
use jf_cap::{
    errors::TxnApiError,
    freeze::FreezeNote,
    keys::{
        FreezerKeyPair, FreezerPubKey, UserAddress, UserKeyPair, UserPubKey, ViewerKeyPair,
        ViewerPubKey,
    },
    mint::MintNote,
    structs::{
        AssetCode, AssetDefinition, AssetPolicy, FreezeFlag, Nullifier, ReceiverMemo,
        RecordCommitment, RecordOpening,
    },
    transfer::TransferNote,
    MerkleLeafProof, MerklePath, MerkleTree, TransactionNote, VerKey,
};
use jf_primitives::aead;
use key_set::ProverKeySet;
use primitive_types::U256;
use rand_chacha::{rand_core::SeedableRng, ChaChaRng};
use reef::{
    traits::{
        Block as _, NullifierSet as _, Transaction as _, ValidationError as _, Validator as _,
    },
    *,
};
use serde::{de::DeserializeOwned, Deserialize, Serialize};
use snafu::{ResultExt, Snafu};
use std::collections::HashMap;
use std::convert::TryFrom;
use std::iter::repeat;
use std::sync::Arc;
use std::time::Duration;

#[derive(Debug, Snafu)]
#[snafu(visibility(pub))]
pub enum KeystoreError<L: Ledger> {
    UndefinedAsset {
        asset: AssetCode,
    },
    InvalidBlock {
        source: ValidationError<L>,
    },
    NullifierAlreadyPublished {
        nullifier: Nullifier,
    },
    BadMerkleProof {
        commitment: RecordCommitment,
        uid: u64,
    },
    TimedOut {},
    Cancelled {},
    CryptoError {
        source: TxnApiError,
    },
    InvalidAddress {
        address: UserAddress,
    },
    InconsistentAsset {
        expected: AssetDefinition,
    },
    AssetNotViewable {
        asset: AssetDefinition,
    },
    AssetNotFreezable {
        asset: AssetDefinition,
    },
    AssetNotMintable {
        asset: AssetDefinition,
    },
    ClientConfigError {
        source: <surf::Client as TryFrom<surf::Config>>::Error,
    },
    PersistenceError {
        source: atomic_store::error::PersistenceError,
    },
    IoError {
        source: std::io::Error,
    },
    BincodeError {
        source: bincode::Error,
    },
    EncryptionError {
        source: encryption::Error,
    },
    MnemonicError {
        source: bip0039::Error,
    },
    KeyError {
        source: argon2::Error,
    },
    KeyValueStoreError {
        source: crate::key_value_store::KeyValueStoreError,
    },
    NoSuchAccount {
        address: UserAddress,
    },
    CannotDecryptMemo {},
    TransactionError {
        source: crate::txn_builder::TransactionError,
    },
    UserKeyExists {
        pub_key: UserPubKey,
    },
    /// Attempted to load an asset library with an invalid signature.
    AssetVerificationError,
    #[snafu(display("{}", msg))]
    Failed {
        msg: String,
    },
    InvalidFreezerKey {
        key: FreezerPubKey,
    },
    InvalidViewerKey {
        key: ViewerPubKey,
    },
}

impl<L: Ledger> From<ASPersistenceError> for KeystoreError<L> {
    fn from(source: ASPersistenceError) -> Self {
        Self::PersistenceError { source }
    }
}

impl<L: Ledger> From<crate::txn_builder::TransactionError> for KeystoreError<L> {
    fn from(source: crate::txn_builder::TransactionError) -> Self {
        Self::TransactionError { source }
    }
}

impl<L: Ledger> From<bincode::Error> for KeystoreError<L> {
    fn from(source: bincode::Error) -> Self {
        Self::BincodeError { source }
    }
}

/// The number of keys of each type which have been generated.
///
/// This is used to generate a unique identifier for each new key of each type.
#[ser_test(arbitrary, ark(false))]
#[derive(Arbitrary, Clone, Debug, Default, PartialEq, Eq, Serialize, Deserialize)]
pub struct KeyStreamState {
    pub viewer: u64,
    pub freezer: u64,
    pub user: u64,
}

/// The data that determines a keystore.
///
/// This struct is where the keystore keeps its keys, assets, and records, as well as any information
/// about the current ledger state needed to build transactions.
#[derive(Debug, Clone)]
pub struct KeystoreState<'a, L: Ledger> {
    // For persistence, the fields in this struct are grouped into three categories based on how
    // they can be efficiently saved to disk:
    // 1. Static data, which never changes once a keystore is created, and so can be written to a
    //    single, static file.
    // 2. Dynamic data, which changes frequently and requires some kind of persistent snapshotting.
    //
    ////////////////////////////////////////////////////////////////////////////////////////////////
    // Static data
    //
    // proving key set. The proving keys are ordered by number of outputs first and number of inputs
    // second, because the keystore is less flexible with respect to number of outputs. If we are
    // building a transaction and find we have too many inputs we can always generate a merge
    // transaction to defragment, but if the user requests a transaction with N independent outputs,
    // there is nothing we can do to decrease that number. So when searching for an appropriate
    // proving key, we will want to find a key with enough outputs first, and then worry about the
    // number of inputs.
    //
    // We keep the prover keys in an Arc because they are large, constant, and depend only on the
    // universal parameters of the system. This allows sharing them, which drastically decreases the
    // memory requirements of applications that create multiple keystores. This is not very realistic
    // for real applications, but it is very important for tests and costs little.
    //
    /// Proving keys.
    ///
    /// These are the keys used to generate Plonk proofs. There is one key for each transaction
    /// type (mint, freezes with varying numbers of input records, and transfers with varying
    /// numbers of input and output records). The supported transaction types must match the
    /// transaction types supported by the verifying keys maintained by validators.
    ///
    /// These keys are constructed when the keystore is created, and they never change afterwards.
    pub proving_keys: Arc<ProverKeySet<'a, key_set::OrderByOutputs>>,

    ////////////////////////////////////////////////////////////////////////////////////////////////
    // Dynamic state
    //
    /// Transaction building state.
    ///
    /// Everything we need to know about the state of the ledger in order to build transactions.
    pub txn_state: TransactionState<L>,
    /// HD key generation state.
    pub key_state: KeyStreamState,
    /// Viewing keys.
    pub viewing_accounts: HashMap<ViewerPubKey, Account<L, ViewerKeyPair>>,
    /// Freezing keys.
    pub freezing_accounts: HashMap<FreezerPubKey, Account<L, FreezerKeyPair>>,
    /// Sending keys, for spending owned records and receiving new records.
    ///
    /// Each public key in this set also includes a [UserAddress], which can be used to sign
    /// outgoing transactions, as well as an encryption public key used by other users to encrypt
    /// owner memos when sending records to this keystore.
    pub sending_accounts: HashMap<UserAddress, Account<L, UserKeyPair>>,
}

/// The interface required by the keystore from a specific network/ledger implementation.
///
/// This trait is the adapter for ledger-specific plugins into the ledger-agnostic [Keystore]
/// implementation. It provides an interface for the ledger-agnostic keystore to communicate with
/// remote network participants for a particular ledger. Implementing this trait for your specific
/// ledger enables the use of the full generic [Keystore] interface with your ledger.
#[async_trait]
pub trait KeystoreBackend<'a, L: Ledger>: Send {
    /// Notifications about ledger state changes.
    ///
    /// The keystore must be able to subscribe to a stream of events from the backend. These events
    /// occur whenever the ledger state changes, including new blocks being committed and owner
    /// memos being published. The backend may also include events when blocks are rejected. This is
    /// not required, but it can help the keystore report failures more quickly (if a rejection is not
    /// reported, the rejected transaction will eventually be considered timed out).
    ///
    /// Each event yielded by the stream must be tagged with an [EventSource] indicating where the
    /// event came from. Implementations of [KeystoreBackend] may provide events from multiple sources
    /// (for example, block events from a network query service and memo events from a centralized
    /// memo store) or they may aggregate all events into a single stream from a single source.
    type EventStream: 'a + Stream<Item = (LedgerEvent<L>, EventSource)> + Unpin + Send;

    /// Create a new keystore.
    ///
    /// This method should query the current state of the network (or at least some past state) and
    /// create a [KeystoreState] consistent with that state. It must also persist the initial state by
    /// interacting with the storage layer directly.
    async fn create(&mut self) -> Result<KeystoreState<'a, L>, KeystoreError<L>>;

    /// Subscribe to the asynchronous ledgerevent stream.
    async fn subscribe(&self, from: EventIndex, to: Option<EventIndex>) -> Self::EventStream;

    /// Find the public encryption key associated with the given address.
    ///
    /// Users in CAP are identified by addresses, but sending to a user also requires access to
    /// their public encryption key, for encrypting owner memos. This information must be published
    /// in some way, and accessed by the backend in this method.
    async fn get_public_key(&self, address: &UserAddress) -> Result<UserPubKey, KeystoreError<L>>;

    /// Publish an encryption key so that other keystores can access it using [KeystoreBackend::get_public_key].
    async fn register_user_key(&mut self, pub_key: &UserKeyPair) -> Result<(), KeystoreError<L>>;

    /// Get a ledger state from which to start a scan.
    ///
    /// The backend must return the Merkle frontier at a time earlier than the `from` index, but it
    /// is not required to record the state at every event index, it may return an earlier Merkle
    /// frontier, such as the initial frontier. For this reason, the event index corresponding to
    /// the returned frontier is also returned.
    async fn get_initial_scan_state(
        &self,
        from: EventIndex,
    ) -> Result<(MerkleTree, EventIndex), KeystoreError<L>>;

    /// Determine whether a nullifier is spent and obtain a proof.
    ///
    /// `nullifiers` is a local cache of nullifiers. It may not contain a status or proof for every
    /// relevant nullifier. This function should check if `nullifier` is represented in
    /// `nullifiers` and query the network only if it is not. Optionally, this function may add the
    /// proof to the cache after obtaining a proof from the network.
    async fn get_nullifier_proof(
        &self,
        nullifiers: &mut NullifierSet<L>,
        nullifier: Nullifier,
    ) -> Result<(bool, NullifierProof<L>), KeystoreError<L>>;

    /// Submit a transaction to a validator.
    async fn submit(
        &mut self,
        note: Transaction<L>,
        info: TransactionInfo<L>,
    ) -> Result<(), KeystoreError<L>>;

    /// Record a finalized transaction.
    ///
    /// If successful, `txn_id` contains the block ID and index of the committed transaction.
    ///
    /// This function is optional and does nothing by default. The backend can override it to
    /// perform cleanup or post-processing on completed transactions.
    async fn finalize(&mut self, _txn: PendingTransaction<L>, _txn_id: Option<(u64, u64)>)
    where
        L: 'static,
    {
    }
}

/// Transient state derived from the persistent [KeystoreState].
pub struct KeystoreModel<
    'a,
    L: Ledger,
    Backend: KeystoreBackend<'a, L>,
    Meta: Serialize + DeserializeOwned + Send,
> {
    backend: Backend,
    atomic_store: AtomicStore,
    persistence: AtomicKeystoreStorage<'a, L, Meta>,
    assets: Assets,
    rng: ChaChaRng,
    viewer_key_stream: hd::KeyTree,
    user_key_stream: hd::KeyTree,
    freezer_key_stream: hd::KeyTree,
    _marker: std::marker::PhantomData<&'a ()>,
    _marker2: std::marker::PhantomData<L>,
}

impl<'a, L: Ledger, Backend: KeystoreBackend<'a, L>, Meta: Serialize + DeserializeOwned + Send>
    KeystoreModel<'a, L, Backend, Meta>
{
    /// Access the persistent storage layer
    pub fn persistence(&self) -> &AtomicKeystoreStorage<'a, L, Meta> {
        &self.persistence
    }

    /// Access the persistent storage layer
    pub fn persistence_mut(&mut self) -> &mut AtomicKeystoreStorage<'a, L, Meta> {
        &mut self.persistence
    }

    /// Get the mutable assets.
    pub fn assets_mut(&mut self) -> &mut Assets {
        &mut self.assets
    }

    /// Get the list of assets.
    pub fn assets(&self) -> Vec<Asset> {
        self.assets.iter().collect()
    }

    /// Get an asset
    pub fn asset(&self, code: &AssetCode) -> Result<Asset, KeystoreError<L>> {
        self.assets.get(code)
    }

<<<<<<< HEAD
    /// Insert an asset.
    pub(crate) fn insert_asset(&mut self, asset: Asset) -> Result<(), KeystoreError<L>> {
        self.assets.insert(asset)?;
        Ok(())
    }

    /// Create an asset.
    pub fn create_asset(
        &mut self,
        definition: AssetDefinition,
        name: Option<String>,
        description: Option<String>,
        icon: Option<Icon>,
        mint_info: Option<MintInfo>,
    ) -> Result<(), KeystoreError<L>> {
        self.assets
            .create(definition, mint_info)?
            .set_name(name)
            .set_description(description)
            .set_icon(icon)
            .save()?;
        Ok(())
    }

    // Create a native asset.
    pub fn create_native_asset(&mut self, icon: Option<Icon>) -> Result<(), KeystoreError<L>> {
        self.assets.create_native()?.set_icon(icon).save()?;
        Ok(())
=======
    /// Commit the persistence storage, the assets store, and the atomic store.
    pub async fn commit(&mut self) -> Result<(), KeystoreError<L>> {
        self.persistence().await.commit().await;
        self.assets.commit()?;
        Ok(self.atomic_store.commit_version()?)
>>>>>>> e054c9b6
    }
}

/// Import an unverified asset.
///
/// Note that this function cannot be used to import verified assets. Verified assets can only be
/// imported using [verify_assets], conditional on a signature check.
pub fn import_asset<'a, L: Ledger, Meta: Serialize + DeserializeOwned + Send>(
    model: &mut KeystoreModel<'a, L, impl KeystoreBackend<'a, L>, Meta>,
    asset: Asset,
) -> Result<(), KeystoreError<L>> {
    assert!(!asset.verified());
    model
        .assets
        .create_internal(
            asset.definition().clone(),
            asset.mint_info(),
            asset.verified(),
        )?
        .update_internal(asset)?
        .save()?;
    Ok(())
}

/// Load a verified asset library with its trusted signer.
pub fn verify_assets<'a, L: Ledger, Meta: Serialize + DeserializeOwned + Send>(
    model: &mut KeystoreModel<'a, L, impl KeystoreBackend<'a, L>, Meta>,
    trusted_signer: &VerKey,
    library: VerifiedAssetLibrary,
) -> Result<Vec<AssetDefinition>, KeystoreError<L>> {
    model.assets.verify_assets(trusted_signer, library)
}

// Trait used to indicate that an abstract return type captures a reference with the lifetime 'a.
// See https://stackoverflow.com/questions/50547766/how-can-i-get-impl-trait-to-use-the-appropriate-lifetime-for-a-mutable-reference
pub trait Captures<'a> {}
impl<'a, T: ?Sized> Captures<'a> for T {}

#[derive(Clone, Debug)]
struct EventSummary<L: Ledger> {
    updated_txns: Vec<(TransactionUID<L>, TransactionStatus)>,
    spent_nullifiers: Vec<(Nullifier, u64)>,
    rejected_nullifiers: Vec<Nullifier>,
    // Fee nullifiers of transactions which were retired immediately upon being received.
    retired_nullifiers: Vec<Nullifier>,
    received_memos: Vec<(ReceiverMemo, u64)>,
}

impl<L: Ledger> Default for EventSummary<L> {
    fn default() -> Self {
        Self {
            updated_txns: Default::default(),
            spent_nullifiers: Default::default(),
            rejected_nullifiers: Default::default(),
            retired_nullifiers: Default::default(),
            received_memos: Default::default(),
        }
    }
}

impl<'a, L: 'static + Ledger> KeystoreState<'a, L> {
    fn key_pairs(&self) -> Vec<UserKeyPair> {
        self.sending_accounts
            .values()
            .map(|account| account.key.clone())
            .collect::<Vec<_>>()
    }

    pub fn pub_keys(&self) -> Vec<UserPubKey> {
        self.sending_accounts
            .values()
            .map(|account| account.key.pub_key())
            .collect()
    }

    pub fn balance(&self, asset: &AssetCode, frozen: FreezeFlag) -> U256 {
        let mut balance = U256::zero();
        for pub_key in self.pub_keys() {
            balance += self.txn_state.balance(asset, &pub_key, frozen);
        }
        balance
    }

    pub fn balance_breakdown(
        &self,
        address: &UserAddress,
        asset: &AssetCode,
        frozen: FreezeFlag,
    ) -> U256 {
        match self.sending_accounts.get(address) {
            Some(account) => self
                .txn_state
                .balance(asset, &account.key.pub_key(), frozen),
            None => U256::zero(),
        }
    }

    pub async fn transaction_status<
        Meta: Serialize + DeserializeOwned + Send + Clone + PartialEq,
    >(
        &mut self,
        model: &mut KeystoreModel<'a, L, impl KeystoreBackend<'a, L>, Meta>,
        receipt: &TransactionReceipt<L>,
    ) -> Result<TransactionStatus, KeystoreError<L>> {
        match self.txn_state.transactions.status(&receipt.uid) {
            TransactionStatus::Unknown => {
                // If the transactions database returns Unknown, it means the transaction is not in-
                // flight (the database only tracks in-flight transactions). So it must be retired,
                // rejected, or a foreign transaction that we were never tracking to begin with.
                // Check if it has been accepted by seeing if its fee nullifier is spent.
                let (spent, _) = model
                    .backend
                    .get_nullifier_proof(&mut self.txn_state.nullifiers, receipt.fee_nullifier)
                    .await?;
                if spent {
                    Ok(TransactionStatus::Retired)
                } else {
                    // If the transaction isn't in our pending data structures, but its fee record
                    // has not been spent, then either it was rejected, or it's someone else's
                    // transaction that we haven't been tracking through the lifecycle.
                    for submitter in &receipt.submitters {
                        if !self.sending_accounts.contains_key(submitter) {
                            return Ok(TransactionStatus::Unknown);
                        }
                    }
                    Ok(TransactionStatus::Rejected)
                }
            }

            state => Ok(state),
        }
    }

    async fn handle_event<Meta: Serialize + DeserializeOwned + Send>(
        &mut self,
        model: &mut KeystoreModel<'a, L, impl KeystoreBackend<'a, L>, Meta>,
        event: LedgerEvent<L>,
        source: EventSource,
    ) -> Result<EventSummary<L>, KeystoreError<L>> {
        self.txn_state.now += EventIndex::from_source(source, 1);
        let mut summary = EventSummary::default();
        match event {
            LedgerEvent::Commit {
                block,
                block_id,
                state_comm,
            } => {
                // Don't trust the network connection that provided us this event; validate it
                // against our local mirror of the ledger and bail out if it is invalid.
                let mut uids = match self.txn_state.validator.validate_and_apply(block.clone()) {
                    Ok(uids) => {
                        if state_comm != self.txn_state.validator.commit() {
                            // Received a block which validates, but our state commitment does not
                            // match that of the event source. Since the block validates, we will
                            // accept it, but this must indicate that the event source is lying or
                            // mistaken about the state commitment. This would be a good time to
                            // switch to a different query server or something, but for now we'll
                            // just log the problem.
                            tracing::error!("received valid block with invalid state commitment");
                        }

                        // Get a list of new uids and whether we want to remember them in our record
                        // Merkle tree. Initially, set `remember` to false for all uids, to maximize
                        // sparseness. If any of the consumers of this block (for example, the
                        // viewer component, or the owner of this keystore) care about a uid, they
                        // will set its `remember` flag to true.
                        uids.into_iter().map(|uid| (uid, false)).collect::<Vec<_>>()
                    }
                    Err(val_err) => {
                        //todo !jeb.bearer handle this case more robustly. If we get here, it means
                        // the event stream has lied to us, so recovery is quite tricky and may
                        // require us to fail over to a different query service.
                        panic!("received invalid block: {:?}, {:?}", block, val_err);
                    }
                };

                // Update our full copies of sparse validator data structures to be consistent with
                // the validator state.
                for txn in block.txns() {
                    let nullifiers = txn.input_nullifiers();
                    // Remove spent records.
                    for n in &nullifiers {
                        if let Some(record) = self.txn_state.records.remove_by_nullifier(*n) {
                            self.txn_state.forget_merkle_leaf(record.uid);
                        }
                    }
                }
                // Insert new records.
                self.txn_state.append_merkle_leaves(
                    block
                        .txns()
                        .into_iter()
                        .flat_map(|txn| txn.output_commitments()),
                );
                // Update nullifier set
                let nullifier_proofs = block
                    .txns()
                    .into_iter()
                    .flat_map(|txn| txn.proven_nullifiers())
                    .collect::<Vec<_>>();
                if self
                    .txn_state
                    .nullifiers
                    .multi_insert(&nullifier_proofs)
                    .is_err()
                {
                    //todo !jeb.bearer handle this case more robustly. If we get here, it means the
                    // event stream has lied to us, so recovery is quite tricky and may require us
                    // to fail over to a different query service.
                    panic!("received block with invalid nullifier proof");
                }

                for (txn_id, txn) in block.txns().into_iter().enumerate() {
                    // Split the uids corresponding to this transaction off the front of `uids`.
                    let mut this_txn_uids = uids;
                    uids = this_txn_uids.split_off(txn.output_len());
                    assert_eq!(this_txn_uids.len(), txn.output_len());

                    // If this transaction contains record openings for all of its outputs,
                    // consider it retired immediately, do not wait for memos.
                    let retired = txn.output_openings().is_some();

                    // Add the spent nullifiers to the summary. Map each nullifier to one of the
                    // output UIDs of the same transaction, so that we can tell when the memos
                    // arrive for the transaction which spent this nullifier (completing the
                    // transaction's life cycle) by looking at the UIDs attached to the memos.
                    // TODO !keyao Stop identifying transactions by input nullifier and instead use hashes.
                    // (https://github.com/SpectrumXYZ/cape/issues/275.)
                    if !txn.input_nullifiers().is_empty() {
                        summary.spent_nullifiers.extend(
                            txn.input_nullifiers()
                                .into_iter()
                                .zip(repeat(this_txn_uids[0].0)),
                        );
                        if retired {
                            summary.retired_nullifiers.push(txn.input_nullifiers()[0]);
                        }
                    }

                    // Different concerns within the keystore consume transactions in different ways.
                    // Now we give each concern a chance to consume this transaction, performing any
                    // processing they need to do and possibly setting the `remember` flag for
                    // output records they care about.
                    //
                    // This is a transaction we submitted and have been
                    // awaiting confirmation.
                    let mut self_published = false;
                    if let Some(pending) = self
                        .clear_pending_transaction(
                            &txn,
                            Some((block_id, txn_id as u64, &mut this_txn_uids)),
                        )
                        .await
                    {
                        let status = if retired {
                            TransactionStatus::Retired
                        } else {
                            TransactionStatus::AwaitingMemos
                        };
                        summary.updated_txns.push((pending.uid(), status));
                        self.txn_state.transactions.await_memos(
                            pending.uid(),
                            this_txn_uids
                                .iter()
                                .zip(&pending.info.memos)
                                .filter_map(|((uid, _), memo)| memo.as_ref().map(|_| *uid)),
                        );
                        model
                            .backend
                            .finalize(pending, Some((block_id, txn_id as u64)))
                            .await;
                        self_published = true;
                    }

                    // This is someone else's transaction but we can view it.
                    self.view_transaction(model, &txn, &mut this_txn_uids).await;

                    // If this transaction has record openings attached, check if they are for us
                    // and add them immediately, without waiting for memos.
                    if let Err(err) = self
                        .receive_attached_records(
                            model,
                            &txn,
                            &mut this_txn_uids,
                            !self_published,
                            // Only add to history if we didn't send this same transaction
                        )
                        .await
                    {
                        tracing::error!(
                            "Error saving records attached to transaction {}:{}: {}",
                            block_id,
                            txn_id,
                            err
                        );
                    }

                    // Prune the record Merkle tree of records we don't care about.
                    for (uid, remember) in this_txn_uids {
                        if !remember {
                            self.txn_state.forget_merkle_leaf(uid);
                        }
                    }
                }

                // Some transactions may have expired when we stepped the validator state. Remove
                // them from our pending transaction data structures.
                //
                // This maintains the invariant that everything in `pending_transactions` must
                // correspond to an on-hold record, because everything which corresponds to a record
                // whose hold just expired will be removed from the set now.
                for txn in self.txn_state.clear_expired_transactions() {
                    summary
                        .updated_txns
                        .push((txn.uid(), TransactionStatus::Rejected));
                    model.backend.finalize(txn, None).await;
                }
            }

            LedgerEvent::Memos {
                outputs,
                transaction,
            } => {
                let completed = self
                    .txn_state
                    .transactions
                    .received_memos(outputs.iter().map(|info| info.2));
                let self_published = !completed.is_empty();
                summary.updated_txns.extend(
                    completed
                        .into_iter()
                        .map(|txn_uid| (txn_uid, TransactionStatus::Retired))
                        .collect::<Vec<_>>(),
                );

                summary
                    .received_memos
                    .extend(outputs.iter().map(|(memo, _, uid, _)| (memo.clone(), *uid)));
                for account in self.sending_accounts.values().cloned().collect::<Vec<_>>() {
                    let records = self
                        .try_open_memos(
                            model,
                            &account.key,
                            &outputs,
                            transaction.clone(),
                            !self_published,
                        )
                        .await?;
                    if let Err(err) = self.add_records(model, &account.key, records).await {
                        tracing::error!("error saving received records: {}", err);
                    }
                }
            }

            LedgerEvent::Reject { block, error } => {
                for mut txn in block.txns() {
                    summary
                        .rejected_nullifiers
                        .append(&mut txn.input_nullifiers());
                    if let Some(pending) = self.clear_pending_transaction(&txn, None).await {
                        // Try to resubmit if the error is recoverable.
                        let uid = pending.uid();
                        if error.is_bad_nullifier_proof() {
                            if self.update_nullifier_proofs(model, &mut txn).await.is_ok()
                                && self
                                    .submit_elaborated_transaction(model, txn, pending.info.clone())
                                    .await
                                    .is_ok()
                            {
                                // The transaction has been successfully resubmitted. It is still in
                                // the same state (pending) so we don't need to add it to
                                // `updated_txns`.
                            } else {
                                // If we failed to resubmit, then the rejection is final.
                                summary
                                    .updated_txns
                                    .push((uid.clone(), TransactionStatus::Rejected));
                                model.backend.finalize(pending, None).await;
                            }
                        } else {
                            summary
                                .updated_txns
                                .push((uid.clone(), TransactionStatus::Rejected));
                            model.backend.finalize(pending, None).await;
                        }
                    }
                }
            }
        };

        model.persistence.store_snapshot(self).await?;
        Ok(summary)
    }

    async fn try_open_memos<Meta: Serialize + DeserializeOwned + Send>(
        &mut self,
        model: &mut KeystoreModel<'a, L, impl KeystoreBackend<'a, L>, Meta>,
        key_pair: &UserKeyPair,
        memos: &[(ReceiverMemo, RecordCommitment, u64, MerklePath)],
        transaction: Option<(u64, u64, TransactionHash<L>, TransactionKind<L>)>,
        add_to_history: bool,
    ) -> Result<Vec<(RecordOpening, u64, MerklePath)>, KeystoreError<L>> {
        let mut records = Vec::new();
        for (memo, comm, uid, proof) in memos {
            if let Ok(record_opening) = memo.decrypt(key_pair, comm, &[]) {
                if !record_opening.is_dummy() {
                    // If this record is for us (i.e. its corresponding memo decrypts under
                    // our key) and not a dummy, then add it to our owned records.
                    records.push((record_opening, *uid, proof.clone()));
                }
            }
        }

        if add_to_history && !records.is_empty() {
            if let Some((_block_id, _txn_id, hash, kind)) = transaction {
                self.add_receive_history(
                    model,
                    kind,
                    hash,
                    &records
                        .iter()
                        .map(|(ro, _, _)| ro.clone())
                        .collect::<Vec<_>>(),
                )
                .await?;
            }
        }

        Ok(records)
    }

    async fn receive_attached_records<Meta: Serialize + DeserializeOwned + Send>(
        &mut self,
        model: &mut KeystoreModel<'a, L, impl KeystoreBackend<'a, L>, Meta>,
        txn: &Transaction<L>,
        uids: &mut [(u64, bool)],
        add_to_history: bool,
    ) -> Result<(), KeystoreError<L>> {
        let records = txn.output_openings().into_iter().flatten().zip(uids);
        let mut my_records = vec![];
        for (ro, (uid, remember)) in records {
            if let Some(account) = self.sending_accounts.get(&ro.pub_key.address()).cloned() {
                // If this record is for us, add it to the keystore and include it in the
                // list of received records for created a received transaction history
                // entry.
                *remember = true;
                // Add the asset type if it is not already in the asset library.
                model.assets_mut().create(ro.asset_def.clone(), None)?;
                // Mark the account receiving the records used.
                self.sending_accounts
                    .get_mut(&account.key.address())
                    .unwrap()
                    .used = true;
                // Add the record.
                self.txn_state
                    .records
                    .insert(ro.clone(), *uid, &account.key);
                my_records.push(ro);
            } else if let Some(account) = self
                .freezing_accounts
                .get(ro.asset_def.policy_ref().freezer_pub_key())
                .cloned()
            {
                // If this record is not for us, but we can freeze it, then this
                // becomes like an view. Add the record to our collection of freezable
                // records, but do not include it in the history entry.
                *remember = true;
                // Add the asset type if it is not already in the asset library.
                model.assets_mut().create(ro.asset_def.clone(), None)?;
                // Mark the freezing account which is tracking the record used.
                self.freezing_accounts
                    .get_mut(&account.key.pub_key())
                    .unwrap()
                    .used = true;
                // Add the record.
                self.txn_state
                    .records
                    .insert_freezable(ro, *uid, &account.key);
            }
        }

        if add_to_history && !my_records.is_empty() {
            self.add_receive_history(model, txn.kind(), txn.hash(), &my_records)
                .await?;
        }

        Ok(())
    }

    async fn add_receive_history<Meta: Serialize + DeserializeOwned + Send>(
        &mut self,
        model: &mut KeystoreModel<'a, L, impl KeystoreBackend<'a, L>, Meta>,
        kind: TransactionKind<L>,
        txn_hash: TransactionHash<L>,
        records: &[RecordOpening],
    ) -> Result<(), KeystoreError<L>> {
        let history = receive_history_entry(kind, txn_hash, records);
        model.persistence.store_transaction(history).await
    }

    async fn add_records<Meta: Serialize + DeserializeOwned + Send>(
        &mut self,
        model: &mut KeystoreModel<'a, L, impl KeystoreBackend<'a, L>, Meta>,
        key_pair: &UserKeyPair,
        records: Vec<(RecordOpening, u64, MerklePath)>,
    ) -> Result<(), KeystoreError<L>> {
        for (record, uid, proof) in records {
            let comm = RecordCommitment::from(&record);
            if !self
                .txn_state
                .remember_merkle_leaf(uid, &MerkleLeafProof::new(comm.to_field_element(), proof))
            {
                return Err(KeystoreError::BadMerkleProof {
                    commitment: comm,
                    uid,
                });
            }

            // Add the asset type if it is not already in the asset library.
            model.assets_mut().create(record.asset_def.clone(), None)?;

            // Mark the account receiving the record as used.
            self.sending_accounts
                .get_mut(&key_pair.address())
                .unwrap()
                .used = true;
            // Save the record.
            self.txn_state.records.insert(record, uid, key_pair);
        }
        Ok(())
    }

    async fn import_memo<Meta: Serialize + DeserializeOwned + Send>(
        &mut self,
        model: &mut KeystoreModel<'a, L, impl KeystoreBackend<'a, L>, Meta>,
        memo: ReceiverMemo,
        comm: RecordCommitment,
        uid: u64,
        proof: MerklePath,
    ) -> Result<(), KeystoreError<L>> {
        for account in self.sending_accounts.values().cloned().collect::<Vec<_>>() {
            let records = self
                .try_open_memos(
                    model,
                    &account.key,
                    &[(memo.clone(), comm, uid, proof.clone())],
                    None,
                    false,
                )
                .await?;
            if !records.is_empty() {
                return self.add_records(model, &account.key, records).await;
            }
        }

        Err(KeystoreError::<L>::CannotDecryptMemo {})
    }

    async fn clear_pending_transaction<'t>(
        &mut self,
        txn: &Transaction<L>,
        res: Option<CommittedTxn<'t>>,
    ) -> Option<PendingTransaction<L>> {
        let pending = self.txn_state.clear_pending_transaction(txn, &res);

        // If this was a successful transaction, add all of its frozen/unfrozen outputs to our
        // freezable database (for freeze/unfreeze transactions).
        if let Some((_, _, uids)) = res {
            if let Some(pending) = &pending {
                // the first uid corresponds to the fee change output, which is not one of the
                // `freeze_outputs`, so we skip that one
                for ((uid, remember), ro) in
                    uids.iter_mut().skip(1).zip(&pending.info.freeze_outputs)
                {
                    self.txn_state.records.insert_freezable(
                        ro.clone(),
                        *uid,
                        &self.freezing_accounts[ro.asset_def.policy_ref().freezer_pub_key()].key,
                    );
                    *remember = true;
                }
            }
        }

        pending
    }

    async fn view_transaction<Meta: Serialize + DeserializeOwned + Send>(
        &mut self,
        model: &mut KeystoreModel<'a, L, impl KeystoreBackend<'a, L>, Meta>,
        txn: &Transaction<L>,
        uids: &mut [(u64, bool)],
    ) {
        // Try to decrypt viewer memos.
        let mut viewable_assets = HashMap::new();
        for asset in model.assets.iter() {
            if self
                .viewing_accounts
                .contains_key(asset.definition().policy_ref().viewer_pub_key())
            {
                viewable_assets.insert(asset.code(), asset.definition().clone());
            }
        }
        if let Ok(memo) = txn.open_viewing_memo(
            &viewable_assets,
            &self
                .viewing_accounts
                .iter()
                .map(|(pub_key, account)| (pub_key.clone(), account.key.clone()))
                .collect(),
        ) {
            // Mark the viewing account used.
            self.viewing_accounts
                .get_mut(memo.asset.policy_ref().viewer_pub_key())
                .unwrap()
                .used = true;

            //todo !jeb.bearer eventually, we will probably want to save all the viewing memos for
            // the whole transaction (inputs and outputs) regardless of whether any of the outputs
            // are freezeable, just for general viewing purposes.

            // the first uid corresponds to the fee change output, which has no view memo, so skip
            // that one
            for ((uid, remember), output) in uids.iter_mut().skip(1).zip(memo.outputs) {
                let pub_key = match output.user_address {
                    Some(address) => Some(match model.backend.get_public_key(&address).await {
                        Ok(key) => key,
                        // If the address isn't found in the backend, it may not be registered. In
                        // this case, use the address and a default encryption key to construct a
                        // public key. The encryption key is only a placeholder since it won't be
                        // used to compute the record commitment.
                        Err(_) => UserPubKey::new(address, aead::EncKey::default()),
                    }),
                    None => None,
                };
                if let (Some(pub_key), Some(amount), Some(blind)) =
                    (pub_key, output.amount, output.blinding_factor)
                {
                    // If the viewing memo contains all the information we need to potentially freeze
                    // this record, save it in our database for later freezing.
                    if let Some(account) = self
                        .freezing_accounts
                        .get_mut(memo.asset.policy_ref().freezer_pub_key())
                    {
                        // Mark the freezing account that is tracking the record used.
                        account.used = true;

                        let record_opening = RecordOpening {
                            amount,
                            asset_def: memo.asset.clone(),
                            pub_key,
                            freeze_flag: FreezeFlag::Unfrozen,
                            blind,
                        };
                        self.txn_state
                            .records
                            .insert_freezable(record_opening, *uid, &account.key);
                        *remember = true;
                    }
                }
            }
        }
    }

    async fn update_nullifier_proofs<Meta: Serialize + DeserializeOwned + Send>(
        &mut self,
        model: &mut KeystoreModel<'a, L, impl KeystoreBackend<'a, L>, Meta>,
        txn: &mut Transaction<L>,
    ) -> Result<(), KeystoreError<L>> {
        let mut proofs = Vec::new();
        for n in txn.input_nullifiers() {
            let (spent, proof) = model
                .backend
                .get_nullifier_proof(&mut self.txn_state.nullifiers, n)
                .await?;
            if spent {
                return Err(KeystoreError::<L>::NullifierAlreadyPublished { nullifier: n });
            }
            proofs.push(proof);
        }
        txn.set_proofs(proofs);
        Ok(())
    }

    // This function ran into the same mystifying compiler behavior as
    // `submit_elaborated_transaction`, where the default async desugaring loses track of the `Send`
    // impl for the result type. As with the other function, this can be fixed by manually
    // desugaring the type signature.
    fn define_asset<'b, Meta: Serialize + DeserializeOwned + Send + Send>(
        &'b mut self,
        model: &'b mut KeystoreModel<'a, L, impl KeystoreBackend<'a, L>, Meta>,
        name: String,
        description: &'b [u8],
        policy: AssetPolicy,
    ) -> impl 'b + Captures<'a> + Future<Output = Result<AssetDefinition, KeystoreError<L>>> + Send
    where
        'a: 'b,
    {
        async move {
            let (seed, definition) =
                self.txn_state
                    .define_asset(&mut model.rng, description, policy)?;
            let mint_info = MintInfo {
                seed,
                description: description.to_vec(),
            };

<<<<<<< HEAD
            model.create_asset(
                definition.clone(),
                Some(name),
                Some(mint_info.fmt_description()),
                None,
                Some(mint_info),
            )?;

            // If the asset is viewable/freezable, mark the appropriate viewing/freezing accounts
            // `used`.
            let policy = definition.policy_ref();
            if policy.is_viewer_pub_key_set() {
                if let Some(account) = self.viewing_accounts.get_mut(policy.viewer_pub_key()) {
                    account.used = true;
=======
            let assets = model.assets_mut();
            match assets
                .create(definition.clone(), Some(mint_info.clone()))?
                .with_name(name)
                .with_description(mint_info.fmt_description())
                .save()
            {
                Ok(_) => {
                    match model
                        .store(|mut t| async {
                            t.store_snapshot(self).await?;
                            Ok(t)
                        })
                        .await
                    {
                        Ok(()) => {
                            // If the asset is viewable/freezable, mark the appropriate viewing/freezing accounts
                            // `used`.
                            let policy = definition.policy_ref();
                            if policy.is_viewer_pub_key_set() {
                                if let Some(account) =
                                    self.viewing_accounts.get_mut(policy.viewer_pub_key())
                                {
                                    if !account.used {
                                        account.used = true;
                                    }
                                }
                            }
                            if policy.is_freezer_pub_key_set() {
                                if let Some(account) =
                                    self.freezing_accounts.get_mut(policy.freezer_pub_key())
                                {
                                    if !account.used {
                                        account.used = true;
                                    }
                                }
                            }
                            Ok(definition)
                        }
                        Err(e) => Err(e),
                    }
>>>>>>> e054c9b6
                }
            }
            if policy.is_freezer_pub_key_set() {
                if let Some(account) = self.freezing_accounts.get_mut(policy.freezer_pub_key()) {
                    account.used = true;
                }
            }
            model.persistence.store_snapshot(self).await?;
            Ok(definition)
        }
    }

    // Add a new user key and set up a scan of the ledger to import records belonging to this key.
    //
    // `user_key` can be provided to add an arbitrary key, not necessarily derived from this
    // keystore's deterministic key stream. Otherwise, the next key in the key stream will be derived
    // and added.
    //
    // If `scan_from` is provided, a new ledger scan will be created and the corresponding event
    // stream will be returned. Note that the caller is responsible for actually starting the task
    // which processes this scan, since the Keystore (not the KeystoreState) has the data structures
    // needed to manage tasks (the AsyncScope, mutexes, etc.).
    async fn add_user_key<Meta: Serialize + DeserializeOwned + Send>(
        &mut self,
        model: &mut KeystoreModel<'a, L, impl KeystoreBackend<'a, L>, Meta>,
        user_key: Option<UserKeyPair>,
        description: String,
        scan_from: Option<EventIndex>,
    ) -> Result<
        (
            UserKeyPair,
            Option<impl 'a + Stream<Item = (LedgerEvent<L>, EventSource)> + Send + Unpin>,
        ),
        KeystoreError<L>,
    > {
        let user_key = match user_key {
            Some(user_key) => {
                if self.sending_accounts.contains_key(&user_key.address()) {
                    // For other key types, adding a key that already exists is a no-op. However,
                    // because of the background ledger scans associated with user keys, we want to
                    // report an error, since the user may have attempted to add the same key with
                    // two different `scan_from` parameters, and we have not actually started the
                    // second scan in this case.
                    return Err(KeystoreError::<L>::UserKeyExists {
                        pub_key: user_key.pub_key(),
                    });
                }
                user_key
            }
            None => {
                // It is possible that we already have some of the keys that will be yielded by the
                // deterministic key stream. For example, the user could create a second keystore with
                // the same mnemonic, generate some keys, and then manually add those keys to this
                // keystore. If `user_key` is not provided, this function is required to generate a
                // new key, so keep incrementing the key stream state and generating keys until we
                // find one that is new.
                loop {
                    let user_key = model
                        .user_key_stream
                        .derive_user_key_pair(&self.key_state.user.to_le_bytes());
                    self.key_state.user += 1;
                    if !self.sending_accounts.contains_key(&user_key.address()) {
                        break user_key;
                    }
                }
            }
        };

        let (scan, events) = if let Some(scan_from) = scan_from {
            // Get the stream of events for the background scan worker task to process.
            let (frontier, next_event) = model.backend.get_initial_scan_state(scan_from).await?;
            let events = model.backend.subscribe(next_event, None).await;

            // Create a background scan of the ledger to import records belonging to this key.
            let scan = BackgroundKeyScan::new(
                user_key.clone(),
                next_event,
                scan_from,
                self.txn_state.now,
                SparseMerkleTree::sparse(frontier),
            );
            (Some(scan), Some(events))
        } else {
            (None, None)
        };

        let mut account = Account::new(user_key.clone(), description);
        account.scan = scan;

        // Add the new account to our set of accounts and update our persistent data structures and
        // remote services.
        self.sending_accounts.insert(user_key.address(), account);
        model.persistence.store_snapshot(self).await?;
        // If we successfully updated our data structures, register the key with the
        // network. The storage transaction will revert if this fails.
        model.backend.register_user_key(&user_key).await?;

        Ok((user_key, events))
    }

    async fn add_viewing_key<Meta: Serialize + DeserializeOwned + Send>(
        &mut self,
        model: &mut KeystoreModel<'a, L, impl KeystoreBackend<'a, L>, Meta>,
        viewing_key: ViewerKeyPair,
        description: String,
    ) -> Result<(), KeystoreError<L>> {
        if self.viewing_accounts.contains_key(&viewing_key.pub_key()) {
            return Ok(());
        }

        self.viewing_accounts.insert(
            viewing_key.pub_key(),
            Account::new(viewing_key.clone(), description),
        );
        model.persistence.store_snapshot(self).await?;
        Ok(())
    }

    async fn add_freeze_key<Meta: Serialize + DeserializeOwned + Send>(
        &mut self,
        model: &mut KeystoreModel<'a, L, impl KeystoreBackend<'a, L>, Meta>,
        freeze_key: FreezerKeyPair,
        description: String,
    ) -> Result<(), KeystoreError<L>> {
        if self.freezing_accounts.contains_key(&freeze_key.pub_key()) {
            return Ok(());
        }

        self.freezing_accounts
            .insert(freeze_key.pub_key(), Account::new(freeze_key, description));
        model.persistence.store_snapshot(self).await?;

        Ok(())
    }

    fn build_transfer<'k, Meta: Serialize + DeserializeOwned + Send>(
        &mut self,
        model: &mut KeystoreModel<'a, L, impl KeystoreBackend<'a, L>, Meta>,
        spec: TransferSpec<'k>,
    ) -> Result<(TransferNote, TransactionInfo<L>), KeystoreError<L>> {
        self.txn_state
            .transfer(spec, &self.proving_keys.xfr, &mut model.rng)
            .context(TransactionSnafu)
    }

    async fn build_mint<Meta: Serialize + DeserializeOwned + Send>(
        &mut self,
        model: &mut KeystoreModel<'a, L, impl KeystoreBackend<'a, L>, Meta>,
        minter: Option<&UserAddress>,
        fee: RecordAmount,
        asset_code: &AssetCode,
        amount: RecordAmount,
        receiver: UserPubKey,
    ) -> Result<(MintNote, TransactionInfo<L>), KeystoreError<L>> {
        let asset = model
            .assets
            .get::<L>(asset_code)
            .map_err(|_| KeystoreError::<L>::UndefinedAsset { asset: *asset_code })?;
        let MintInfo { seed, description } =
            asset
                .mint_info()
                .ok_or(KeystoreError::<L>::AssetNotMintable {
                    asset: asset.definition().clone(),
                })?;
        let sending_keys = match minter {
            Some(addr) => vec![self.account_key_pair(addr)?.clone()],
            None => self.key_pairs(),
        };
        self.txn_state
            .mint(
                &sending_keys,
                &self.proving_keys.mint,
                fee,
                &(asset.definition().clone(), seed, description),
                amount,
                receiver,
                &mut model.rng,
            )
            .context(TransactionSnafu)
    }

    #[allow(clippy::too_many_arguments)]
    async fn build_freeze<Meta: Serialize + DeserializeOwned + Send>(
        &mut self,
        model: &mut KeystoreModel<'a, L, impl KeystoreBackend<'a, L>, Meta>,
        fee_address: Option<&UserAddress>,
        fee: RecordAmount,
        asset: &AssetCode,
        amount: U256,
        owner: UserAddress,
        outputs_frozen: FreezeFlag,
    ) -> Result<(FreezeNote, TransactionInfo<L>), KeystoreError<L>> {
        let asset = model
            .assets
            .get::<L>(asset)
            .map_err(|_| KeystoreError::<L>::UndefinedAsset { asset: *asset })?
            .definition()
            .clone();
        let freeze_key = match self
            .freezing_accounts
            .get(asset.policy_ref().freezer_pub_key())
        {
            Some(account) => &account.key,
            None => return Err(KeystoreError::<L>::AssetNotFreezable { asset }),
        };
        let sending_keys = match fee_address {
            Some(addr) => vec![self.account_key_pair(addr)?.clone()],
            None => self.key_pairs(),
        };

        self.txn_state
            .freeze_or_unfreeze(
                &sending_keys,
                freeze_key,
                &self.proving_keys.freeze,
                fee,
                &asset,
                amount,
                owner,
                outputs_frozen,
                &mut model.rng,
            )
            .context(TransactionSnafu)
    }

    async fn submit_transaction<Meta: Serialize + DeserializeOwned + Send>(
        &mut self,
        model: &mut KeystoreModel<'a, L, impl KeystoreBackend<'a, L>, Meta>,
        note: TransactionNote,
        info: TransactionInfo<L>,
    ) -> Result<TransactionReceipt<L>, KeystoreError<L>> {
        let mut nullifier_pfs = Vec::new();
        for n in note.nullifiers() {
            let (spent, proof) = model
                .backend
                .get_nullifier_proof(&mut self.txn_state.nullifiers, n)
                .await?;
            if spent {
                return Err(KeystoreError::<L>::NullifierAlreadyPublished { nullifier: n });
            }
            nullifier_pfs.push(proof);
        }

        let txn = Transaction::<L>::cap(note, nullifier_pfs);
        self.submit_elaborated_transaction(model, txn, info).await
    }

    // For reasons that are not clearly understood, the default async desugaring for this function
    // loses track of the fact that the result type implements Send, which causes very confusing
    // error messages farther up the call stack (apparently at the point where this function is
    // monomorphized) which do not point back to this location. This is likely due to a bug in type
    // inference, or at least a deficiency around async sugar combined with a bug in diagnostics.
    //
    // As a work-around, we do the desugaring manually so that we can explicitly specify that the
    // return type implements Send. The return type also captures a reference with lifetime 'a,
    // which is different from (but related to) the lifetime 'b of the returned Future, and
    // `impl 'a + 'b + ...` does not work, so we use the work-around described at
    // https://stackoverflow.com/questions/50547766/how-can-i-get-impl-trait-to-use-the-appropriate-lifetime-for-a-mutable-reference
    // to indicate the captured lifetime using the Captures trait.
    fn submit_elaborated_transaction<'b, Meta: Serialize + DeserializeOwned + Send + Send>(
        &'b mut self,
        model: &'b mut KeystoreModel<'a, L, impl KeystoreBackend<'a, L>, Meta>,
        txn: Transaction<L>,
        mut info: TransactionInfo<L>,
    ) -> impl 'b + Captures<'a> + Future<Output = Result<TransactionReceipt<L>, KeystoreError<L>>> + Send
    where
        'a: 'b,
    {
        async move {
            let receipt = self.txn_state.add_pending_transaction(&txn, info.clone());

            // Ensure `info.uid` is set, in the case where `add_pending_transaction` established a
            // new UID.
            info.uid = Some(receipt.uid.clone());

            // Persist the pending transaction.
            let history = info.history.clone();
            model.persistence.store_snapshot(self).await?;

            // If we're submitting this transaction for the first time (as opposed to
            // updating and resubmitting a failed transaction) add it to the history.
            if let Some(mut history) = history {
                history.receipt = Some(receipt.clone());
                history.hash = Some(txn.hash());
                model.persistence.store_transaction(history).await?;
            }

            // If we succeeded in creating and persisting the pending transaction, submit it to the
            // validators.
            model.backend.submit(txn.clone(), info).await?;

            Ok(receipt)
        }
    }

    fn account_key_pair(
        &'_ self,
        address: &UserAddress,
    ) -> Result<&'_ UserKeyPair, KeystoreError<L>> {
        match self.sending_accounts.get(address) {
            Some(account) => Ok(&account.key),
            None => Err(KeystoreError::<L>::NoSuchAccount {
                address: address.clone(),
            }),
        }
    }
}

/// The generic CAP keystore implementation.
///
/// It is a soundness requirement that the destructor of a [Keystore] run when the [Keystore] is
/// dropped. Therefore, [std::mem::forget] must not be used to forget a [Keystore] without running its
/// destructor.
pub struct Keystore<
    'a,
    Backend: KeystoreBackend<'a, L>,
    L: Ledger,
    Meta: Serialize + DeserializeOwned + Send,
> {
    // Data shared between the main thread and the event handling thread:
    //  * the trusted, persistent keystore state
    //  * the trusted, ephemeral keystore model
    //  * promise completion handles for futures returned by sync(), indexed by the timestamp at
    //    which the corresponding future is supposed to complete. Handles are added in sync() (main
    //    thread) and removed and completed in the event thread
    mutex: Arc<KeystoreSharedStateRwLock<'a, L, Backend, Meta>>,
    // Handle for the background tasks running the event handling loop and retroactive ledger scans.
    // When dropped, this handle will cancel the tasks.
    task_scope: AsyncScope<'a, ()>,
}

#[derive(Clone)]
pub struct EncryptingResourceAdapter<T> {
    cipher: Cipher<ChaChaRng>,
    _phantom: std::marker::PhantomData<T>,
}

impl<T> EncryptingResourceAdapter<T> {
    fn new(key: KeyTree) -> Self {
        Self {
            cipher: Cipher::new(key, ChaChaRng::from_entropy()),
            _phantom: Default::default(),
        }
    }

    fn cast<S>(&self) -> EncryptingResourceAdapter<S> {
        EncryptingResourceAdapter {
            cipher: self.cipher.clone(),
            _phantom: Default::default(),
        }
    }
}

impl<T: Serialize + DeserializeOwned> LoadStore for EncryptingResourceAdapter<T> {
    type ParamType = T;

    fn load(&self, stream: &[u8]) -> Result<Self::ParamType, ASPersistenceError> {
        let ciphertext = bincode::deserialize(stream)
            .map_err(|source| ASPersistenceError::BincodeDe { source })?;
        let plaintext =
            self.cipher
                .decrypt(&ciphertext)
                .map_err(|err| ASPersistenceError::OtherLoad {
                    inner: Box::new(err),
                })?;
        bincode::deserialize(&plaintext).map_err(|source| ASPersistenceError::BincodeDe { source })
    }

    fn store(&mut self, param: &Self::ParamType) -> Result<Vec<u8>, ASPersistenceError> {
        let plaintext = bincode::serialize(param)
            .map_err(|source| ASPersistenceError::BincodeSer { source })?;
        let ciphertext =
            self.cipher
                .encrypt(&plaintext)
                .map_err(|err| ASPersistenceError::OtherStore {
                    inner: Box::new(err),
                })?;
        bincode::serialize(&ciphertext).map_err(|source| ASPersistenceError::BincodeSer { source })
    }
}

// Fun fact: replacing `std::pin::Pin` with `Pin` and adding `use std::pin::Pin` causes the compiler
// to panic where this type alias is used in `Keystore::new`. As a result, the type alias `BoxFuture`
// from `futures::future` does not work, so we define our own.
type BoxFuture<'a, T> = std::pin::Pin<Box<dyn Future<Output = T> + Send + 'a>>;

// `SendFuture` trait is needed for the cape repo to compile when calling key generation functions,
// `generate_viewing_key`, `generate_freeze_key`, and `generate_user_key`.
//
// Workaround:
// 1. Wrap code of the key generation functions with `async move` to fix the implementation "not
// general enough" error.
// 2. Add a function lifetime `'l` and capture the lifetime `'a` of `self` with the `Captures` trait
// to avoid conflicting lifetime requirements.
// 3. Wrap the return type with `Box<dyn>` to resolve the failure during "building vtable
// representation", and add the `SendFuture` trait to combine `Future` and `Captures` since `dyn`
// can only take one non-auto trait.
//
// Related issues:
// https://github.com/rust-lang/rust/issues/89657, https://github.com/rust-lang/rust/issues/90691.
pub trait SendFuture<'a, T>: Future<Output = T> + Captures<'a> + Send {}
impl<'a, T, F: Future<Output = T> + Captures<'a> + Send> SendFuture<'a, T> for F {}

impl<
        'a,
        L: 'static + Ledger,
        Backend: 'a + KeystoreBackend<'a, L> + Send + Sync,
        Meta: 'a + Serialize + DeserializeOwned + Send + Sync + Clone + PartialEq,
    > Keystore<'a, Backend, L, Meta>
{
    pub fn create_stores(
        loader: &mut impl KeystoreLoader<L, Meta = Meta>,
    ) -> Result<(AtomicStore, AtomicKeystoreStorage<'a, L, Meta>, Assets), KeystoreError<L>> {
        let mut atomic_loader = AtomicStoreLoader::load(&loader.location(), "keystore").unwrap();
        let file_fill_size = 1024;
        let persistence = AtomicKeystoreStorage::new(loader, &mut atomic_loader, file_fill_size)?;
        let assets = Assets::new::<L>(AssetsStore::new(AppendLog::load(
            &mut atomic_loader,
            persistence.encrypting_storage_adapter(),
            "keystore_assets",
            file_fill_size,
        )?)?)?;
        let atomic_store = AtomicStore::open(atomic_loader)?;
        Ok((atomic_store, persistence, assets))
    }

    // This function suffers from github.com/rust-lang/rust/issues/89657, in which, if we define it
    // as an async function, the compiler loses track of the fact that the resulting opaque Future
    // implements Send, even though it does. Unfortunately, the workaround used for some other
    // functions in this module (c.f. `submit_elaborated_transaction`) where we manually desugar the
    // function signature to explicitly return `impl Future + Send` triggers a separate and possibly
    // unrelated compiler bug, which results in a panic during compilation.
    //
    // Fortunately, there is a different workaround which does work. The idea is the same: to
    // manually write out the opaque return type so that we can explicitly add the `Send` bound. The
    // difference is that we use dynamic type erasure (Pin<Box<dyn Future>>) instead of static type
    // erasure. I don't know why this doesn't crash the compiler, but it doesn't.
    pub fn new(
        mut backend: Backend,
        loader: &mut impl KeystoreLoader<L, Meta = Meta>,
    ) -> BoxFuture<'a, Result<Keystore<'a, Backend, L, Meta>, KeystoreError<L>>> {
        let (mut atomic_store, mut persistence, mut assets) = Self::create_stores(loader).unwrap();
        Box::pin(async move {
            let state = if persistence.exists() {
                persistence.load().await?
            } else {
                let state: KeystoreState<'a, L> = backend.create().await?;
                persistence.create(&state).await?;
                state
            };
            persistence.commit().await;
            assets.commit()?;
            atomic_store.commit_version()?;
            Self::new_impl(backend, atomic_store, persistence, assets, state).await
        })
    }

    #[cfg(any(test, bench, feature = "testing"))]
    pub fn with_state(
        backend: Backend,
        loader: &mut (impl 'a + KeystoreLoader<L, Meta = Meta>),
        state: KeystoreState<'a, L>,
    ) -> BoxFuture<'a, Result<Keystore<'a, Backend, L, Meta>, KeystoreError<L>>> {
        let (mut atomic_store, mut persistence, mut assets) = Self::create_stores(loader).unwrap();
        Box::pin(async move {
            persistence.create(&state).await?;
            persistence.commit().await;
            assets.commit()?;
            atomic_store.commit_version()?;
            Self::new_impl(backend, atomic_store, persistence, assets, state).await
        })
    }

    async fn new_impl(
        backend: Backend,
        atomic_store: AtomicStore,
        persistence: AtomicKeystoreStorage<'a, L, Meta>,
        assets: Assets,
        state: KeystoreState<'a, L>,
    ) -> Result<Keystore<'a, Backend, L, Meta>, KeystoreError<L>> {
        let mut events = backend.subscribe(state.txn_state.now, None).await;
        let mut key_scans = vec![];
        for account in state.viewing_accounts.values() {
            if let Some(scan) = &account.scan {
                key_scans.push((
                    scan.address(),
                    backend.subscribe(scan.next_event(), None).await,
                ));
            }
        }
        let key_tree = persistence.key_stream();
        let mut model = KeystoreModel {
            backend,
            atomic_store,
            persistence,
            assets,
            rng: ChaChaRng::from_entropy(),
            viewer_key_stream: key_tree.derive_sub_tree("viewer".as_bytes()),
            freezer_key_stream: key_tree.derive_sub_tree("freezer".as_bytes()),
            user_key_stream: key_tree.derive_sub_tree("user".as_bytes()),
            _marker: Default::default(),
            _marker2: Default::default(),
        };
        // Ensure the native asset type is always recognized.
        model.assets_mut().create_native()?;

        let mutex = Arc::new(KeystoreSharedStateRwLock::new(
            state,
            model,
            key_scans.iter().map(|(key, _)| key.clone()),
        ));
        let mut scope = unsafe {
            // Creating an AsyncScope is considered unsafe because `std::mem::forget` is allowed
            // in safe code, and forgetting an AsyncScope can allow its inner futures to
            // continue to be scheduled to run after the lifetime of the scope ends, since
            // normally the destructor of the scope ensures that its futures are driven to
            // completion before its lifetime ends.
            //
            // Since we are immediately going to store `scope` in the resulting `Keystore`, its
            // lifetime will be the same as the `Keystore`, and its destructor will run as long as
            // no one calls `forget` on the `Keystore` -- which no one should ever have any reason
            // to.
            AsyncScope::create()
        };

        // Start the event loop.
        {
            let mutex = mutex.clone();
            scope.spawn_cancellable(
                async move {
                    let mut foreign_txns_awaiting_memos = HashMap::new();
                    while let Some((event, source)) = events.next().await {
                        while let Err(err) = mutex
                            .write()
                            .await
                            .update(|state| {
                                update_ledger(
                                    event.clone(),
                                    source,
                                    state,
                                    &mut foreign_txns_awaiting_memos,
                                )
                                .boxed()
                            })
                            .await
                        {
                            tracing::error!("error while scanning ledger, retrying: {}", err);
                            // Sleep a little bit before retrying, so that if the error is
                            // persistent, we don't obnoxiously spam the logs or hog the mutex.
                            sleep(Duration::from_secs(5)).await;
                        }
                    }
                },
                || (),
            );
        };

        let mut keystore = Self {
            mutex,
            task_scope: scope,
        };

        // Spawn background tasks for any scans which were in progress when the keystore was last
        // shut down.
        for (key, events) in key_scans {
            keystore.spawn_key_scan(key, events).await;
        }

        Ok(keystore)
    }

    /// Access the shared state directly.
    pub async fn write(&self) -> KeystoreSharedStateWriteGuard<'_, 'a, L, Backend, Meta> {
        self.mutex.write().await
    }

    /// Access the shared state directly.
    pub async fn read(&self) -> KeystoreSharedStateReadGuard<'_, 'a, L, Backend, Meta> {
        self.mutex.read().await
    }

    /// List sending keys.
    pub async fn pub_keys(&self) -> Vec<UserPubKey> {
        let KeystoreSharedState { state, .. } = &*self.read().await;
        state.pub_keys()
    }

    /// List viewing keys.
    pub async fn viewer_pub_keys(&self) -> Vec<ViewerPubKey> {
        let KeystoreSharedState { state, .. } = &*self.read().await;
        state.viewing_accounts.keys().cloned().collect()
    }

    /// List freezing keys.
    pub async fn freezer_pub_keys(&self) -> Vec<FreezerPubKey> {
        let KeystoreSharedState { state, .. } = &*self.read().await;
        state.freezing_accounts.keys().cloned().collect()
    }

    /// Get sending private key
    pub async fn get_user_private_key(
        &self,
        address: &UserAddress,
    ) -> Result<UserKeyPair, KeystoreError<L>> {
        let KeystoreSharedState { state, .. } = &*self.read().await;
        match state.sending_accounts.get(address) {
            Some(account) => Ok(account.key.clone()),
            None => Err(KeystoreError::<L>::InvalidAddress {
                address: address.clone(),
            }),
        }
    }

    /// Get freezing private key
    pub async fn get_freezer_private_key(
        &self,
        pub_key: &FreezerPubKey,
    ) -> Result<FreezerKeyPair, KeystoreError<L>> {
        let KeystoreSharedState { state, .. } = &*self.read().await;
        match state.freezing_accounts.get(pub_key) {
            Some(account) => Ok(account.key.clone()),
            None => Err(KeystoreError::<L>::InvalidFreezerKey {
                key: pub_key.clone(),
            }),
        }
    }

    /// Get viewing private key
    pub async fn get_viewer_private_key(
        &self,
        pub_key: &ViewerPubKey,
    ) -> Result<ViewerKeyPair, KeystoreError<L>> {
        let KeystoreSharedState { state, .. } = &*self.read().await;
        match state.viewing_accounts.get(pub_key) {
            Some(account) => Ok(account.key.clone()),
            None => Err(KeystoreError::<L>::InvalidViewerKey {
                key: pub_key.clone(),
            }),
        }
    }

    /// Get information about a sending account.
    pub async fn sending_account(
        &self,
        address: &UserAddress,
    ) -> Result<AccountInfo<UserKeyPair>, KeystoreError<L>> {
        let KeystoreSharedState { state, model, .. } = &*self.read().await;
        let account = state.sending_accounts.get(address).cloned().ok_or(
            KeystoreError::<L>::InvalidAddress {
                address: address.clone(),
            },
        )?;
        let records = state
            .txn_state
            .records
            .iter()
            .filter(|rec| rec.ro.pub_key.address() == *address && rec.ro.amount > 0u64.into())
            .cloned()
            .collect::<Vec<_>>();
        let assets = records
            .iter()
            .map(|rec| model.assets.get::<L>(&rec.ro.asset_def.code).unwrap())
            .collect();
        Ok(AccountInfo::new(account, assets, records))
    }

    /// Get information about a viewing account.
    pub async fn viewing_account(
        &self,
        address: &ViewerPubKey,
    ) -> Result<AccountInfo<ViewerKeyPair>, KeystoreError<L>> {
        let KeystoreSharedState { state, model, .. } = &*self.read().await;
        let account = state.viewing_accounts.get(address).cloned().ok_or(
            KeystoreError::<L>::InvalidViewerKey {
                key: address.clone(),
            },
        )?;
        let records = state
            .txn_state
            .records
            .iter()
            .filter(|rec| {
                rec.ro.asset_def.policy_ref().viewer_pub_key() == address
                    && rec.ro.amount > 0u64.into()
            })
            .cloned()
            .collect::<Vec<_>>();
        let assets = records
            .iter()
            // Get assets which are currently viewable.
            .map(|rec| model.assets.get::<L>(&rec.ro.asset_def.code).unwrap())
            // Get known assets which list this key as a viewer.
            .chain(
                model
                    .assets
                    .iter()
                    .filter(|asset| asset.definition().policy_ref().viewer_pub_key() == address),
            )
            // Deduplicate
            .map(|asset| (asset.code(), asset))
            .collect::<HashMap<_, _>>()
            .into_values()
            .collect();
        Ok(AccountInfo::new(account, assets, records))
    }

    /// Get information about a freezing account.
    pub async fn freezing_account(
        &self,
        address: &FreezerPubKey,
    ) -> Result<AccountInfo<FreezerKeyPair>, KeystoreError<L>> {
        let KeystoreSharedState { state, model, .. } = &*self.read().await;
        let account = state.freezing_accounts.get(address).cloned().ok_or(
            KeystoreError::<L>::InvalidFreezerKey {
                key: address.clone(),
            },
        )?;
        let records = state
            .txn_state
            .records
            .iter()
            .filter(|rec| {
                rec.ro.asset_def.policy_ref().freezer_pub_key() == address
                    && rec.ro.amount > 0u64.into()
                    && rec.ro.freeze_flag == FreezeFlag::Unfrozen
            })
            .cloned()
            .collect::<Vec<_>>();
        let assets = records
            .iter()
            // Get assets which are currently freezable.
            .map(|rec| model.assets.get::<L>(&rec.ro.asset_def.code).unwrap())
            // Get known assets which list this key as a freezer.
            .chain(
                model
                    .assets
                    .iter()
                    .filter(|asset| asset.definition().policy_ref().freezer_pub_key() == address),
            )
            // Deduplicate
            .map(|asset| (asset.code(), asset))
            .collect::<HashMap<_, _>>()
            .into_values()
            .collect();
        Ok(AccountInfo::new(account, assets, records))
    }

    /// Compute the spendable balance of the given asset type owned by all addresses.
    pub async fn balance(&self, asset: &AssetCode) -> U256 {
        let KeystoreSharedState { state, .. } = &*self.read().await;
        state.balance(asset, FreezeFlag::Unfrozen)
    }

    /// Compute the spendable balance of the given asset type owned by the given address.
    pub async fn balance_breakdown(&self, account: &UserAddress, asset: &AssetCode) -> U256 {
        let KeystoreSharedState { state, .. } = &*self.read().await;
        state.balance_breakdown(account, asset, FreezeFlag::Unfrozen)
    }

    /// List records owned or viewable by this keystore.
    pub async fn records(&self) -> impl Iterator<Item = RecordInfo> {
        let KeystoreSharedState { state, .. } = &*self.read().await;
        state
            .txn_state
            .records
            .iter()
            .cloned()
            .collect::<Vec<_>>()
            .into_iter()
    }

    /// Compute the balance frozen records of the given asset type owned by the given address.
    pub async fn frozen_balance_breakdown(&self, account: &UserAddress, asset: &AssetCode) -> U256 {
        let KeystoreSharedState { state, .. } = &*self.read().await;
        state.balance_breakdown(account, asset, FreezeFlag::Frozen)
    }

    /// List assets discovered or imported by this keystore.
    pub async fn assets(&self) -> Vec<Asset> {
<<<<<<< HEAD
        let KeystoreSharedState { model, .. } = &*self.read().await;
        model.assets.iter().collect()
=======
        let KeystoreSharedState { model, .. } = &*self.lock().await;
        model.assets()
>>>>>>> e054c9b6
    }

    /// Get details about an asset type using its code.
    pub async fn asset(&self, code: AssetCode) -> Option<Asset> {
<<<<<<< HEAD
        let KeystoreSharedState { model, .. } = &*self.read().await;
        model.assets.get::<L>(&code).ok()
=======
        let KeystoreSharedState { model, .. } = &*self.lock().await;
        model.asset(&code).ok()
>>>>>>> e054c9b6
    }

    /// List past transactions involving this keystore.
    #[allow(clippy::type_complexity)]
    pub fn transaction_history<'l>(
        &'l self,
    ) -> std::pin::Pin<
        Box<dyn SendFuture<'a, Result<Vec<TransactionHistoryEntry<L>>, KeystoreError<L>>> + 'l>,
    > {
        Box::pin(async move {
            let KeystoreSharedState { model, .. } = &*self.read().await;
            model.persistence.transaction_history().await
        })
    }

    /// Basic transfer without customization.
    ///
    /// To add transfer size requirement, call [Keystore::build_transfer] with a specified
    /// `xfr_size_requirement`.
    ///
    /// `sender`
    /// * If provided, only this address will be used to transfer the asset.
    /// * Otherwise, all the owned addresses can be used for the transfer.
    ///
    pub async fn transfer(
        &mut self,
        sender: Option<&UserAddress>,
        asset: &AssetCode,
        receivers: &[(UserPubKey, impl Clone + Into<RecordAmount>)],
        fee: impl Into<RecordAmount>,
    ) -> Result<TransactionReceipt<L>, KeystoreError<L>> {
        let receivers = receivers
            .iter()
            .map(|(addr, amount)| (addr.clone(), amount.clone().into(), false))
            .collect::<Vec<_>>();
        let (note, info) = self
            .build_transfer(sender, asset, &receivers, fee.into(), vec![], None)
            .await?;
        self.submit_cap(TransactionNote::Transfer(Box::new(note)), info)
            .await
    }

    /// Build a transfer with full customization.
    ///
    /// `receivers`: list of (receiver address, amount, burn)
    pub async fn build_transfer(
        &mut self,
        sender: Option<&UserAddress>,
        asset: &AssetCode,
        receivers: &[(UserPubKey, impl Clone + Into<RecordAmount>, bool)],
        fee: impl Into<RecordAmount>,
        bound_data: Vec<u8>,
        xfr_size_requirement: Option<(usize, usize)>,
    ) -> Result<(TransferNote, TransactionInfo<L>), KeystoreError<L>> {
        // Convert amounts to `RecordAmount`.
        let fee = fee.into();
        let receivers = receivers
            .iter()
            .map(|(key, amt, burn)| (key.clone(), amt.clone().into(), *burn))
            .collect::<Vec<_>>();

        self.write()
            .await
            .update(|KeystoreSharedState { state, model, .. }| {
                async move {
                    let sender_key_pairs = match sender {
                        Some(addr) => {
                            vec![state.account_key_pair(addr)?.clone()]
                        }
                        None => state.key_pairs(),
                    };
                    let spec = TransferSpec {
                        sender_key_pairs: &sender_key_pairs,
                        asset,
                        receivers: &receivers,
                        fee,
                        bound_data,
                        xfr_size_requirement,
                    };
                    state.build_transfer(model, spec)
                }
                .boxed()
            })
            .await
    }

    /// Submit a transaction to be validated.
    ///
    /// This function allows any kind of transaction to be submitted, even ledger-specific
    /// transaction types that are not part of the base CAP protocol.
    pub async fn submit(
        &mut self,
        txn: Transaction<L>,
        info: TransactionInfo<L>,
    ) -> Result<TransactionReceipt<L>, KeystoreError<L>> {
        self.write()
            .await
            .update(|KeystoreSharedState { state, model, .. }| {
                state
                    .submit_elaborated_transaction(model, txn, info)
                    .boxed()
            })
            .await
    }

    /// Submit a CAP transaction to be validated.
    pub async fn submit_cap(
        &mut self,
        txn: TransactionNote,
        info: TransactionInfo<L>,
    ) -> Result<TransactionReceipt<L>, KeystoreError<L>> {
        self.write()
            .await
            .update(|KeystoreSharedState { state, model, .. }| {
                state.submit_transaction(model, txn, info).boxed()
            })
            .await
    }

<<<<<<< HEAD
    /// Insert an asset.
    pub async fn insert_asset(&mut self, asset: Asset) -> Result<(), KeystoreError<L>> {
        self.write()
            .await
            .update(|KeystoreSharedState { model, .. }| async move { model.insert_asset(asset) })
            .await
    }

    /// Create an asset.
    pub async fn create_asset(
        &mut self,
        definition: AssetDefinition,
        name: Option<String>,
        description: Option<String>,
        icon: Option<Icon>,
        mint_info: Option<MintInfo>,
    ) -> Result<(), KeystoreError<L>> {
        self.write()
            .await
            .update(|KeystoreSharedState { model, .. }| async move {
                model.create_asset(definition, name, description, icon, mint_info)
            })
            .await
    }

    /// Create a native asset.
    pub async fn create_native_asset(
        &mut self,
        icon: Option<Icon>,
    ) -> Result<(), KeystoreError<L>> {
        self.write()
            .await
            .update(
                |KeystoreSharedState { model, .. }| async move { model.create_native_asset(icon) },
            )
            .await
    }

=======
>>>>>>> e054c9b6
    /// Define a new asset and store secret info for minting.
    pub async fn define_asset(
        &mut self,
        name: String,
        description: &[u8],
        policy: AssetPolicy,
    ) -> Result<AssetDefinition, KeystoreError<L>> {
        self.write()
            .await
            .update(|KeystoreSharedState { state, model, .. }| {
                state.define_asset(model, name, description, policy)
            })
            .await
    }

    /// Import an asset.
    ///
    /// Note that this function cannot be used to import verified assets. If the `verified` flag is
    /// set on `asset`, it will simply be ignored. Verified assets can only be imported using
    /// [Keystore::verify_assets], conditional on a signature check.
    pub async fn import_asset(&mut self, asset: Asset) -> Result<(), KeystoreError<L>> {
        self.write()
            .await
            .update(|KeystoreSharedState { model, .. }| async move { import_asset(model, asset) })
            .await
    }

    /// Load a verified asset library from a file or byte stream.
    ///
    /// `trusted_signer` must be the public key of an entity trusted by this application to verify
    /// assets. It must also be the public key which was used to sign `library`.
    ///
    /// If successful, the asset definitions loaded from `library` are returned and their codes are
    /// added to this keystore's set of verified asset codes. Note that assets loaded from a
    /// verified library are not persisted (unless the same assets are imported as unverified using
    /// [Keystore::import_asset]) in order to preserve the verified library as the single source of
    /// truth about verified assets. Therefore, this function must be called each time a keystore
    /// is created or opened in order to ensure that the verified assets show up in the keystore's
    /// verified set.
    pub async fn verify_assets(
        &mut self,
        trusted_signer: &VerKey,
        library: VerifiedAssetLibrary,
    ) -> Result<Vec<AssetDefinition>, KeystoreError<L>> {
        self.write()
            .await
            .update(|KeystoreSharedState { model, .. }| async move {
                verify_assets(model, trusted_signer, library)
            })
            .await
    }

    /// Add a viewing key to the keystore's key set.
    pub fn add_viewing_key<'l>(
        &'l mut self,
        viewing_key: ViewerKeyPair,
        description: String,
    ) -> std::pin::Pin<Box<dyn SendFuture<'a, Result<(), KeystoreError<L>>> + 'l>>
    where
        'a: 'l,
    {
        Box::pin(async move {
            self.write()
                .await
                .update(|KeystoreSharedState { state, model, .. }| {
                    state.add_viewing_key(model, viewing_key, description)
                })
                .await
        })
    }

    /// Generate a new viewing key and add it to the keystore's key set.
    pub fn generate_viewing_key<'l>(
        &'l mut self,
        description: String,
    ) -> std::pin::Pin<Box<dyn SendFuture<'a, Result<ViewerPubKey, KeystoreError<L>>> + 'l>>
    where
        'a: 'l,
    {
        Box::pin(async move {
            self.write()
                .await
                .update(|KeystoreSharedState { state, model, .. }| async move {
                    let viewing_key = model
                        .viewer_key_stream
                        .derive_viewer_key_pair(&state.key_state.viewer.to_le_bytes());
                    state.key_state.viewer += 1;
                    state
                        .add_viewing_key(model, viewing_key.clone(), description)
                        .await?;
                    Ok(viewing_key.pub_key())
                })
                .await
        })
    }

    /// Add a freezing key to the keystore's key set.
    pub fn add_freeze_key<'l>(
        &'l mut self,
        freeze_key: FreezerKeyPair,
        description: String,
    ) -> std::pin::Pin<Box<dyn SendFuture<'a, Result<(), KeystoreError<L>>> + 'l>>
    where
        'a: 'l,
    {
        Box::pin(async move {
            self.write()
                .await
                .update(|KeystoreSharedState { state, model, .. }| {
                    state.add_freeze_key(model, freeze_key, description)
                })
                .await
        })
    }

    /// Generate a new freezing key and add it to the keystore's key set.
    pub fn generate_freeze_key<'l>(
        &'l mut self,
        description: String,
    ) -> std::pin::Pin<Box<dyn SendFuture<'a, Result<FreezerPubKey, KeystoreError<L>>> + 'l>>
    where
        'a: 'l,
    {
        Box::pin(async move {
            self.write()
                .await
                .update(|KeystoreSharedState { state, model, .. }| async move {
                    let freeze_key = model
                        .freezer_key_stream
                        .derive_freezer_key_pair(&state.key_state.freezer.to_le_bytes());
                    state.key_state.freezer += 1;
                    state
                        .add_freeze_key(model, freeze_key.clone(), description)
                        .await?;
                    Ok(freeze_key.pub_key())
                })
                .await
        })
    }

    /// Add a sending key to the keystore's key set.
    ///
    /// Since this key was not generated by this keystore, it may have already been used and thus may
    /// own existing records. The keystore will start a scan of the ledger in the background to find
    /// records owned by this key. The scan will start from the event specified by `scan_from`.
    pub fn add_user_key<'l>(
        &'l mut self,
        user_key: UserKeyPair,
        description: String,
        scan_from: EventIndex,
    ) -> std::pin::Pin<Box<dyn SendFuture<'a, Result<(), KeystoreError<L>>> + 'l>>
    where
        'a: 'l,
    {
        Box::pin(async move {
            let (user_key, events) = self
                .write()
                .await
                .update(
                    |KeystoreSharedState {
                         state,
                         model,
                         pending_key_scans,
                         ..
                     }| async move {
                        let (user_key, events) = state
                            .add_user_key(model, Some(user_key), description, Some(scan_from))
                            .await?;
                        // Register the key scan in `pending_key_scans` so that `await_key_scan`
                        // will work.
                        pending_key_scans.insert(user_key.address(), vec![]);
                        Ok((user_key, events))
                    },
                )
                .await?;

            if let Some(events) = events {
                // Start a background task to scan for records belonging to the new key.
                self.spawn_key_scan(user_key.address(), events).await;
            }

            Ok(())
        })
    }

    /// Generate a new sending key and add it to the keystore's key set.
    ///
    /// Keys are generated deterministically based on the mnemonic phrase used to load the keystore.
    /// If this is a recovery of an HD keystore from a mnemonic phrase, `scan_from` can be used to
    /// initiate a background scan of the ledger from the given event index to find records already
    /// belonging to the new key.
    pub fn generate_user_key<'l>(
        &'l mut self,
        description: String,
        scan_from: Option<EventIndex>,
    ) -> std::pin::Pin<Box<dyn SendFuture<'a, Result<UserPubKey, KeystoreError<L>>> + 'l>>
    where
        'a: 'l,
    {
        Box::pin(async move {
            let (user_key, events) = {
                self.write()
                    .await
                    .update(
                        |KeystoreSharedState {
                             state,
                             model,
                             pending_key_scans,
                             ..
                         }| async move {
                            let (user_key, events) = state
                                .add_user_key(model, None, description, scan_from)
                                .await?;
                            // Register the key scan in `pending_key_scans` so that `await_key_scan`
                            // will work.
                            pending_key_scans.insert(user_key.address(), vec![]);
                            Ok((user_key, events))
                        },
                    )
                    .await?
            };

            if let Some(events) = events {
                // Start a background task to scan for records belonging to the new key.
                self.spawn_key_scan(user_key.address(), events).await;
            }

            Ok(user_key.pub_key())
        })
    }

    /// Manually add an encrypted record.
    ///
    /// This can be used to access assets more quickly than waiting for a ledger scan when
    /// recovering a keystore.
    pub async fn import_memo(
        &mut self,
        memo: ReceiverMemo,
        comm: RecordCommitment,
        uid: u64,
        proof: MerklePath,
    ) -> Result<(), KeystoreError<L>> {
        self.write()
            .await
            .update(|KeystoreSharedState { state, model, .. }| {
                state.import_memo(model, memo, comm, uid, proof)
            })
            .await
    }

    /// Create a mint note that assigns an asset to an owner.
    pub async fn build_mint(
        &mut self,
        minter: Option<&UserAddress>,
        fee: impl Into<RecordAmount>,
        asset_code: &AssetCode,
        amount: impl Into<RecordAmount>,
        receiver: UserPubKey,
    ) -> Result<(MintNote, TransactionInfo<L>), KeystoreError<L>> {
        self.write()
            .await
            .update(|KeystoreSharedState { state, model, .. }| {
                state.build_mint(
                    model,
                    minter,
                    fee.into(),
                    asset_code,
                    amount.into(),
                    receiver,
                )
            })
            .await
    }

    /// Build and submit a mint transaction.
    ///
    /// See [Keystore::build_mint].
    pub async fn mint(
        &mut self,
        minter: Option<&UserAddress>,
        fee: impl Into<RecordAmount>,
        asset_code: &AssetCode,
        amount: impl Into<RecordAmount>,
        receiver: UserPubKey,
    ) -> Result<TransactionReceipt<L>, KeystoreError<L>> {
        let (note, info) = self
            .build_mint(minter, fee.into(), asset_code, amount.into(), receiver)
            .await?;
        self.submit_cap(TransactionNote::Mint(Box::new(note)), info)
            .await
    }

    /// Build a transaction to freeze at least `amount` of a particular asset owned by a given user.
    ///
    /// In order to freeze an asset, this keystore must be a viewer of that asset type, and it must
    /// have observed enough transactions to determine that the target user owns at least `amount`
    /// of that asset.
    ///
    /// Freeze transactions do not currently support change, so the amount frozen will be at least
    /// `amount` but might be more, depending on the distribution of the freezable records we have
    /// for the target user.
    ///
    /// Some of these restrictions will be rolled back in the future:
    /// * An API can be provided for freezing without being a viewer, if a freezable record
    ///   opening is provided to us out of band by a viewer.
    /// * [Keystore::build_freeze] uses the same allocation scheme for input records as
    ///   [Keystore::build_transfer], which tries to minimize fragmentation. But freeze transactions
    ///   do not increase fragmentation because they have no change output, so we could use a
    ///   different allocation scheme that tries to minimize change, which would limit the amount we
    ///   can over-freeze, and would guarantee that we freeze the exact amount if it is possible to
    ///   make exact change with the freezable records we have.
    pub async fn build_freeze(
        &mut self,
        freezer: Option<&UserAddress>,
        fee: impl Into<RecordAmount>,
        asset: &AssetCode,
        amount: impl Into<U256>,
        owner: UserAddress,
    ) -> Result<(FreezeNote, TransactionInfo<L>), KeystoreError<L>> {
        self.write()
            .await
            .update(|KeystoreSharedState { state, model, .. }| {
                state.build_freeze(
                    model,
                    freezer,
                    fee.into(),
                    asset,
                    amount.into(),
                    owner,
                    FreezeFlag::Frozen,
                )
            })
            .await
    }

    /// Build an submit a freeze transaction.
    ///
    /// See [Keystore::build_freeze].    
    pub async fn freeze(
        &mut self,
        freezer: Option<&UserAddress>,
        fee: impl Into<RecordAmount>,
        asset: &AssetCode,
        amount: impl Into<U256>,
        owner: UserAddress,
    ) -> Result<TransactionReceipt<L>, KeystoreError<L>> {
        let (note, info) = self
            .build_freeze(freezer, fee.into(), asset, amount.into(), owner)
            .await?;
        self.submit_cap(TransactionNote::Freeze(Box::new(note)), info)
            .await
    }

    /// Build a transaction to unfreeze at least `amount` of a particular asset owned by a given user.
    ///
    /// In order to unfreeze, this keystore must have previously been used to freeze at least `amount`
    /// of the target's assets.
    pub async fn build_unfreeze(
        &mut self,
        freezer: Option<&UserAddress>,
        fee: impl Into<RecordAmount>,
        asset: &AssetCode,
        amount: impl Into<U256>,
        owner: UserAddress,
    ) -> Result<(FreezeNote, TransactionInfo<L>), KeystoreError<L>> {
        self.write()
            .await
            .update(|KeystoreSharedState { state, model, .. }| {
                state.build_freeze(
                    model,
                    freezer,
                    fee.into(),
                    asset,
                    amount.into(),
                    owner,
                    FreezeFlag::Unfrozen,
                )
            })
            .await
    }

    /// Build and submit an unfreeze transaction.
    ///
    /// See [Keystore::build_unfreeze].
    pub async fn unfreeze(
        &mut self,
        freezer: Option<&UserAddress>,
        fee: impl Into<RecordAmount>,
        asset: &AssetCode,
        amount: impl Into<U256>,
        owner: UserAddress,
    ) -> Result<TransactionReceipt<L>, KeystoreError<L>> {
        let (note, info) = self
            .build_unfreeze(freezer, fee.into(), asset, amount.into(), owner)
            .await?;
        self.submit_cap(TransactionNote::Freeze(Box::new(note)), info)
            .await
    }

    /// Get the status of a transaction.
    pub async fn transaction_status(
        &self,
        receipt: &TransactionReceipt<L>,
    ) -> Result<TransactionStatus, KeystoreError<L>> {
        self.write()
            .await
            .update(|KeystoreSharedState { state, model, .. }| {
                state.transaction_status(model, receipt)
            })
            .await
    }

    /// A future which completes when the transaction is finalized (committed or rejected).
    pub async fn await_transaction(
        &self,
        receipt: &TransactionReceipt<L>,
    ) -> Result<TransactionStatus, KeystoreError<L>> {
        // Check the status of the transaction. `res` will be `Ok(status)` if the transaction has
        // already completed, or `Err(receiver)` with a `oneshot::Receiver` to wait on if the
        // transaction is not ready yet.
        let res = {
            self.write()
                .await
                .update(
                    |KeystoreSharedState {
                         state,
                         model,
                         txn_subscribers,
                         pending_foreign_txns,
                         ..
                     }| async move {
                        let status = state.transaction_status(model, receipt).await?;
                        if status.is_final() {
                            Ok(Ok(status))
                        } else {
                            let (sender, receiver) = oneshot::channel();
                            if receipt
                                .submitters
                                .iter()
                                .all(|key| state.sending_accounts.contains_key(key))
                            {
                                // If we submitted this transaction, we have all the information we
                                // need to track it through the lifecycle based on its uid alone.
                                txn_subscribers
                                    .entry(receipt.uid.clone())
                                    .or_insert_with(Vec::new)
                                    .push(sender);
                            } else {
                                // Transaction uids are unique only to a given keystore, so if we're
                                // trying to track somebody else's transaction, the best we can do
                                // is wait for one of its nullifiers to be published on the ledger.
                                pending_foreign_txns
                                    .entry(receipt.fee_nullifier)
                                    .or_insert_with(Vec::new)
                                    .push(sender);
                            }
                            Ok(Err(receiver))
                        }
                    },
                )
                .await?
        };
        match res {
            Ok(status) => Ok(status),
            Err(receiver) => receiver.await.map_err(|_| KeystoreError::<L>::Cancelled {}),
        }
    }

    /// A future which completes when the keystore has processed events at least including `t`.
    pub async fn sync(&self, t: EventIndex) -> Result<(), KeystoreError<L>> {
        let receiver = {
            self.write()
                .await
                .update(
                    |KeystoreSharedState {
                         state,
                         sync_handles,
                         ..
                     }| async move {
                        // It's important that we do the comparison this way (now >= t) rather than
                        // comparing now < t and switching the branches of the `if`. This is because
                        // the partial order of EventIndex tells us when _all_ event streams in
                        // `now` are at an index >= t, which is the terminating condition for
                        // `sync()`: it should wait until _all_ event streams have been processed at
                        // least to time `t`.
                        if state.txn_state.now >= t {
                            Ok(None)
                        } else {
                            let (sender, receiver) = oneshot::channel();
                            sync_handles.push((t, sender));
                            Ok(Some(receiver))
                        }
                    },
                )
                .await?
        };
        match receiver {
            Some(receiver) => receiver.await.map_err(|_| KeystoreError::Cancelled {}),
            None => Ok(()),
        }
    }

    /// The index of the most recently processed event.
    pub async fn now(&self) -> EventIndex {
        self.read().await.state.txn_state.now
    }

    /// A future which completes when the keystore has processed at least as many events as `peer`.
    pub async fn sync_with_peer(&self, peer: &Self) -> Result<(), KeystoreError<L>> {
        self.sync(peer.now().await).await
    }

    /// A future which completes when there are no more in-progress ledger scans for `address`.
    pub async fn await_key_scan(&self, address: &UserAddress) -> Result<(), KeystoreError<L>> {
        let receiver = {
            self.write()
                .await
                .update(
                    |KeystoreSharedState {
                         pending_key_scans, ..
                     }| async move {
                        let senders = match pending_key_scans.get_mut(address) {
                            Some(senders) => senders,
                            // If there is not an in-progress scan for this key, return immediately.
                            None => return Ok(None),
                        };
                        let (sender, receiver) = oneshot::channel();
                        senders.push(sender);
                        Ok(Some(receiver))
                    },
                )
                .await?
        };
        match receiver {
            Some(receiver) => receiver.await.map_err(|_| KeystoreError::Cancelled {}),
            None => Ok(()),
        }
    }

    async fn spawn_key_scan(
        &mut self,
        address: UserAddress,
        mut events: impl 'a + Stream<Item = (LedgerEvent<L>, EventSource)> + Unpin + Send,
    ) {
        let mutex = self.mutex.clone();
        self.task_scope.spawn_cancellable(
            async move {
                let mut finished = false;
                while !finished {
                    let (next_event, source) = events.next().await.unwrap();
                    loop {
                        match mutex
                            .write()
                            .await
                            .update(|state| {
                                update_key_scan(&address, next_event.clone(), source, state).boxed()
                            })
                            .await
                        {
                            Ok(f) => {
                                finished = f;
                                break;
                            }
                            Err(err) => {
                                tracing::error!("error during key scan, retrying: {}", err);
                                // Sleep a little bit before retrying, so that if the error is
                                // persistent, we don't obnoxiously spam the logs or hog the mutex.
                                sleep(Duration::from_secs(5)).await;
                            }
                        }
                    }
                }
            },
            || (),
        );
    }

    /// Insert an asset for testing purposes.
    #[cfg(any(test, feature = "testing"))]
    pub async fn insert_asset(&mut self, asset: Asset) -> Result<(), KeystoreError<L>> {
        let KeystoreSharedState { model, .. } = &mut *self.lock().await;
        model.assets_mut().insert(asset)?;
        Ok(())
    }

    /// Create an asset for testing purposes.
    #[cfg(any(test, feature = "testing"))]
    pub async fn create_asset(
        &mut self,
        definition: AssetDefinition,
        name: Option<String>,
        description: Option<String>,
        icon: Option<Icon>,
        mint_info: Option<MintInfo>,
    ) -> Result<(), KeystoreError<L>> {
        let KeystoreSharedState { model, .. } = &mut *self.lock().await;
        model
            .assets_mut()
            .create(definition, mint_info)?
            .set_name(name)
            .set_description(description)
            .set_icon(icon)
            .save::<L>()?;
        Ok(())
    }

    /// Create a native asset for testing purposes.
    #[cfg(any(test, feature = "testing"))]
    pub async fn create_native_asset(
        &mut self,
        icon: Option<Icon>,
    ) -> Result<(), KeystoreError<L>> {
        let KeystoreSharedState { model, .. } = &mut *self.lock().await;
        model
            .assets_mut()
            .create_native()?
            .set_icon(icon)
            .save::<L>()?;
        Ok(())
    }
}

async fn update_ledger<
    'a,
    L: 'static + Ledger,
    Backend: KeystoreBackend<'a, L>,
    Meta: Send + DeserializeOwned + Serialize,
>(
    event: LedgerEvent<L>,
    source: EventSource,
    shared_state: &mut KeystoreSharedState<'a, L, Backend, Meta>,
    foreign_txns_awaiting_memos: &mut HashMap<u64, Vec<oneshot::Sender<TransactionStatus>>>,
) -> Result<(), KeystoreError<L>> {
    let KeystoreSharedState {
        state,
        model,
        sync_handles,
        txn_subscribers,
        pending_foreign_txns,
        ..
    } = shared_state;
    // handle an event
    let summary = state.handle_event(model, event, source).await?;
    for (txn_uid, status) in summary.updated_txns {
        // signal any await_transaction() futures which should complete due to a
        // transaction having been completed.
        if status.is_final() {
            for sender in txn_subscribers.remove(&txn_uid).into_iter().flatten() {
                // It is ok to ignore errors here; they just mean the receiver
                // has disconnected.
                sender.send(status).ok();
            }
        }
    }
    // For any await_transaction() futures waiting on foreign transactions which
    // were just accepted, move them to the retired or awaiting memos state.
    for n in summary.retired_nullifiers {
        for sender in pending_foreign_txns.remove(&n).into_iter().flatten() {
            sender.send(TransactionStatus::Retired).ok();
        }
    }
    for (n, uid) in summary.spent_nullifiers {
        if let Some(subscribers) = pending_foreign_txns.remove(&n) {
            foreign_txns_awaiting_memos
                .entry(uid)
                .or_insert_with(Vec::new)
                .extend(subscribers);
        }
    }
    // Signal await_transaction() futures with a Rejected state for all rejected
    // nullifiers.
    for n in summary.rejected_nullifiers {
        for sender in pending_foreign_txns.remove(&n).into_iter().flatten() {
            sender.send(TransactionStatus::Rejected).ok();
        }
    }
    // Signal any await_transaction() futures that are waiting on foreign
    // transactions whose memos just arrived.
    for (_, uid) in summary.received_memos {
        for sender in foreign_txns_awaiting_memos
            .remove(&uid)
            .into_iter()
            .flatten()
        {
            sender.send(TransactionStatus::Retired).ok();
        }
    }

    // Keep all the sync() futures whose index is still in the future, and
    // signal the rest.
    let (sync_handles_to_keep, sync_handles_to_signal) = std::mem::take(sync_handles)
        .into_iter()
        .partition(|(index, _)| *index > state.txn_state.now);
    *sync_handles = sync_handles_to_keep;
    for (_, handle) in sync_handles_to_signal {
        handle.send(()).ok();
    }
    Ok(())
}

async fn update_key_scan<
    'a,
    L: 'static + Ledger,
    Backend: KeystoreBackend<'a, L>,
    Meta: Send + DeserializeOwned + Serialize,
>(
    address: &UserAddress,
    event: LedgerEvent<L>,
    source: EventSource,
    shared_state: &mut KeystoreSharedState<'a, L, Backend, Meta>,
) -> Result<bool, KeystoreError<L>> {
    let KeystoreSharedState {
        state,
        model,
        pending_key_scans,
        ..
    } = shared_state;

    let finished = if let Some((key, ScanOutputs { records, history })) = state
        .sending_accounts
        .get_mut(address)
        .unwrap()
        .update_scan(event, source, state.txn_state.record_mt.commitment())
        .await
    {
        if let Err(err) = state.add_records(model, &key, records).await {
            tracing::error!("Error saving records from key scan {}: {}", address, err);
        }
        for h in history {
            model.persistence.store_transaction(h).await?;
        }

        // Signal anyone waiting for a notification that this scan finished.
        for sender in pending_key_scans.remove(address).into_iter().flatten() {
            // Ignore errors, it just means the receiving end of the channel has
            // been dropped.
            sender.send(()).ok();
        }

        true
    } else {
        false
    };

    model.persistence.store_snapshot(state).await?;
    Ok(finished)
}

pub fn new_key_pair() -> UserKeyPair {
    UserKeyPair::generate(&mut ChaChaRng::from_entropy())
}<|MERGE_RESOLUTION|>--- conflicted
+++ resolved
@@ -408,44 +408,6 @@
     pub fn asset(&self, code: &AssetCode) -> Result<Asset, KeystoreError<L>> {
         self.assets.get(code)
     }
-
-<<<<<<< HEAD
-    /// Insert an asset.
-    pub(crate) fn insert_asset(&mut self, asset: Asset) -> Result<(), KeystoreError<L>> {
-        self.assets.insert(asset)?;
-        Ok(())
-    }
-
-    /// Create an asset.
-    pub fn create_asset(
-        &mut self,
-        definition: AssetDefinition,
-        name: Option<String>,
-        description: Option<String>,
-        icon: Option<Icon>,
-        mint_info: Option<MintInfo>,
-    ) -> Result<(), KeystoreError<L>> {
-        self.assets
-            .create(definition, mint_info)?
-            .set_name(name)
-            .set_description(description)
-            .set_icon(icon)
-            .save()?;
-        Ok(())
-    }
-
-    // Create a native asset.
-    pub fn create_native_asset(&mut self, icon: Option<Icon>) -> Result<(), KeystoreError<L>> {
-        self.assets.create_native()?.set_icon(icon).save()?;
-        Ok(())
-=======
-    /// Commit the persistence storage, the assets store, and the atomic store.
-    pub async fn commit(&mut self) -> Result<(), KeystoreError<L>> {
-        self.persistence().await.commit().await;
-        self.assets.commit()?;
-        Ok(self.atomic_store.commit_version()?)
->>>>>>> e054c9b6
-    }
 }
 
 /// Import an unverified asset.
@@ -1152,14 +1114,12 @@
                 description: description.to_vec(),
             };
 
-<<<<<<< HEAD
-            model.create_asset(
-                definition.clone(),
-                Some(name),
-                Some(mint_info.fmt_description()),
-                None,
-                Some(mint_info),
-            )?;
+            model
+                .assets_mut()
+                .create(definition.clone(), Some(mint_info.clone()))?
+                .with_name(name)
+                .with_description(mint_info.fmt_description())
+                .save()?;
 
             // If the asset is viewable/freezable, mark the appropriate viewing/freezing accounts
             // `used`.
@@ -1167,49 +1127,6 @@
             if policy.is_viewer_pub_key_set() {
                 if let Some(account) = self.viewing_accounts.get_mut(policy.viewer_pub_key()) {
                     account.used = true;
-=======
-            let assets = model.assets_mut();
-            match assets
-                .create(definition.clone(), Some(mint_info.clone()))?
-                .with_name(name)
-                .with_description(mint_info.fmt_description())
-                .save()
-            {
-                Ok(_) => {
-                    match model
-                        .store(|mut t| async {
-                            t.store_snapshot(self).await?;
-                            Ok(t)
-                        })
-                        .await
-                    {
-                        Ok(()) => {
-                            // If the asset is viewable/freezable, mark the appropriate viewing/freezing accounts
-                            // `used`.
-                            let policy = definition.policy_ref();
-                            if policy.is_viewer_pub_key_set() {
-                                if let Some(account) =
-                                    self.viewing_accounts.get_mut(policy.viewer_pub_key())
-                                {
-                                    if !account.used {
-                                        account.used = true;
-                                    }
-                                }
-                            }
-                            if policy.is_freezer_pub_key_set() {
-                                if let Some(account) =
-                                    self.freezing_accounts.get_mut(policy.freezer_pub_key())
-                                {
-                                    if !account.used {
-                                        account.used = true;
-                                    }
-                                }
-                            }
-                            Ok(definition)
-                        }
-                        Err(e) => Err(e),
-                    }
->>>>>>> e054c9b6
                 }
             }
             if policy.is_freezer_pub_key_set() {
@@ -1989,24 +1906,14 @@
 
     /// List assets discovered or imported by this keystore.
     pub async fn assets(&self) -> Vec<Asset> {
-<<<<<<< HEAD
         let KeystoreSharedState { model, .. } = &*self.read().await;
-        model.assets.iter().collect()
-=======
-        let KeystoreSharedState { model, .. } = &*self.lock().await;
         model.assets()
->>>>>>> e054c9b6
     }
 
     /// Get details about an asset type using its code.
     pub async fn asset(&self, code: AssetCode) -> Option<Asset> {
-<<<<<<< HEAD
         let KeystoreSharedState { model, .. } = &*self.read().await;
-        model.assets.get::<L>(&code).ok()
-=======
-        let KeystoreSharedState { model, .. } = &*self.lock().await;
         model.asset(&code).ok()
->>>>>>> e054c9b6
     }
 
     /// List past transactions involving this keystore.
@@ -2126,47 +2033,6 @@
             .await
     }
 
-<<<<<<< HEAD
-    /// Insert an asset.
-    pub async fn insert_asset(&mut self, asset: Asset) -> Result<(), KeystoreError<L>> {
-        self.write()
-            .await
-            .update(|KeystoreSharedState { model, .. }| async move { model.insert_asset(asset) })
-            .await
-    }
-
-    /// Create an asset.
-    pub async fn create_asset(
-        &mut self,
-        definition: AssetDefinition,
-        name: Option<String>,
-        description: Option<String>,
-        icon: Option<Icon>,
-        mint_info: Option<MintInfo>,
-    ) -> Result<(), KeystoreError<L>> {
-        self.write()
-            .await
-            .update(|KeystoreSharedState { model, .. }| async move {
-                model.create_asset(definition, name, description, icon, mint_info)
-            })
-            .await
-    }
-
-    /// Create a native asset.
-    pub async fn create_native_asset(
-        &mut self,
-        icon: Option<Icon>,
-    ) -> Result<(), KeystoreError<L>> {
-        self.write()
-            .await
-            .update(
-                |KeystoreSharedState { model, .. }| async move { model.create_native_asset(icon) },
-            )
-            .await
-    }
-
-=======
->>>>>>> e054c9b6
     /// Define a new asset and store secret info for minting.
     pub async fn define_asset(
         &mut self,
@@ -2747,9 +2613,13 @@
     /// Insert an asset for testing purposes.
     #[cfg(any(test, feature = "testing"))]
     pub async fn insert_asset(&mut self, asset: Asset) -> Result<(), KeystoreError<L>> {
-        let KeystoreSharedState { model, .. } = &mut *self.lock().await;
-        model.assets_mut().insert(asset)?;
-        Ok(())
+        self.write()
+            .await
+            .update(|KeystoreSharedState { model, .. }| async move {
+                model.assets_mut().insert(asset)?;
+                Ok(())
+            })
+            .await
     }
 
     /// Create an asset for testing purposes.
@@ -2762,15 +2632,19 @@
         icon: Option<Icon>,
         mint_info: Option<MintInfo>,
     ) -> Result<(), KeystoreError<L>> {
-        let KeystoreSharedState { model, .. } = &mut *self.lock().await;
-        model
-            .assets_mut()
-            .create(definition, mint_info)?
-            .set_name(name)
-            .set_description(description)
-            .set_icon(icon)
-            .save::<L>()?;
-        Ok(())
+        self.write()
+            .await
+            .update(|KeystoreSharedState { model, .. }| async move {
+                model
+                    .assets_mut()
+                    .create(definition, mint_info)?
+                    .set_name(name)
+                    .set_description(description)
+                    .set_icon(icon)
+                    .save::<L>()?;
+                Ok(())
+            })
+            .await
     }
 
     /// Create a native asset for testing purposes.
@@ -2779,13 +2653,17 @@
         &mut self,
         icon: Option<Icon>,
     ) -> Result<(), KeystoreError<L>> {
-        let KeystoreSharedState { model, .. } = &mut *self.lock().await;
-        model
-            .assets_mut()
-            .create_native()?
-            .set_icon(icon)
-            .save::<L>()?;
-        Ok(())
+        self.write()
+            .await
+            .update(|KeystoreSharedState { model, .. }| async move {
+                model
+                    .assets_mut()
+                    .create_native()?
+                    .set_icon(icon)
+                    .save::<L>()?;
+                Ok(())
+            })
+            .await
     }
 }
 
