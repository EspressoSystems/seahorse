--- conflicted
+++ resolved
@@ -55,14 +55,11 @@
     key_scan::{receive_history_entry, BackgroundKeyScan, ScanOutputs},
     loader::KeystoreLoader,
     persistence::AtomicKeystoreStorage,
-<<<<<<< HEAD
     state::{
         KeystoreSharedState, KeystoreSharedStateReadGuard, KeystoreSharedStateRwLock,
         KeystoreSharedStateWriteGuard,
     },
-=======
     transactions::{Transaction, TransactionParams, Transactions},
->>>>>>> da3196ee
     txn_builder::*,
 };
 use arbitrary::Arbitrary;
@@ -282,93 +279,6 @@
     pub sending_accounts: HashMap<UserAddress, Account<L, UserKeyPair>>,
 }
 
-<<<<<<< HEAD
-=======
-/// Interface for atomic storage transactions.
-///
-/// Any changes made to the persistent storage state through this struct will be part of a single
-/// transaction. If any operation in the transaction fails, or if the transaction is dropped before
-/// being committed, the entire transaction will be reverted and have no effect.
-///
-/// This struct should not be constructed directly, but instead a transaction should be obtained
-/// through the [KeystoreBackend::store] method, which will automatically commit the transaction after
-/// it succeeds.
-pub struct StorageTransaction<
-    'a,
-    'l,
-    L: Ledger,
-    Backend: KeystoreBackend<'a, L> + ?Sized,
-    Meta: Serialize + DeserializeOwned + Send,
-> {
-    pub backend: &'l mut Backend,
-    persistence: Arc<Mutex<AtomicKeystoreStorage<'a, L, Meta>>>,
-    cancelled: bool,
-    _phantom: std::marker::PhantomData<&'a ()>,
-    _phantom2: std::marker::PhantomData<L>,
-}
-
-impl<
-        'a,
-        'l,
-        L: Ledger,
-        Backend: KeystoreBackend<'a, L> + ?Sized,
-        Meta: Serialize + DeserializeOwned + Send,
-    > StorageTransaction<'a, 'l, L, Backend, Meta>
-{
-    fn new(
-        backend: &'l mut Backend,
-        persistence: Arc<Mutex<AtomicKeystoreStorage<'a, L, Meta>>>,
-    ) -> Self {
-        Self {
-            backend,
-            persistence,
-            cancelled: false,
-            _phantom: Default::default(),
-            _phantom2: Default::default(),
-        }
-    }
-
-    async fn store_snapshot(
-        &mut self,
-        state: &KeystoreState<'a, L>,
-    ) -> Result<(), KeystoreError<L>> {
-        if !self.cancelled {
-            let res = self.persistence().await.store_snapshot(state).await;
-            if res.is_err() {
-                self.cancel().await;
-            }
-            res
-        } else {
-            Ok(())
-        }
-    }
-
-    async fn cancel(&mut self) {
-        if !self.cancelled {
-            self.cancelled = true;
-            self.persistence().await.revert().await;
-        }
-    }
-
-    async fn persistence(&mut self) -> MutexGuard<'_, AtomicKeystoreStorage<'a, L, Meta>> {
-        self.persistence.lock().await
-    }
-}
-
-impl<
-        'a,
-        'l,
-        L: Ledger,
-        Backend: KeystoreBackend<'a, L> + ?Sized,
-        Meta: Serialize + DeserializeOwned + Send,
-    > Drop for StorageTransaction<'a, 'l, L, Backend, Meta>
-{
-    fn drop(&mut self) {
-        block_on(self.cancel())
-    }
-}
-
->>>>>>> da3196ee
 /// The interface required by the keystore from a specific network/ledger implementation.
 ///
 /// This trait is the adapter for ledger-specific plugins into the ledger-agnostic [Keystore]
@@ -477,50 +387,16 @@
 impl<'a, L: Ledger, Backend: KeystoreBackend<'a, L>, Meta: Serialize + DeserializeOwned + Send>
     KeystoreModel<'a, L, Backend, Meta>
 {
-<<<<<<< HEAD
     /// Access the persistent storage layer
     pub fn persistence(&self) -> &AtomicKeystoreStorage<'a, L, Meta> {
         &self.persistence
-=======
-    /// Make a change to the persisted state using a function describing a transaction.
-    ///
-    /// # Example
-    ///
-    /// ```ignore
-    /// model.store(key_pair, |mut t| async move {
-    ///     t.store_snapshot(keystore_state).await?;
-    ///     // Use `t.backend` to access other backend functions during the transaction. Any
-    ///     // failures here will revert all previous stores.
-    ///     t.backend.do_something().await?;
-    ///     Ok(t)
-    /// }).await?;
-    /// ```
-    async fn store<'l, F, Fut>(&'l mut self, update: F) -> Result<(), KeystoreError<L>>
-    where
-        F: Send + FnOnce(StorageTransaction<'a, 'l, L, Backend, Meta>) -> Fut,
-        Fut: Send
-            + Future<Output = Result<StorageTransaction<'a, 'l, L, Backend, Meta>, KeystoreError<L>>>,
-    {
-        let fut = update(StorageTransaction::new(
-            &mut self.backend,
-            self.persistence.clone(),
-        ))
-        .and_then(|mut txn| async move {
-            txn.persistence().await.commit().await;
-            Ok(())
-        });
-        fut.await?;
-        self.assets.commit()?;
-        self.transactions.commit()?;
-        self.atomic_store.commit_version()?;
-        Ok(())
->>>>>>> da3196ee
     }
 
     /// Access the persistent storage layer
     pub fn persistence_mut(&mut self) -> &mut AtomicKeystoreStorage<'a, L, Meta> {
         &mut self.persistence
     }
+
     /// Get the mutable assets.
     pub fn assets_mut(&mut self) -> &mut Assets {
         &mut self.assets
@@ -535,17 +411,6 @@
     pub fn asset(&self, code: &AssetCode) -> Result<Asset, KeystoreError<L>> {
         self.assets.get(code)
     }
-<<<<<<< HEAD
-=======
-
-    /// Commit the persistence storage, the assets store, and the atomic store.
-    pub async fn commit(&mut self) -> Result<(), KeystoreError<L>> {
-        self.persistence().await.commit().await;
-        self.assets.commit()?;
-        self.transactions.commit()?;
-        Ok(self.atomic_store.commit_version()?)
-    }
->>>>>>> da3196ee
 }
 
 /// Import an unverified asset.
@@ -981,13 +846,7 @@
     async fn receive_attached_records<Meta: Serialize + DeserializeOwned + Send>(
         &mut self,
         model: &mut KeystoreModel<'a, L, impl KeystoreBackend<'a, L>, Meta>,
-<<<<<<< HEAD
-        txn: &Transaction<L>,
-=======
-        block_id: u64,
-        txn_id: u64,
         txn: &reef::Transaction<L>,
->>>>>>> da3196ee
         uids: &mut [(u64, bool)],
         add_to_history: bool,
     ) -> Result<(), KeystoreError<L>> {
@@ -1035,20 +894,8 @@
         }
 
         if add_to_history && !my_records.is_empty() {
-<<<<<<< HEAD
-            self.add_receive_history(model, txn.kind(), txn.hash(), &my_records)
+            self.add_receive_history(model, txn.kind(), txn.hash().clone(), &my_records)
                 .await?;
-=======
-            self.add_receive_history(
-                model,
-                block_id,
-                txn_id,
-                txn.kind(),
-                txn.hash().clone(),
-                &my_records,
-            )
-            .await;
->>>>>>> da3196ee
         }
 
         Ok(())
@@ -1060,22 +907,11 @@
         kind: TransactionKind<L>,
         hash: TransactionHash<L>,
         records: &[RecordOpening],
-<<<<<<< HEAD
     ) -> Result<(), KeystoreError<L>> {
-        let history = receive_history_entry(kind, txn_hash, records);
-        model.persistence.store_transaction(history).await
-=======
-    ) {
         let uid = TransactionUID::<L>(hash);
         let history = receive_history_entry(kind, records);
-
-        if let Err(err) = model.transactions.create(uid, history) {
-            println!(
-                "Failed to create transaction ({}, {}) in history: {}.",
-                block_id, txn_id, err
-            );
-        }
->>>>>>> da3196ee
+        model.transactions.create(uid, history)?;
+        Ok(())
     }
 
     async fn add_records<Meta: Serialize + DeserializeOwned + Send>(
@@ -1395,32 +1231,10 @@
         // Add the new account to our set of accounts and update our persistent data structures and
         // remote services.
         self.sending_accounts.insert(user_key.address(), account);
-<<<<<<< HEAD
         model.persistence.store_snapshot(self).await?;
         // If we successfully updated our data structures, register the key with the
         // network. The storage transaction will revert if this fails.
         model.backend.register_user_key(&user_key).await?;
-
-=======
-        if let Err(err) = model
-            .store(|mut t| async {
-                t.store_snapshot(self).await?;
-                // If we successfully updated our data structures, register the key with the
-                // network. The storage transaction will revert if this fails.
-                t.backend.register_user_key(&user_key).await?;
-                Ok(t)
-            })
-            .await
-        {
-            // If anything went wrong, no storage transaction was committed. Revert our changes to
-            // in-memory data structures before returning the error.
-            if let Some(old_key_state) = revert_key_state {
-                self.key_state.user = old_key_state;
-            }
-            self.sending_accounts.remove(&user_key.address());
-            return Err(err);
-        }
->>>>>>> da3196ee
         Ok((user_key, events))
     }
 
@@ -1594,53 +1408,12 @@
         'a: 'b,
     {
         async move {
-<<<<<<< HEAD
-            let receipt = self.txn_state.add_pending_transaction(&txn, info.clone());
-
-            // Ensure `info.uid` is set, in the case where `add_pending_transaction` established a
-            // new UID.
-            info.uid = Some(receipt.uid.clone());
-
-            // Persist the pending transaction.
-            let history = info.history.clone();
-            model.persistence.store_snapshot(self).await?;
-
-            // If we're submitting this transaction for the first time (as opposed to
-            // updating and resubmitting a failed transaction) add it to the history.
-            if let Some(mut history) = history {
-                history.receipt = Some(receipt.clone());
-                history.hash = Some(txn.hash());
-                model.persistence.store_transaction(history).await?;
-            }
-
-            // If we succeeded in creating and persisting the pending transaction, submit it to the
-            // validators.
-            model.backend.submit(txn.clone(), info).await?;
-
-            Ok(receipt)
-=======
             let stored_txn = if let Some(info) = info {
                 // Persist the pending transaction.
                 let transaction =
                     self.txn_state
                         .add_pending_transaction(&mut model.transactions, &txn, info)?;
-                if let Err(err) = model
-                    .store(|mut t| async {
-                        t.store_snapshot(self).await?;
-
-                        Ok(t)
-                    })
-                    .await
-                {
-                    // If we failed to persist the pending transaction, we cannot submit it, because if
-                    // we then exit and reload the process from storage, there will be an in-flight
-                    // transaction which is not accounted for in our pending transaction data
-                    // structures. Instead, we remove the pending transaction from our in-memory data
-                    // structures and return the error.
-                    self.clear_pending_transaction(model, &txn, None).await;
-                    model.transactions.revert()?;
-                    return Err(err);
-                }
+                model.persistence.store_snapshot(self).await?;
                 transaction
             } else {
                 model.transactions.get(&TransactionUID::<L>(txn.hash()))?
@@ -1648,13 +1421,8 @@
             let uid = stored_txn.uid().clone();
             // If we succeeded in creating and persisting the pending transaction, submit it to the
             // validators.
-            if let Err(err) = model.backend.submit(txn.clone(), stored_txn).await {
-                model.transactions.revert()?;
-                self.clear_pending_transaction(model, &txn, None).await;
-                return Err(err);
-            }
+            model.backend.submit(txn.clone(), stored_txn).await?;
             Ok(uid)
->>>>>>> da3196ee
         }
     }
 
@@ -1744,43 +1512,6 @@
     }
 }
 
-<<<<<<< HEAD
-=======
-/// Keystore state which is shared with event handling threads.
-pub struct KeystoreSharedState<
-    'a,
-    L: Ledger,
-    Backend: KeystoreBackend<'a, L>,
-    Meta: Serialize + DeserializeOwned + Send,
-> {
-    state: KeystoreState<'a, L>,
-    model: KeystoreModel<'a, L, Backend, Meta>,
-    sync_handles: Vec<(EventIndex, oneshot::Sender<()>)>,
-    txn_subscribers: HashMap<TransactionUID<L>, Vec<oneshot::Sender<TransactionStatus>>>,
-    pending_key_scans: HashMap<UserAddress, Vec<oneshot::Sender<()>>>,
-}
-
-impl<'a, L: Ledger, Backend: KeystoreBackend<'a, L>, Meta: Serialize + DeserializeOwned + Send>
-    KeystoreSharedState<'a, L, Backend, Meta>
-{
-    pub fn backend(&self) -> &Backend {
-        &self.model.backend
-    }
-
-    pub fn backend_mut(&mut self) -> &mut Backend {
-        &mut self.model.backend
-    }
-
-    pub fn state(&self) -> &KeystoreState<'a, L> {
-        &self.state
-    }
-
-    pub fn rng(&mut self) -> &mut ChaChaRng {
-        &mut self.model.rng
-    }
-}
-
->>>>>>> da3196ee
 // Fun fact: replacing `std::pin::Pin` with `Pin` and adding `use std::pin::Pin` causes the compiler
 // to panic where this type alias is used in `Keystore::new`. As a result, the type alias `BoxFuture`
 // from `futures::future` does not work, so we define our own.
@@ -1825,13 +1556,14 @@
         let mut atomic_loader = AtomicStoreLoader::load(&loader.location(), "keystore").unwrap();
         let file_fill_size = 1024;
         let persistence = AtomicKeystoreStorage::new(loader, &mut atomic_loader, file_fill_size)?;
+        let adaptor = persistence.encrypting_storage_adapter::<()>();
         let assets = Assets::new::<L>(AssetsStore::new(AppendLog::load(
             &mut atomic_loader,
-            persistence.encrypting_storage_adapter(),
+            adaptor.cast(),
             "keystore_assets",
             file_fill_size,
         )?)?)?;
-        let transactions = Transactions::new(&mut atomic_loader, adapter.cast(), file_fill_size)?;
+        let transactions = Transactions::new(&mut atomic_loader, adaptor.cast(), file_fill_size)?;
         let atomic_store = AtomicStore::open(atomic_loader)?;
         Ok((atomic_store, persistence, assets, transactions))
     }
@@ -1883,18 +1615,14 @@
         loader: &mut (impl 'a + KeystoreLoader<L, Meta = Meta>),
         state: KeystoreState<'a, L>,
     ) -> BoxFuture<'a, Result<Keystore<'a, Backend, L, Meta>, KeystoreError<L>>> {
-<<<<<<< HEAD
-        let (mut atomic_store, mut persistence, mut assets) = Self::create_stores(loader).unwrap();
+        let (mut atomic_store, mut persistence, mut assets, mut transactions) =
+            Self::create_stores(loader).unwrap();
         Box::pin(async move {
             persistence.create(&state).await?;
             persistence.commit().await;
             assets.commit()?;
+            transactions.commit()?;
             atomic_store.commit_version()?;
-            Self::new_impl(backend, atomic_store, persistence, assets, state).await
-=======
-        let (atomic_store, persistence, assets, transactions) =
-            Self::create_stores(loader).unwrap();
-        Box::pin(async move {
             Self::new_impl(
                 backend,
                 atomic_store,
@@ -1904,7 +1632,6 @@
                 state,
             )
             .await
->>>>>>> da3196ee
         })
     }
 
@@ -1943,24 +1670,11 @@
         // Ensure the native asset type is always recognized.
         model.assets_mut().create_native()?;
 
-<<<<<<< HEAD
         let mutex = Arc::new(KeystoreSharedStateRwLock::new(
             state,
             model,
             key_scans.iter().map(|(key, _)| key.clone()),
         ));
-=======
-        let sync_handles = Vec::new();
-        let txn_subscribers = HashMap::new();
-        let mutex = Arc::new(Mutex::new(KeystoreSharedState {
-            state,
-            model,
-            sync_handles,
-            txn_subscribers,
-            pending_key_scans: Default::default(),
-        }));
-
->>>>>>> da3196ee
         let mut scope = unsafe {
             // Creating an AsyncScope is considered unsafe because `std::mem::forget` is allowed
             // in safe code, and forgetting an AsyncScope can allow its inner futures to
@@ -1981,58 +1695,16 @@
             scope.spawn_cancellable(
                 async move {
                     while let Some((event, source)) = events.next().await {
-<<<<<<< HEAD
                         while let Err(err) = mutex
                             .write()
                             .await
-                            .update(|state| {
-                                update_ledger(
-                                    event.clone(),
-                                    source,
-                                    state,
-                                    &mut foreign_txns_awaiting_memos,
-                                )
-                                .boxed()
-                            })
+                            .update(|state| update_ledger(event.clone(), source, state).boxed())
                             .await
                         {
                             tracing::error!("error while scanning ledger, retrying: {}", err);
                             // Sleep a little bit before retrying, so that if the error is
                             // persistent, we don't obnoxiously spam the logs or hog the mutex.
                             sleep(Duration::from_secs(5)).await;
-=======
-                        let KeystoreSharedState {
-                            state,
-                            model,
-                            sync_handles,
-                            txn_subscribers,
-                            ..
-                        } = &mut *mutex.lock().await;
-                        // handle an event
-                        let summary = state.handle_event(model, event, source).await;
-                        for (txn_uid, status) in summary.updated_txns {
-                            // signal any await_transaction() futures which should complete due to a
-                            // transaction having been completed.
-                            if status.is_final() {
-                                for sender in txn_subscribers.remove(&txn_uid).into_iter().flatten()
-                                {
-                                    // It is ok to ignore errors here; they just mean the receiver
-                                    // has disconnected.
-                                    sender.send(status).ok();
-                                }
-                            }
-                        }
-
-                        // Keep all the sync() futures whose index is still in the future, and
-                        // signal the rest.
-                        let (sync_handles_to_keep, sync_handles_to_signal) =
-                            std::mem::take(sync_handles)
-                                .into_iter()
-                                .partition(|(index, _)| *index > state.txn_state.now);
-                        *sync_handles = sync_handles_to_keep;
-                        for (_, handle) in sync_handles_to_signal {
-                            handle.send(()).ok();
->>>>>>> da3196ee
                         }
                     }
                 },
@@ -2279,15 +1951,10 @@
     ) -> std::pin::Pin<Box<dyn SendFuture<'a, Result<Vec<Transaction<L>>, KeystoreError<L>>> + 'l>>
     {
         Box::pin(async move {
-<<<<<<< HEAD
             let KeystoreSharedState { model, .. } = &*self.read().await;
-            model.persistence.transaction_history().await
-=======
-            let KeystoreSharedState { model, .. } = &mut *self.mutex.lock().await;
             let mut history = model.transactions.iter().collect::<Vec<_>>();
             history.sort_by_key(|txn| *txn.time());
             Ok(history)
->>>>>>> da3196ee
         })
     }
 
@@ -2329,21 +1996,9 @@
         fee: impl Into<RecordAmount>,
         bound_data: Vec<u8>,
         xfr_size_requirement: Option<(usize, usize)>,
-<<<<<<< HEAD
-    ) -> Result<(TransferNote, TransactionInfo<L>), KeystoreError<L>> {
+    ) -> Result<(TransferNote, TransactionParams<L>), KeystoreError<L>> {
         // Convert amounts to `RecordAmount`.
         let fee = fee.into();
-=======
-    ) -> Result<(TransferNote, TransactionParams<L>), KeystoreError<L>> {
-        let KeystoreSharedState { state, model, .. } = &mut *self.mutex.lock().await;
-        let sender_key_pairs = match sender {
-            Some(addr) => {
-                vec![state.account_key_pair(addr)?.clone()]
-            }
-            None => state.key_pairs(),
-        };
-        // Convert receiver amounts to `RecordAmount`.
->>>>>>> da3196ee
         let receivers = receivers
             .iter()
             .map(|(key, amt, burn)| (key.clone(), amt.clone().into(), *burn))
@@ -2380,25 +2035,16 @@
     /// transaction types that are not part of the base CAP protocol.
     pub async fn submit(
         &mut self,
-<<<<<<< HEAD
-        txn: Transaction<L>,
-        info: TransactionInfo<L>,
-    ) -> Result<TransactionReceipt<L>, KeystoreError<L>> {
-        self.write()
-            .await
-            .update(|KeystoreSharedState { state, model, .. }| {
-                state
-                    .submit_elaborated_transaction(model, txn, info)
-                    .boxed()
-            })
-=======
         txn: reef::Transaction<L>,
         info: TransactionParams<L>,
     ) -> Result<TransactionUID<L>, KeystoreError<L>> {
-        let KeystoreSharedState { state, model, .. } = &mut *self.mutex.lock().await;
-        state
-            .submit_elaborated_transaction(model, txn, Some(info))
->>>>>>> da3196ee
+        self.write()
+            .await
+            .update(|KeystoreSharedState { state, model, .. }| {
+                state
+                    .submit_elaborated_transaction(model, txn, Some(info))
+                    .boxed()
+            })
             .await
     }
 
@@ -2406,21 +2052,14 @@
     pub async fn submit_cap(
         &mut self,
         txn: TransactionNote,
-<<<<<<< HEAD
-        info: TransactionInfo<L>,
-    ) -> Result<TransactionReceipt<L>, KeystoreError<L>> {
+        info: TransactionParams<L>,
+    ) -> Result<TransactionUID<L>, KeystoreError<L>> {
         self.write()
             .await
             .update(|KeystoreSharedState { state, model, .. }| {
                 state.submit_transaction(model, txn, info).boxed()
             })
             .await
-=======
-        info: TransactionParams<L>,
-    ) -> Result<TransactionUID<L>, KeystoreError<L>> {
-        let KeystoreSharedState { state, model, .. } = &mut *self.mutex.lock().await;
-        state.submit_transaction(model, txn, info).await
->>>>>>> da3196ee
     }
 
     /// Define a new asset and store secret info for minting.
@@ -2681,8 +2320,7 @@
         asset_code: &AssetCode,
         amount: impl Into<RecordAmount>,
         receiver: UserPubKey,
-<<<<<<< HEAD
-    ) -> Result<(MintNote, TransactionInfo<L>), KeystoreError<L>> {
+    ) -> Result<(MintNote, TransactionParams<L>), KeystoreError<L>> {
         self.write()
             .await
             .update(|KeystoreSharedState { state, model, .. }| {
@@ -2695,19 +2333,6 @@
                     receiver,
                 )
             })
-=======
-    ) -> Result<(MintNote, TransactionParams<L>), KeystoreError<L>> {
-        let KeystoreSharedState { state, model, .. } = &mut *self.mutex.lock().await;
-        state
-            .build_mint(
-                model,
-                minter,
-                fee.into(),
-                asset_code,
-                amount.into(),
-                receiver,
-            )
->>>>>>> da3196ee
             .await
     }
 
@@ -2755,8 +2380,7 @@
         asset: &AssetCode,
         amount: impl Into<U256>,
         owner: UserAddress,
-<<<<<<< HEAD
-    ) -> Result<(FreezeNote, TransactionInfo<L>), KeystoreError<L>> {
+    ) -> Result<(FreezeNote, TransactionParams<L>), KeystoreError<L>> {
         self.write()
             .await
             .update(|KeystoreSharedState { state, model, .. }| {
@@ -2770,20 +2394,6 @@
                     FreezeFlag::Frozen,
                 )
             })
-=======
-    ) -> Result<(FreezeNote, TransactionParams<L>), KeystoreError<L>> {
-        let KeystoreSharedState { state, model, .. } = &mut *self.mutex.lock().await;
-        state
-            .build_freeze(
-                model,
-                freezer,
-                fee.into(),
-                asset,
-                amount.into(),
-                owner,
-                FreezeFlag::Frozen,
-            )
->>>>>>> da3196ee
             .await
     }
 
@@ -2816,8 +2426,7 @@
         asset: &AssetCode,
         amount: impl Into<U256>,
         owner: UserAddress,
-<<<<<<< HEAD
-    ) -> Result<(FreezeNote, TransactionInfo<L>), KeystoreError<L>> {
+    ) -> Result<(FreezeNote, TransactionParams<L>), KeystoreError<L>> {
         self.write()
             .await
             .update(|KeystoreSharedState { state, model, .. }| {
@@ -2831,20 +2440,6 @@
                     FreezeFlag::Unfrozen,
                 )
             })
-=======
-    ) -> Result<(FreezeNote, TransactionParams<L>), KeystoreError<L>> {
-        let KeystoreSharedState { state, model, .. } = &mut *self.mutex.lock().await;
-        state
-            .build_freeze(
-                model,
-                freezer,
-                fee.into(),
-                asset,
-                amount.into(),
-                owner,
-                FreezeFlag::Unfrozen,
-            )
->>>>>>> da3196ee
             .await
     }
 
@@ -2871,19 +2466,8 @@
         &self,
         uid: &TransactionUID<L>,
     ) -> Result<TransactionStatus, KeystoreError<L>> {
-<<<<<<< HEAD
-        self.write()
-            .await
-            .update(|KeystoreSharedState { state, model, .. }| {
-                state.transaction_status(model, receipt)
-            })
-            .await
-=======
-        let KeystoreSharedState {
-            state: _, model, ..
-        } = &mut *self.mutex.lock().await;
+        let KeystoreSharedState { model, .. } = &*self.read().await;
         Ok(model.transactions.get(uid)?.status())
->>>>>>> da3196ee
     }
 
     /// A future which completes when the transaction is finalized (committed or rejected).
@@ -2892,7 +2476,6 @@
         &self,
         uid: &TransactionUID<L>,
     ) -> Result<TransactionStatus, KeystoreError<L>> {
-<<<<<<< HEAD
         // Check the status of the transaction. `res` will be `Ok(status)` if the transaction has
         // already completed, or `Err(receiver)` with a `oneshot::Receiver` to wait on if the
         // transaction is not ready yet.
@@ -2901,37 +2484,19 @@
                 .await
                 .update(
                     |KeystoreSharedState {
-                         state,
                          model,
                          txn_subscribers,
-                         pending_foreign_txns,
                          ..
                      }| async move {
-                        let status = state.transaction_status(model, receipt).await?;
+                        let status = model.transactions.get(uid)?.status();
                         if status.is_final() {
                             Ok(Ok(status))
                         } else {
                             let (sender, receiver) = oneshot::channel();
-                            if receipt
-                                .submitters
-                                .iter()
-                                .all(|key| state.sending_accounts.contains_key(key))
-                            {
-                                // If we submitted this transaction, we have all the information we
-                                // need to track it through the lifecycle based on its uid alone.
-                                txn_subscribers
-                                    .entry(receipt.uid.clone())
-                                    .or_insert_with(Vec::new)
-                                    .push(sender);
-                            } else {
-                                // Transaction uids are unique only to a given keystore, so if we're
-                                // trying to track somebody else's transaction, the best we can do
-                                // is wait for one of its nullifiers to be published on the ledger.
-                                pending_foreign_txns
-                                    .entry(receipt.fee_nullifier)
-                                    .or_insert_with(Vec::new)
-                                    .push(sender);
-                            }
+                            txn_subscribers
+                                .entry(uid.clone())
+                                .or_insert_with(Vec::new)
+                                .push(sender);
                             Ok(Err(receiver))
                         }
                     },
@@ -2941,28 +2506,6 @@
         match res {
             Ok(status) => Ok(status),
             Err(receiver) => receiver.await.map_err(|_| KeystoreError::<L>::Cancelled {}),
-=======
-        let mut guard = self.mutex.lock().await;
-        let KeystoreSharedState {
-            state: _,
-            model,
-            txn_subscribers,
-            ..
-        } = &mut *guard;
-        let status = model.transactions.get(uid)?.status();
-        if status.is_final() {
-            Ok(status)
-        } else {
-            let (sender, receiver) = oneshot::channel();
-            // If we submitted this transaction, we have all the information we need to track it
-            // through the lifecycle based on its uid alone.
-            txn_subscribers
-                .entry(uid.clone())
-                .or_insert_with(Vec::new)
-                .push(sender);
-            drop(guard);
-            receiver.await.map_err(|_| KeystoreError::<L>::Cancelled {})
->>>>>>> da3196ee
         }
     }
 
@@ -3048,7 +2591,6 @@
                 let mut finished = false;
                 while !finished {
                     let (next_event, source) = events.next().await.unwrap();
-<<<<<<< HEAD
                     loop {
                         match mutex
                             .write()
@@ -3070,52 +2612,6 @@
                             }
                         }
                     }
-=======
-
-                    let KeystoreSharedState {
-                        state,
-                        model,
-                        pending_key_scans,
-                        ..
-                    } = &mut *mutex.lock().await;
-                    finished = if let Some((key, ScanOutputs { records, history })) = state
-                        .sending_accounts
-                        .get_mut(&address)
-                        .unwrap()
-                        .update_scan(next_event, source, state.txn_state.record_mt.commitment())
-                        .await
-                    {
-                        if let Err(err) = state.add_records(model, &key, records).await {
-                            println!("Error saving records from key scan {}: {}", address, err);
-                        }
-                        history.iter().cloned().for_each(|(uid, t)| {
-                            if let Err(err) = model.transactions.create(uid, t) {
-                                println!(
-                                    "Error saving tranaction history from key scan {}: {}",
-                                    address, err
-                                );
-                            }
-                        });
-
-                        // Signal anyone waiting for a notification that this scan finished.
-                        for sender in pending_key_scans.remove(&address).into_iter().flatten() {
-                            // Ignore errors, it just means the receiving end of the channel has
-                            // been dropped.
-                            sender.send(()).ok();
-                        }
-
-                        true
-                    } else {
-                        false
-                    };
-                    model
-                        .store(|mut t| async {
-                            t.store_snapshot(state).await?;
-                            Ok(t)
-                        })
-                        .await
-                        .ok();
->>>>>>> da3196ee
                 }
             },
             || (),
@@ -3188,14 +2684,12 @@
     event: LedgerEvent<L>,
     source: EventSource,
     shared_state: &mut KeystoreSharedState<'a, L, Backend, Meta>,
-    foreign_txns_awaiting_memos: &mut HashMap<u64, Vec<oneshot::Sender<TransactionStatus>>>,
 ) -> Result<(), KeystoreError<L>> {
     let KeystoreSharedState {
         state,
         model,
         sync_handles,
         txn_subscribers,
-        pending_foreign_txns,
         ..
     } = shared_state;
     // handle an event
@@ -3209,39 +2703,6 @@
                 // has disconnected.
                 sender.send(status).ok();
             }
-        }
-    }
-    // For any await_transaction() futures waiting on foreign transactions which
-    // were just accepted, move them to the retired or awaiting memos state.
-    for n in summary.retired_nullifiers {
-        for sender in pending_foreign_txns.remove(&n).into_iter().flatten() {
-            sender.send(TransactionStatus::Retired).ok();
-        }
-    }
-    for (n, uid) in summary.spent_nullifiers {
-        if let Some(subscribers) = pending_foreign_txns.remove(&n) {
-            foreign_txns_awaiting_memos
-                .entry(uid)
-                .or_insert_with(Vec::new)
-                .extend(subscribers);
-        }
-    }
-    // Signal await_transaction() futures with a Rejected state for all rejected
-    // nullifiers.
-    for n in summary.rejected_nullifiers {
-        for sender in pending_foreign_txns.remove(&n).into_iter().flatten() {
-            sender.send(TransactionStatus::Rejected).ok();
-        }
-    }
-    // Signal any await_transaction() futures that are waiting on foreign
-    // transactions whose memos just arrived.
-    for (_, uid) in summary.received_memos {
-        for sender in foreign_txns_awaiting_memos
-            .remove(&uid)
-            .into_iter()
-            .flatten()
-        {
-            sender.send(TransactionStatus::Retired).ok();
         }
     }
 
@@ -3285,8 +2746,8 @@
         if let Err(err) = state.add_records(model, &key, records).await {
             tracing::error!("Error saving records from key scan {}: {}", address, err);
         }
-        for h in history {
-            model.persistence.store_transaction(h).await?;
+        for (uid, t) in history {
+            model.transactions.create(uid, t)?;
         }
 
         // Signal anyone waiting for a notification that this scan finished.
