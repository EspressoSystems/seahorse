--- conflicted
+++ resolved
@@ -423,1086 +423,6 @@
     }
 }
 
-<<<<<<< HEAD
-=======
-impl<'a, L: 'static + Ledger> KeystoreState<'a, L> {
-    pub fn balance<Meta: Serialize + DeserializeOwned + Send>(
-        &self,
-        model: &KeystoreModel<'a, L, impl KeystoreBackend<'a, L>, Meta>,
-        addresses: impl Iterator<Item = UserAddress>,
-        asset: &AssetCode,
-        frozen: FreezeFlag,
-    ) -> U256 {
-        let mut balance = U256::zero();
-        for address in addresses {
-            balance += self.balance_breakdown(model, &address, asset, frozen);
-        }
-        balance
-    }
-
-    pub fn balance_breakdown<Meta: Serialize + DeserializeOwned + Send>(
-        &self,
-        model: &KeystoreModel<'a, L, impl KeystoreBackend<'a, L>, Meta>,
-        address: &UserAddress,
-        asset: &AssetCode,
-        frozen: FreezeFlag,
-    ) -> U256 {
-        let spendable = model.records.get_spendable::<L>(asset, address, frozen);
-        if let Some(records) = spendable {
-            records
-                .filter(move |record| !record.on_hold(self.txn_state.block_height()))
-                .fold(U256::zero(), |sum, record| sum + record.amount())
-        } else {
-            U256::zero()
-        }
-    }
-
-    // Inform the Transactions database that we have received memos for the given record UIDs. Return a list of
-    // the transactions that are completed as a result.
-    pub fn received_memos(
-        &mut self,
-        uids: impl Iterator<Item = u64>,
-        transactions: &mut Transactions<L>,
-    ) -> Vec<TransactionUID<L>> {
-        let mut completed = Vec::new();
-        for uid in uids {
-            if let Ok(txn) = transactions.with_memo_id_mut(uid) {
-                let mut txn = txn.remove_pending_uid(uid);
-                let transaction = txn.save().unwrap();
-                if transaction.pending_uids().is_empty() {
-                    completed.push((*txn).uid().clone());
-                }
-            }
-        }
-        completed
-    }
-
-    async fn handle_event<Meta: Serialize + DeserializeOwned + Send>(
-        &mut self,
-        model: &mut KeystoreModel<'a, L, impl KeystoreBackend<'a, L>, Meta>,
-        event: LedgerEvent<L>,
-        source: EventSource,
-    ) -> Result<EventSummary<L>, KeystoreError<L>> {
-        self.txn_state.now += EventIndex::from_source(source, 1);
-        let mut summary = EventSummary::default();
-        match event {
-            LedgerEvent::Commit {
-                block,
-                block_id,
-                state_comm,
-            } => {
-                // Don't trust the network connection that provided us this event; validate it
-                // against our local mirror of the ledger and bail out if it is invalid.
-                let mut uids = match self.txn_state.validator.validate_and_apply(block.clone()) {
-                    Ok(uids) => {
-                        if state_comm != self.txn_state.validator.commit() {
-                            // Received a block which validates, but our state commitment does not
-                            // match that of the event source. Since the block validates, we will
-                            // accept it, but this must indicate that the event source is lying or
-                            // mistaken about the state commitment. This would be a good time to
-                            // switch to a different query server or something, but for now we'll
-                            // just log the problem.
-                            tracing::error!("received valid block with invalid state commitment");
-                        }
-
-                        // Get a list of new uids and whether we want to remember them in our record
-                        // Merkle tree. Initially, set `remember` to false for all uids, to maximize
-                        // sparseness. If any of the consumers of this block (for example, the
-                        // viewer component, or the owner of this keystore) care about a uid, they
-                        // will set its `remember` flag to true.
-                        uids.0
-                            .into_iter()
-                            .map(|uid| (uid, false))
-                            .collect::<Vec<_>>()
-                    }
-                    Err(val_err) => {
-                        //todo !jeb.bearer handle this case more robustly. If we get here, it means
-                        // the event stream has lied to us, so recovery is quite tricky and may
-                        // require us to fail over to a different query service.
-                        panic!("received invalid block: {:?}, {:?}", block, val_err);
-                    }
-                };
-
-                // Update our full copies of sparse validator data structures to be consistent with
-                // the validator state.
-                for txn in block.txns() {
-                    let nullifiers = txn.input_nullifiers();
-                    // Remove spent records.
-                    for n in &nullifiers {
-                        if let Ok(record) = model.records.delete_by_nullifier::<L>(n) {
-                            self.txn_state.forget_merkle_leaf(record.uid());
-                        }
-                    }
-                }
-                // Insert new records.
-                self.txn_state.append_merkle_leaves(
-                    block
-                        .txns()
-                        .into_iter()
-                        .flat_map(|txn| txn.output_commitments()),
-                );
-                // Update nullifier set
-                let nullifier_proofs = block
-                    .txns()
-                    .into_iter()
-                    .flat_map(|txn| txn.proven_nullifiers())
-                    .collect::<Vec<_>>();
-                if self
-                    .txn_state
-                    .nullifiers
-                    .multi_insert(&nullifier_proofs)
-                    .is_err()
-                {
-                    //todo !jeb.bearer handle this case more robustly. If we get here, it means the
-                    // event stream has lied to us, so recovery is quite tricky and may require us
-                    // to fail over to a different query service.
-                    panic!("received block with invalid nullifier proof");
-                }
-
-                for (txn_id, txn) in block.txns().into_iter().enumerate() {
-                    // Split the uids corresponding to this transaction off the front of `uids`.
-                    let mut this_txn_uids = uids;
-                    uids = this_txn_uids.split_off(txn.output_len());
-                    assert_eq!(this_txn_uids.len(), txn.output_len());
-
-                    // If this transaction contains record openings for all of its outputs,
-                    // consider it retired immediately, do not wait for memos.
-                    let retired = txn.output_openings().is_some();
-
-                    // Add the spent nullifiers to the summary. Map each nullifier to one of the
-                    // output UIDs of the same transaction, so that we can tell when the memos
-                    // arrive for the transaction which spent this nullifier (completing the
-                    // transaction's life cycle) by looking at the UIDs attached to the memos.
-                    // TODO !keyao Stop identifying transactions by input nullifier and instead use hashes.
-                    // (https://github.com/SpectrumXYZ/cape/issues/275.)
-                    if !txn.input_nullifiers().is_empty() {
-                        summary.spent_nullifiers.extend(
-                            txn.input_nullifiers()
-                                .into_iter()
-                                .zip(repeat(this_txn_uids[0].0)),
-                        );
-                        if retired {
-                            summary.retired_nullifiers.push(txn.input_nullifiers()[0]);
-                        }
-                    }
-
-                    // Different concerns within the keystore consume transactions in different ways.
-                    // Now we give each concern a chance to consume this transaction, performing any
-                    // processing they need to do and possibly setting the `remember` flag for
-                    // output records they care about.
-                    //
-                    // This is a transaction we submitted and have been
-                    // awaiting confirmation.
-                    let mut self_published = false;
-                    if let Some(pending) = self
-                        .clear_pending_transaction(
-                            model,
-                            &txn,
-                            Some((block_id, txn_id as u64, &mut this_txn_uids)),
-                        )
-                        .await
-                    {
-                        let status = if retired {
-                            TransactionStatus::Retired
-                        } else {
-                            TransactionStatus::AwaitingMemos
-                        };
-                        summary.updated_txns.push((pending.uid().clone(), status));
-                        model
-                            .transactions
-                            .get_mut(pending.uid())
-                            .unwrap()
-                            .add_pending_uids(
-                                &this_txn_uids
-                                    .iter()
-                                    .zip(pending.memos().unwrap().memos.iter())
-                                    .filter_map(|((uid, _), memo)| memo.as_ref().map(|_| *uid))
-                                    .into_iter()
-                                    .collect::<Vec<u64>>(),
-                            )
-                            .set_status(status)
-                            .save()
-                            .unwrap();
-                        model
-                            .backend
-                            .finalize(pending, Some((block_id, txn_id as u64)))
-                            .await;
-                        self_published = true;
-                    }
-
-                    // This is someone else's transaction but we can view it.
-                    self.view_transaction(model, &txn, &mut this_txn_uids)
-                        .await?;
-
-                    // If this transaction has record openings attached, check if they are for us
-                    // and add them immediately, without waiting for memos.
-                    if let Err(err) = self
-                        .receive_attached_records(
-                            model,
-                            &txn,
-                            &mut this_txn_uids,
-                            !self_published,
-                            // Only add to history if we didn't send this same transaction
-                        )
-                        .await
-                    {
-                        tracing::error!(
-                            "Error saving records attached to transaction {}:{}: {}",
-                            block_id,
-                            txn_id,
-                            err
-                        );
-                    }
-
-                    // Prune the record Merkle tree of records we don't care about.
-                    for (uid, remember) in this_txn_uids {
-                        if !remember {
-                            self.txn_state.forget_merkle_leaf(uid);
-                        }
-                    }
-                }
-
-                // Some transactions may have expired when we stepped the validator state. Remove
-                // them from our pending transaction data structures.
-                //
-                // This maintains the invariant that everything in `pending_transactions` must
-                // correspond to an on-hold record, because everything which corresponds to a record
-                // whose hold just expired will be removed from the set now.
-                match model
-                    .transactions
-                    .remove_expired(self.txn_state.block_height())
-                {
-                    Ok(txns) => {
-                        for txn in txns {
-                            summary
-                                .updated_txns
-                                .push((txn.uid().clone(), TransactionStatus::Rejected));
-                            model.backend.finalize(txn, None).await;
-                        }
-                    }
-                    Err(err) => {
-                        println!(
-                            "Error removing expired transaction from storage.  Block: {},  Error: {}",
-                            block_id, err
-                        );
-                    }
-                }
-            }
-            LedgerEvent::Memos {
-                outputs,
-                transaction,
-            } => {
-                let completed =
-                    self.received_memos(outputs.iter().map(|info| info.2), &mut model.transactions);
-                let self_published = !completed.is_empty();
-                summary.updated_txns.extend(
-                    completed
-                        .into_iter()
-                        .map(|txn_uid| (txn_uid, TransactionStatus::Retired))
-                        .collect::<Vec<_>>(),
-                );
-
-                summary
-                    .received_memos
-                    .extend(outputs.iter().map(|(memo, _, uid, _)| (memo.clone(), *uid)));
-                for key in &model
-                    .sending_accounts
-                    .iter_keys()
-                    .collect::<Vec<UserKeyPair>>()
-                {
-                    let records = self
-                        .try_open_memos(model, key, &outputs, transaction.clone(), !self_published)
-                        .await?;
-                    if let Err(err) = self.add_records(model, key, records).await {
-                        tracing::error!("error saving received records: {}", err);
-                    }
-                }
-            }
-            LedgerEvent::Reject { block, error } => {
-                for mut txn in block.txns() {
-                    summary
-                        .rejected_nullifiers
-                        .append(&mut txn.input_nullifiers());
-                    if let Some(pending) = self.clear_pending_transaction(model, &txn, None).await {
-                        // Try to resubmit if the error is recoverable.
-                        let uid = pending.uid();
-                        if error.is_bad_nullifier_proof() {
-                            if self.update_nullifier_proofs(model, &mut txn).await.is_ok()
-                                && self
-                                    .submit_elaborated_transaction(model, txn, None)
-                                    .await
-                                    .is_ok()
-                            {
-                                // The transaction has been successfully resubmitted. It is still in
-                                // the same state (pending) so we don't need to add it to
-                                // `updated_txns`.
-                            } else {
-                                // If we failed to resubmit, then the rejection is final.
-                                summary
-                                    .updated_txns
-                                    .push((uid.clone(), TransactionStatus::Rejected));
-                                model.backend.finalize(pending, None).await;
-                            }
-                        } else {
-                            summary
-                                .updated_txns
-                                .push((uid.clone(), TransactionStatus::Rejected));
-                            model.backend.finalize(pending, None).await;
-                        }
-                    }
-                }
-            }
-        };
-
-        model.persistence.store_snapshot(self).await?;
-        Ok(summary)
-    }
-
-    async fn try_open_memos<Meta: Serialize + DeserializeOwned + Send>(
-        &mut self,
-        model: &mut KeystoreModel<'a, L, impl KeystoreBackend<'a, L>, Meta>,
-        key_pair: &UserKeyPair,
-        memos: &[(ReceiverMemo, RecordCommitment, u64, MerklePath)],
-        transaction: Option<(u64, u64, TransactionHash<L>, TransactionKind<L>)>,
-        add_to_history: bool,
-    ) -> Result<Vec<(RecordOpening, u64, MerklePath)>, KeystoreError<L>> {
-        let mut records = Vec::new();
-        for (memo, comm, uid, proof) in memos {
-            if let Ok(record_opening) = memo.decrypt(key_pair, comm, &[]) {
-                if !record_opening.is_dummy() {
-                    // If this record is for us (i.e. its corresponding memo decrypts under
-                    // our key) and not a dummy, then add it to our owned records.
-                    records.push((record_opening, *uid, proof.clone()));
-                }
-            }
-        }
-
-        if add_to_history && !records.is_empty() {
-            if let Some((_block_id, _txn_id, hash, kind)) = transaction {
-                self.add_receive_history(
-                    model,
-                    kind,
-                    hash,
-                    &records
-                        .iter()
-                        .map(|(ro, _, _)| ro.clone())
-                        .collect::<Vec<_>>(),
-                )
-                .await?;
-            }
-        }
-
-        Ok(records)
-    }
-
-    async fn receive_attached_records<Meta: Serialize + DeserializeOwned + Send>(
-        &mut self,
-        model: &mut KeystoreModel<'a, L, impl KeystoreBackend<'a, L>, Meta>,
-        txn: &reef::Transaction<L>,
-        uids: &mut [(u64, bool)],
-        add_to_history: bool,
-    ) -> Result<(), KeystoreError<L>> {
-        let records = txn.output_openings().into_iter().flatten().zip(uids);
-        let mut my_records = vec![];
-        for (ro, (uid, remember)) in records {
-            if let Ok(account_editor) = model.sending_accounts.get_mut(&ro.pub_key.address()) {
-                // If this record is for us, add it to the keystore and include it in the
-                // list of received records for created a received transaction history
-                // entry.
-                *remember = true;
-                // Add the asset type if it is not already in the asset library.
-                model.assets.create(ro.asset_def.clone(), None)?;
-                // Mark the account receiving the records used.
-                let account = account_editor.set_used().save()?;
-                // Add the record.
-                model.records.create::<L>(
-                    *uid,
-                    ro.clone(),
-                    account.key().nullify(
-                        ro.asset_def.policy_ref().freezer_pub_key(),
-                        *uid,
-                        &RecordCommitment::from(&ro),
-                    ),
-                )?;
-                my_records.push(ro);
-            } else if let Ok(account_editor) = model
-                .freezing_accounts
-                .get_mut(ro.asset_def.policy_ref().freezer_pub_key())
-            {
-                // If this record is not for us, but we can freeze it, then this
-                // becomes like an view. Add the record to our collection of freezable
-                // records, but do not include it in the history entry.
-                *remember = true;
-                // Add the asset type if it is not already in the asset library.
-                model.assets.create(ro.asset_def.clone(), None)?;
-                // Mark the freezing account which is tracking the record used.
-                let account = account_editor.set_used().save()?;
-                // Add the record.
-                model.records.create::<L>(
-                    *uid,
-                    ro.clone(),
-                    account.key().nullify(
-                        &ro.pub_key.address(),
-                        *uid,
-                        &RecordCommitment::from(&ro),
-                    ),
-                )?;
-            }
-        }
-
-        if add_to_history && !my_records.is_empty() {
-            self.add_receive_history(model, txn.kind(), txn.hash().clone(), &my_records)
-                .await?;
-        }
-
-        Ok(())
-    }
-
-    async fn add_receive_history<Meta: Serialize + DeserializeOwned + Send>(
-        &mut self,
-        model: &mut KeystoreModel<'a, L, impl KeystoreBackend<'a, L>, Meta>,
-        kind: TransactionKind<L>,
-        hash: TransactionHash<L>,
-        records: &[RecordOpening],
-    ) -> Result<(), KeystoreError<L>> {
-        let uid = TransactionUID::<L>(hash);
-        let history = receive_history_entry(kind, records);
-        model.transactions.create(uid, history)?;
-        Ok(())
-    }
-
-    async fn add_records<Meta: Serialize + DeserializeOwned + Send>(
-        &mut self,
-        model: &mut KeystoreModel<'a, L, impl KeystoreBackend<'a, L>, Meta>,
-        key_pair: &UserKeyPair,
-        records: Vec<(RecordOpening, u64, MerklePath)>,
-    ) -> Result<(), KeystoreError<L>> {
-        for (record, uid, proof) in records {
-            let comm = RecordCommitment::from(&record);
-            if !self
-                .txn_state
-                .remember_merkle_leaf(uid, &MerkleLeafProof::new(comm.to_field_element(), proof))
-            {
-                return Err(KeystoreError::BadMerkleProof {
-                    commitment: comm,
-                    uid,
-                });
-            }
-
-            // Add the asset type if it is not already in the asset library.
-            model.assets_mut().create(record.asset_def.clone(), None)?;
-
-            // Mark the account receiving the record as used.
-            model
-                .sending_accounts
-                .get_mut(&key_pair.address())
-                .unwrap()
-                .set_used()
-                .save()?;
-            // Save the record.
-            model.records.create::<L>(
-                uid,
-                record.clone(),
-                key_pair.nullify(
-                    record.asset_def.policy_ref().freezer_pub_key(),
-                    uid,
-                    &RecordCommitment::from(&record),
-                ),
-            )?;
-        }
-        Ok(())
-    }
-
-    async fn import_memo<Meta: Serialize + DeserializeOwned + Send>(
-        &mut self,
-        model: &mut KeystoreModel<'a, L, impl KeystoreBackend<'a, L>, Meta>,
-        memo: ReceiverMemo,
-        comm: RecordCommitment,
-        uid: u64,
-        proof: MerklePath,
-    ) -> Result<(), KeystoreError<L>> {
-        for key in model
-            .sending_accounts
-            .iter_keys()
-            .collect::<Vec<UserKeyPair>>()
-        {
-            let records = self
-                .try_open_memos(
-                    model,
-                    &key,
-                    &[(memo.clone(), comm, uid, proof.clone())],
-                    None,
-                    false,
-                )
-                .await?;
-            if !records.is_empty() {
-                return self.add_records(model, &key, records).await;
-            }
-        }
-
-        Err(KeystoreError::<L>::CannotDecryptMemo {})
-    }
-
-    async fn clear_pending_transaction<'t, Meta: Serialize + DeserializeOwned + Send>(
-        &mut self,
-        model: &mut KeystoreModel<'a, L, impl KeystoreBackend<'a, L>, Meta>,
-        txn: &reef::Transaction<L>,
-        res: Option<CommittedTxn<'t>>,
-    ) -> Option<Transaction<L>> {
-        let now = self.txn_state.block_height();
-        let pending = model
-            .transactions
-            .get(&TransactionUID::<L>(txn.hash()))
-            .ok();
-        for nullifier in txn.input_nullifiers() {
-            if let Ok(record) = model.records.with_nullifier_mut::<L>(&nullifier) {
-                if pending.is_some() {
-                    // If we started this transaction, all of its inputs should have been on hold,
-                    // to preserve the invariant that all input nullifiers of all pending
-                    // transactions are on hold.
-                    assert!(record.on_hold(now));
-
-                    if res.is_none() {
-                        // If the transaction was not accepted for any reason, its nullifiers have
-                        // not been spent, so remove the hold we placed on them.
-                        record.unhold().save::<L>().ok();
-                    }
-                } else {
-                    // This isn't even our transaction.
-                    assert!(!record.on_hold(now));
-                }
-            }
-        }
-
-        // If this was a successful transaction, add all of its frozen/unfrozen outputs to our
-        // freezable database (for freeze/unfreeze transactions).
-        if let Some((_, _, uids)) = res {
-            if let Some(pending) = &pending {
-                if pending.kind().clone() == TransactionKind::<L>::freeze()
-                    || pending.kind().clone() == TransactionKind::<L>::unfreeze()
-                {
-                    // the first uid corresponds to the fee change output, which is not one of the
-                    // `freeze_outputs`, so we skip that one
-                    for ((uid, remember), ro) in uids.iter_mut().zip(pending.outputs()).skip(1) {
-                        let key_pair = model
-                            .freezing_accounts
-                            .get(ro.asset_def.policy_ref().freezer_pub_key())
-                            .unwrap()
-                            .key()
-                            .clone();
-                        model
-                            .records
-                            .create::<L>(
-                                *uid,
-                                ro.clone(),
-                                key_pair.nullify(
-                                    &ro.pub_key.address(),
-                                    *uid,
-                                    &RecordCommitment::from(ro),
-                                ),
-                            )
-                            .ok();
-                        *remember = true;
-                    }
-                }
-            }
-        }
-        pending
-    }
-
-    async fn view_transaction<Meta: Serialize + DeserializeOwned + Send>(
-        &mut self,
-        model: &mut KeystoreModel<'a, L, impl KeystoreBackend<'a, L>, Meta>,
-        txn: &reef::Transaction<L>,
-        uids: &mut [(u64, bool)],
-    ) -> Result<(), KeystoreError<L>> {
-        // Try to decrypt viewer memos.
-        let mut viewable_assets = HashMap::new();
-        for asset in model.assets.iter() {
-            if model
-                .viewing_accounts
-                .get(asset.definition().policy_ref().viewer_pub_key())
-                .is_ok()
-            {
-                viewable_assets.insert(asset.code(), asset.definition().clone());
-            }
-        }
-        if let Ok(memo) = txn.open_viewing_memo(
-            &viewable_assets,
-            &model
-                .viewing_accounts
-                .iter()
-                .map(|account| (account.pub_key(), account.key().clone()))
-                .collect(),
-        ) {
-            // Mark the viewing account used.
-            model
-                .viewing_accounts
-                .get_mut(memo.asset.policy_ref().viewer_pub_key())
-                .unwrap()
-                .set_used()
-                .save()
-                .unwrap();
-
-            //todo !jeb.bearer eventually, we will probably want to save all the viewing memos for
-            // the whole transaction (inputs and outputs) regardless of whether any of the outputs
-            // are freezeable, just for general viewing purposes.
-
-            // the first uid corresponds to the fee change output, which has no view memo, so skip
-            // that one
-            for ((uid, remember), output) in uids.iter_mut().skip(1).zip(memo.outputs) {
-                let pub_key = match output.user_address {
-                    Some(address) => Some(match model.backend.get_public_key(&address).await {
-                        Ok(key) => key,
-                        // If the address isn't found in the backend, it may not be registered. In
-                        // this case, use the address and a default encryption key to construct a
-                        // public key. The encryption key is only a placeholder since it won't be
-                        // used to compute the record commitment.
-                        Err(_) => UserPubKey::new(address, aead::EncKey::default()),
-                    }),
-                    None => None,
-                };
-                if let (Some(pub_key), Some(amount), Some(blind)) =
-                    (pub_key, output.amount, output.blinding_factor)
-                {
-                    // If the viewing memo contains all the information we need to potentially freeze
-                    // this record, save it in our database for later freezing.
-                    if let Ok(account_editor) = model
-                        .freezing_accounts
-                        .get_mut(memo.asset.policy_ref().freezer_pub_key())
-                    {
-                        // Mark the freezing account that is tracking the record used.
-                        let account = account_editor.set_used().save().unwrap();
-
-                        let record_opening = RecordOpening {
-                            amount,
-                            asset_def: memo.asset.clone(),
-                            pub_key,
-                            freeze_flag: FreezeFlag::Unfrozen,
-                            blind,
-                        };
-                        model.records.create::<L>(
-                            *uid,
-                            record_opening.clone(),
-                            account.key().nullify(
-                                &record_opening.pub_key.address(),
-                                *uid,
-                                &RecordCommitment::from(&record_opening),
-                            ),
-                        )?;
-                        *remember = true;
-                    }
-                }
-            }
-        }
-        Ok(())
-    }
-
-    async fn update_nullifier_proofs<Meta: Serialize + DeserializeOwned + Send>(
-        &mut self,
-        model: &mut KeystoreModel<'a, L, impl KeystoreBackend<'a, L>, Meta>,
-        txn: &mut reef::Transaction<L>,
-    ) -> Result<(), KeystoreError<L>> {
-        let mut proofs = Vec::new();
-        for n in txn.input_nullifiers() {
-            let (spent, proof) = model
-                .backend
-                .get_nullifier_proof(
-                    self.txn_state.block_height(),
-                    &mut self.txn_state.nullifiers,
-                    n,
-                )
-                .await?;
-            if spent {
-                return Err(KeystoreError::<L>::NullifierAlreadyPublished { nullifier: n });
-            }
-            proofs.push(proof);
-        }
-        txn.set_proofs(proofs);
-        Ok(())
-    }
-
-    // This function ran into the same mystifying compiler behavior as
-    // `submit_elaborated_transaction`, where the default async desugaring loses track of the `Send`
-    // impl for the result type. As with the other function, this can be fixed by manually
-    // desugaring the type signature.
-    fn define_asset<'b, Meta: Serialize + DeserializeOwned + Send + Send>(
-        &'b mut self,
-        model: &'b mut KeystoreModel<'a, L, impl KeystoreBackend<'a, L>, Meta>,
-        name: String,
-        description: &'b [u8],
-        policy: AssetPolicy,
-    ) -> impl 'b + Captures<'a> + Future<Output = Result<AssetDefinition, KeystoreError<L>>> + Send
-    where
-        'a: 'b,
-    {
-        async move {
-            let (seed, definition) =
-                self.txn_state
-                    .define_asset(&mut model.rng, description, policy)?;
-            let mint_info = MintInfo {
-                seed,
-                description: description.to_vec(),
-            };
-
-            model
-                .assets_mut()
-                .create(definition.clone(), Some(mint_info.clone()))?
-                .with_name(name)
-                .with_description(mint_info.fmt_description())
-                .save()?;
-
-            // If the asset is viewable/freezable, mark the appropriate viewing/freezing accounts
-            // `used`.
-            let policy = definition.policy_ref();
-            if policy.is_viewer_pub_key_set() {
-                if let Ok(account) = model.viewing_accounts.get_mut(policy.viewer_pub_key()) {
-                    account.set_used().save()?;
-                }
-            }
-            if policy.is_freezer_pub_key_set() {
-                if let Ok(account) = model.freezing_accounts.get_mut(policy.freezer_pub_key()) {
-                    account.set_used().save()?;
-                }
-            }
-            model.persistence.store_snapshot(self).await?;
-            Ok(definition)
-        }
-    }
-
-    // Add a new user key and set up a scan of the ledger to import records belonging to this key.
-    //
-    // `user_key` can be provided to add an arbitrary key, not necessarily derived from this
-    // keystore's deterministic key stream. Otherwise, the next key in the key stream will be derived
-    // and added.
-    //
-    // If `scan_from` is provided, a new ledger scan will be created and the corresponding event
-    // stream will be returned. Note that the caller is responsible for actually starting the task
-    // which processes this scan, since the Keystore (not the KeystoreState) has the data structures
-    // needed to manage tasks (the AsyncScope, mutexes, etc.).
-    async fn add_sending_account<Meta: Serialize + DeserializeOwned + Send>(
-        &mut self,
-        model: &mut KeystoreModel<'a, L, impl KeystoreBackend<'a, L>, Meta>,
-        user_key: Option<UserKeyPair>,
-        description: String,
-        scan_from: Option<EventIndex>,
-    ) -> Result<
-        (
-            UserKeyPair,
-            Option<impl 'a + Stream<Item = (LedgerEvent<L>, EventSource)> + Send + Unpin>,
-        ),
-        KeystoreError<L>,
-    > {
-        let (user_key, index) = match user_key {
-            Some(user_key) => {
-                if model.sending_accounts.get(&user_key.address()).is_ok() {
-                    // For other key types, adding a key that already exists is a no-op. However,
-                    // because of the background ledger scans associated with user keys, we want to
-                    // report an error, since the user may have attempted to add the same key with
-                    // two different `scan_from` parameters, and we have not actually started the
-                    // second scan in this case.
-                    return Err(KeystoreError::<L>::UserKeyExists {
-                        pub_key: user_key.pub_key(),
-                    });
-                }
-                (user_key, None)
-            }
-            None => {
-                // It is possible that we already have some of the keys that will be yielded by the
-                // deterministic key stream. For example, the user could create a second keystore with
-                // the same mnemonic, generate some keys, and then manually add those keys to this
-                // keystore. If `user_key` is not provided, this function is required to generate a
-                // new key, so keep incrementing the key stream state and generating keys until we
-                // find one that is new.
-                loop {
-                    let index = model.sending_accounts.next_index();
-                    let user_key = model
-                        .user_key_stream
-                        .derive_user_key_pair(&index.to_le_bytes());
-                    if model.sending_accounts.get(&user_key.address()).is_err() {
-                        break (user_key, Some(index));
-                    }
-                }
-            }
-        };
-
-        let (scan, events) = if let Some(scan_from) = scan_from {
-            // Get the stream of events for the background scan worker task to process.
-            let (frontier, next_event) = model.backend.get_initial_scan_state(scan_from).await?;
-            let events = model.backend.subscribe(next_event, None).await;
-
-            // Create a background scan of the ledger to import records belonging to this key.
-            let scan = BackgroundKeyScan::new(
-                user_key.clone(),
-                next_event,
-                scan_from,
-                self.txn_state.now,
-                SparseMerkleTree::sparse(frontier),
-            );
-            (Some(scan), Some(events))
-        } else {
-            (None, None)
-        };
-
-        // Add a new account to our set of accounts and update our persistent data structures and
-        // remote services.
-        model
-            .sending_accounts
-            .create(user_key.clone(), index)?
-            .with_description(description)
-            .set_scan(scan)
-            .save()?;
-        model.persistence.store_snapshot(self).await?;
-        // If we successfully updated our data structures, register the key with the
-        // network. The storage transaction will revert if this fails.
-        model.backend.register_user_key(&user_key).await?;
-        Ok((user_key, events))
-    }
-
-    // `viewing_key` can be provided to add an arbitrary key, not necessarily derived from this
-    // keystore's deterministic key stream. Otherwise, the next key in the key stream will be derived
-    // and added.
-    async fn add_viewing_account<Meta: Serialize + DeserializeOwned + Send>(
-        &mut self,
-        model: &mut KeystoreModel<'a, L, impl KeystoreBackend<'a, L>, Meta>,
-        viewing_key: Option<ViewerKeyPair>,
-        description: String,
-    ) -> Result<ViewerKeyPair, KeystoreError<L>> {
-        let (viewing_key, index) = match viewing_key {
-            Some(viewing_key) => {
-                if model.viewing_accounts.get(&viewing_key.pub_key()).is_ok() {
-                    return Ok(viewing_key);
-                }
-                (viewing_key, None)
-            }
-            None => {
-                let index = model.viewing_accounts.next_index();
-                let viewing_key = model
-                    .viewer_key_stream
-                    .derive_viewer_key_pair(&index.to_le_bytes());
-                (viewing_key, Some(index))
-            }
-        };
-
-        model
-            .viewing_accounts
-            .create(viewing_key.clone(), index)?
-            .with_description(description)
-            .save()?;
-        model.persistence.store_snapshot(self).await?;
-        Ok(viewing_key)
-    }
-
-    // `freezing_key` can be provided to add an arbitrary key, not necessarily derived from this
-    // keystore's deterministic key stream. Otherwise, the next key in the key stream will be derived
-    // and added.
-    async fn add_freezing_account<Meta: Serialize + DeserializeOwned + Send>(
-        &mut self,
-        model: &mut KeystoreModel<'a, L, impl KeystoreBackend<'a, L>, Meta>,
-        freezing_key: Option<FreezerKeyPair>,
-        description: String,
-    ) -> Result<FreezerKeyPair, KeystoreError<L>> {
-        let (freezing_key, index) = match freezing_key {
-            Some(freezing_key) => {
-                if model.freezing_accounts.get(&freezing_key.pub_key()).is_ok() {
-                    return Ok(freezing_key);
-                }
-                (freezing_key, None)
-            }
-            None => {
-                let index = model.viewing_accounts.next_index();
-                let freezing_key = model
-                    .freezer_key_stream
-                    .derive_freezer_key_pair(&index.to_le_bytes());
-                (freezing_key, Some(index))
-            }
-        };
-
-        model
-            .freezing_accounts
-            .create(freezing_key.clone(), index)?
-            .with_description(description)
-            .save()?;
-        model.persistence.store_snapshot(self).await?;
-
-        Ok(freezing_key)
-    }
-
-    fn build_transfer<'k, Meta: Serialize + DeserializeOwned + Send>(
-        &mut self,
-        model: &mut KeystoreModel<'a, L, impl KeystoreBackend<'a, L>, Meta>,
-        spec: TransferSpec<'k>,
-    ) -> Result<(TransferNote, TransactionParams<L>), KeystoreError<L>> {
-        self.txn_state
-            .transfer(
-                &mut model.records,
-                spec,
-                &self.proving_keys.xfr,
-                &mut model.rng,
-            )
-            .context(TransactionSnafu)
-    }
-
-    async fn build_mint<Meta: Serialize + DeserializeOwned + Send>(
-        &mut self,
-        model: &mut KeystoreModel<'a, L, impl KeystoreBackend<'a, L>, Meta>,
-        minter: Option<&UserAddress>,
-        fee: RecordAmount,
-        asset_code: &AssetCode,
-        amount: RecordAmount,
-        receiver: UserPubKey,
-    ) -> Result<(MintNote, TransactionParams<L>), KeystoreError<L>> {
-        let asset = model
-            .assets
-            .get::<L>(asset_code)
-            .map_err(|_| KeystoreError::<L>::UndefinedAsset { asset: *asset_code })?;
-        let MintInfo { seed, description } =
-            asset
-                .mint_info()
-                .ok_or(KeystoreError::<L>::AssetNotMintable {
-                    asset: asset.definition().clone(),
-                })?;
-        let sending_keys = match minter {
-            Some(addr) => vec![model.sending_accounts.get(addr)?.key().clone()],
-            None => model.sending_accounts.iter_keys().collect(),
-        };
-        self.txn_state
-            .mint(
-                &mut model.records,
-                &sending_keys,
-                &self.proving_keys.mint,
-                fee,
-                &(asset.definition().clone(), seed, description),
-                amount,
-                receiver,
-                &mut model.rng,
-            )
-            .context(TransactionSnafu)
-    }
-
-    #[allow(clippy::too_many_arguments)]
-    async fn build_freeze<Meta: Serialize + DeserializeOwned + Send>(
-        &mut self,
-        model: &mut KeystoreModel<'a, L, impl KeystoreBackend<'a, L>, Meta>,
-        fee_address: Option<&UserAddress>,
-        fee: RecordAmount,
-        asset: &AssetCode,
-        amount: U256,
-        owner: UserAddress,
-        outputs_frozen: FreezeFlag,
-    ) -> Result<(FreezeNote, TransactionParams<L>), KeystoreError<L>> {
-        let asset = model
-            .assets
-            .get::<L>(asset)
-            .map_err(|_| KeystoreError::<L>::UndefinedAsset { asset: *asset })?
-            .definition()
-            .clone();
-        let freeze_key = match model
-            .freezing_accounts
-            .get(asset.policy_ref().freezer_pub_key())
-        {
-            Ok(account) => account.key().clone(),
-            _ => return Err(KeystoreError::<L>::AssetNotFreezable { asset }),
-        };
-        let sending_keys = match fee_address {
-            Some(addr) => vec![model.sending_accounts.get(addr)?.key().clone()],
-            None => model.sending_accounts.iter_keys().collect(),
-        };
-
-        self.txn_state
-            .freeze_or_unfreeze(
-                &mut model.records,
-                &sending_keys,
-                &freeze_key,
-                &self.proving_keys.freeze,
-                fee,
-                &asset,
-                amount,
-                owner,
-                outputs_frozen,
-                &mut model.rng,
-            )
-            .context(TransactionSnafu)
-    }
-
-    async fn submit_transaction<Meta: Serialize + DeserializeOwned + Send>(
-        &mut self,
-        model: &mut KeystoreModel<'a, L, impl KeystoreBackend<'a, L>, Meta>,
-        note: TransactionNote,
-        info: TransactionParams<L>,
-    ) -> Result<TransactionUID<L>, KeystoreError<L>> {
-        let mut nullifier_pfs = Vec::new();
-        for n in note.nullifiers() {
-            let (spent, proof) = model
-                .backend
-                .get_nullifier_proof(
-                    self.txn_state.block_height(),
-                    &mut self.txn_state.nullifiers,
-                    n,
-                )
-                .await?;
-            if spent {
-                return Err(KeystoreError::<L>::NullifierAlreadyPublished { nullifier: n });
-            }
-            nullifier_pfs.push(proof);
-        }
-
-        let txn = reef::Transaction::<L>::cap(note, nullifier_pfs);
-        self.submit_elaborated_transaction(model, txn, Some(info))
-            .await
-    }
-
-    // For reasons that are not clearly understood, the default async desugaring for this function
-    // loses track of the fact that the result type implements Send, which causes very confusing
-    // error messages farther up the call stack (apparently at the point where this function is
-    // monomorphized) which do not point back to this location. This is likely due to a bug in type
-    // inference, or at least a deficiency around async sugar combined with a bug in diagnostics.
-    //
-    // As a work-around, we do the desugaring manually so that we can explicitly specify that the
-    // return type implements Send. The return type also captures a reference with lifetime 'a,
-    // which is different from (but related to) the lifetime 'b of the returned Future, and
-    // `impl 'a + 'b + ...` does not work, so we use the work-around described at
-    // https://stackoverflow.com/questions/50547766/how-can-i-get-impl-trait-to-use-the-appropriate-lifetime-for-a-mutable-reference
-    // to indicate the captured lifetime using the Captures trait.
-    fn submit_elaborated_transaction<'b, Meta: Serialize + DeserializeOwned + Send + Send>(
-        &'b mut self,
-        model: &'b mut KeystoreModel<'a, L, impl KeystoreBackend<'a, L>, Meta>,
-        txn: reef::Transaction<L>,
-        info: Option<TransactionParams<L>>,
-    ) -> impl 'b + Captures<'a> + Future<Output = Result<TransactionUID<L>, KeystoreError<L>>> + Send
-    where
-        'a: 'b,
-    {
-        async move {
-            let stored_txn = if let Some(mut info) = info {
-                let now = self.txn_state.block_height();
-                let timeout = now + (L::record_root_history() as u64);
-                let uid = TransactionUID(txn.hash());
-                for nullifier in txn.input_nullifiers() {
-                    // hold the record corresponding to this nullifier until the transaction is committed,
-                    // rejected, or expired.
-                    if let Ok(record) = model.records.with_nullifier_mut::<L>(&nullifier) {
-                        assert!(!(*record).on_hold(now));
-                        record.hold_until(timeout).save::<L>()?;
-                    }
-                }
-                info.timeout = Some(timeout);
-                let stored_txn = model.transactions.create(uid, info)?;
-                model.persistence.store_snapshot(self).await?;
-                stored_txn.clone()
-            } else {
-                model.transactions.get(&TransactionUID::<L>(txn.hash()))?
-            };
-            let uid = stored_txn.uid().clone();
-            // If we succeeded in creating and persisting the pending transaction, submit it to the
-            // validators.
-            model.backend.submit(txn.clone(), stored_txn).await?;
-            Ok(uid)
-        }
-    }
-}
-
->>>>>>> b40236a0
 /// The generic CAP keystore implementation.
 ///
 /// It is a soundness requirement that the destructor of a [Keystore] run when the [Keystore] is
