<<<<<<< HEAD
//! Data structures for holding secrets in memory.
//!
//! This module defines a data structure [Secret] which can be used to discourage the Rust compiler
//! from making implicit in-memory copies of a secret.
=======
// Copyright (c) 2022 Espresso Systems (espressosys.com)
// This file is part of the Seahorse library.

// This program is free software: you can redistribute it and/or modify it under the terms of the GNU General Public License as published by the Free Software Foundation, either version 3 of the License, or (at your option) any later version.
// This program is distributed in the hope that it will be useful, but WITHOUT ANY WARRANTY; without even the implied warranty of MERCHANTABILITY or FITNESS FOR A PARTICULAR PURPOSE. See the GNU General Public License for more details.
// You should have received a copy of the GNU General Public License along with this program. If not, see <https://www.gnu.org/licenses/>.

////////////////////////////////////////////////////////////////////////////////
// Data structures for holding secrets in memory.
//
// This module defines a data structure `Secret<S>` which can be used to
// discourage the Rust compiler from making implicit in-memory copies of a
// secret `S`.
//
>>>>>>> 49bff9f3

use std::convert::{AsMut, AsRef};
use std::marker::PhantomPinned;
use std::ops::{Deref, DerefMut};
use std::pin::Pin;
use zeroize::{Zeroize, Zeroizing};

// A !Unpin wrapper around a secret S.
//
// This type, when wrapped in a Pin<>, can be used to prevent a secret from being moved. Ensuring
// that a secret only has one location in memory for the duration of its life can reduce the risk of
// the compiler leaving unreachable, implicit copies of the secret scattered around memory.
//
// This is especially useful when S is zeroizing on drop.
#[derive(Clone, Debug, Default)]
struct Pinned<S> {
    secret: S,
    _pin: PhantomPinned,
}

impl<S> Pinned<S> {
    fn new(secret: S) -> Self {
        Self {
            secret,
            _pin: PhantomPinned::default(),
        }
    }
}

impl<S> Deref for Pinned<S> {
    type Target = S;

    fn deref(&self) -> &S {
        &self.secret
    }
}

impl<S> DerefMut for Pinned<S> {
    fn deref_mut(&mut self) -> &mut S {
        &mut self.secret
    }
}

/// Provide a default value for use when constructing secrets.
///
/// Constructing a secret requires a default value, because we initialize the memory location where
/// the secret will go before constructing the secret, to avoid constructing a secret value and then
/// moving it around memory.
///
/// Some types that we want to use as secrets do not have a [Default] implementation (e.g. `[T;
/// 64]`) so we use this trait instead in order to add our own implementations without running into
/// the orphan rule.
pub trait SecretDefault {
    fn secret_default() -> Self;
}

macro_rules! secret_default_from_default {
    ($($t:ty),*) => {
        $(
            impl SecretDefault for $t {
                fn secret_default() -> Self {
                    Self::default()
                }
            }
        )*
    };
}

secret_default_from_default!(u8, u16, u32, u64, i8, i16, i32, i64);

macro_rules! secret_default_arrays {
    ($($n:expr),*) => {
        $(
            impl<S: Copy + SecretDefault> SecretDefault for [S; $n] {
                fn secret_default() -> Self {
                    [S::secret_default(); $n]
                }
            }
        )*
    }
}

secret_default_arrays!(
    1, 2, 3, 4, 5, 6, 7, 8, 9, 10, 11, 12, 13, 14, 15, 16, 17, 18, 19, 20, 21, 22, 23, 24, 25, 26,
    27, 28, 29, 30, 31, 32, 33, 34, 35, 36, 37, 38, 39, 40, 41, 42, 43, 44, 45, 46, 47, 48, 49, 50,
    51, 52, 53, 54, 55, 56, 57, 58, 59, 60, 61, 62, 63, 64
);

/// A wrapper around a secret which cannot be copied.
#[derive(Clone, Debug)]
pub struct Secret<S: Zeroize>(Pin<Box<Pinned<Zeroizing<S>>>>);

impl<S: Zeroize + SecretDefault> Secret<S> {
    /// Construct a pinned, zeroizing secret from a secret value.
    ///
    /// The value `val` is zeroed after it is used to initialize the new secret.
    pub(crate) fn new(val: &mut S) -> Self {
        let mut builder = Self::build();
        std::mem::swap(builder.as_mut(), val);
        val.zeroize();
        builder.finalize()
    }

    /// Incrementally build a secret.
    pub(crate) fn build() -> SecretBuilder<S> {
        SecretBuilder(Box::new(Pinned::new(Zeroizing::new(S::secret_default()))))
    }

    /// Access the secret data directly.
    ///
    /// Be very careful when using this method. Copying out of the returned reference can cause
    /// copies of secret data to be left un-zeroed in memory. This should only be used when passing
    /// a secret to an API which knows that it references secret data and which which ostensibly has
    /// its own scheme for dealing with in-memory secrets. For example, this can be used when
    /// passing as secret key to a MAC function or a cipher.
    pub fn open_secret(&self) -> &S {
        &*self.0
    }
}

/// A convenient interface for initializing secrets.
///
/// A [SecretBuilder] is a pointer to the final location the secret will occupy in memory. It can be
/// used to obtain a mutable reference to that memory and initialize the secret in-place. Calling
/// [SecretBuilder::finalize] on the builder will pin it in memory and freeze its value.
///
/// The caller should take care not to copy or move out of the value after it has been initialized
/// with secret data but before it has been pinned.
pub(crate) struct SecretBuilder<S: Zeroize>(Box<Pinned<Zeroizing<S>>>);

impl<S: Zeroize> SecretBuilder<S> {
    /// Pin the secret in memory so that it cannot be copied or modified.
    pub(crate) fn finalize(self) -> Secret<S> {
        Secret(Pin::from(self.0))
    }
}

impl<S: Zeroize> Deref for SecretBuilder<S> {
    type Target = S;
    fn deref(&self) -> &S {
        &*self.0
    }
}

impl<S: Zeroize> DerefMut for SecretBuilder<S> {
    fn deref_mut(&mut self) -> &mut S {
        &mut *self.0
    }
}

impl<S: Zeroize> AsRef<S> for SecretBuilder<S> {
    fn as_ref(&self) -> &S {
        &*self
    }
}

impl<S: Zeroize> AsMut<S> for SecretBuilder<S> {
    fn as_mut(&mut self) -> &mut S {
        &mut *self
    }
}<|MERGE_RESOLUTION|>--- conflicted
+++ resolved
@@ -1,9 +1,3 @@
-<<<<<<< HEAD
-//! Data structures for holding secrets in memory.
-//!
-//! This module defines a data structure [Secret] which can be used to discourage the Rust compiler
-//! from making implicit in-memory copies of a secret.
-=======
 // Copyright (c) 2022 Espresso Systems (espressosys.com)
 // This file is part of the Seahorse library.
 
@@ -11,15 +5,10 @@
 // This program is distributed in the hope that it will be useful, but WITHOUT ANY WARRANTY; without even the implied warranty of MERCHANTABILITY or FITNESS FOR A PARTICULAR PURPOSE. See the GNU General Public License for more details.
 // You should have received a copy of the GNU General Public License along with this program. If not, see <https://www.gnu.org/licenses/>.
 
-////////////////////////////////////////////////////////////////////////////////
-// Data structures for holding secrets in memory.
-//
-// This module defines a data structure `Secret<S>` which can be used to
-// discourage the Rust compiler from making implicit in-memory copies of a
-// secret `S`.
-//
->>>>>>> 49bff9f3
-
+//! Data structures for holding secrets in memory.
+//!
+//! This module defines a data structure [Secret] which can be used to discourage the Rust compiler
+//! from making implicit in-memory copies of a secret.
 use std::convert::{AsMut, AsRef};
 use std::marker::PhantomPinned;
 use std::ops::{Deref, DerefMut};
