/// Ledger scanning utilities.
///
/// This module provides an interface for searching a ledger for records belonging to a particular
/// key. It is completely independent from the main ledger scanning functionality in `lib.rs` and
/// `ledger_state.rs`, which means it can be run asynchronously, and the results of an asnchronous
/// key-specific ledger scan can be folded back into the main keystore state once the scan
/// synchronizes with the main ledger follower.
use crate::{
    events::{EventIndex, EventSource, LedgerEvent},
<<<<<<< HEAD
    lw_merkle_tree::LWMerkleTree,
=======
    ledger_state::{TransactionStatus, TransactionUID},
    sparse_merkle_tree::SparseMerkleTree,
>>>>>>> a941fd62
    transactions::TransactionParams,
};
use arbitrary::{Arbitrary, Unstructured};
use arbitrary_wrappers::ArbitraryUserKeyPair;
use chrono::Local;
use espresso_macros::ser_test;
use jf_cap::{
    keys::{UserAddress, UserKeyPair},
    structs::{FreezeFlag, Nullifier, RecordCommitment, RecordOpening},
    MerkleCommitment, MerkleLeafProof, MerklePath,
};
use reef::{
    traits::{Block as _, Transaction as _, TransactionKind as _},
    Ledger, TransactionHash, TransactionKind,
};
use serde::{Deserialize, Serialize};
use std::collections::HashMap;

/// The information about each discovered record returned by a key-specific scan.
pub type ScannedRecord = (RecordOpening, u64, MerklePath);

/// All the outputs of a key-specific ledger scan.
///
/// A list of records discovered by the scan and a list of transaction history entries corresponding
/// to transactions received by the scan's key during the range of events considered by the scan.
#[derive(Debug)]
pub struct ScanOutputs<L: Ledger> {
    pub records: Vec<ScannedRecord>,
    pub history: Vec<(TransactionUID<L>, TransactionParams<L>)>,
}

/// The status of a ledger scan.
#[derive(Clone)]
pub enum ScanStatus<L: Ledger> {
    Finished {
        /// The scanned key.
        key: UserKeyPair,
        /// The list of records discovered by the scan.
        records: Vec<ScannedRecord>,
        /// The list of transaction history entries corresponding to transactions received by the
        /// scan.
        history: Vec<(TransactionUID<L>, TransactionParams<L>)>,
    },
    InProgress(BackgroundKeyScan<L>),
}

/// An in-progress scan of past ledger events.
///
/// When a key is added to a keystore, the keystore can optionally trigger a [BackgroundKeyScan] to
/// search the ledger for asset records belonging to this key. This is useful when recovering a
/// keystore from a mnemonic phrase. In this case, keys generated by the keystore are the same as the
/// keys belonging to the lost keystore being recovered, and so there may already exist records
/// belonging to these keys.
///
/// A scan has a stream of events and a range of event indices of interest. The stream always
/// includes the range of interest but may also include events before or after it. As the scan
/// progresses through the event stream, it maintains a collection of newly discovered records as
/// well as a lightweight Merkle tree with paths for each of the discovered records. The Merkle
/// tree allows it to update the paths as new commitments are added, and ultimately produce up-to-date
/// paths for each record it discovers.
///
/// The scan must be initialized with a Merkle frontier corresponding to the ledger state just
/// before the first event in its stream. This is the reason why the event stream is allowed to
/// include events before the range of interest: the Merkle frontier at some time before the first
/// event of interest must be fetched from the backend, but we don't want to require the backend to
/// store _every_ past frontier, so we allow it to return any frontier before the first event of
/// interest, including possibly the initial one. The scan will start processing events from just
/// after that frontier was valid, updating the frontier as it goes.
///
/// At each event, the scan will update its lightweight Merkle tree, including the paths for all of
/// its discovered records, by appending the new commitments to the tree. It will also check any
/// new nullifiers against its discovered records; if it finds a match, it will remove the
/// nullified records and prune their paths from the tree. In addition, if the event falls within
/// the range of interest, the scan will attempt to find new records belonging to its key in the
/// event, either by decrypting memos or by checking record openings included in plaintext in a
/// transaction. If it finds any records, it will add them to its collection, insert their paths
/// into its Merkle tree, and add a transaction history entry for the transaction of which it is a
/// recipient. It is able to create Merkle paths for the new records either by using the Merkle
/// paths included in `Memos` events, or by using the frontier at the time it appends the
/// commitment for an attached record opening to the tree.
#[ser_test(arbitrary, ark(false), types(reef::cap::Ledger))]
#[derive(Debug, Clone, Serialize, Deserialize)]
#[serde(bound = "L: Ledger")]
pub struct BackgroundKeyScan<L: Ledger> {
    key: UserKeyPair,
    // The index of the next event in the event stream.
    next_event: EventIndex,
    // The first event of interest.
    from_event: EventIndex,
    // The first event after the range of interest.
    to_event: EventIndex,
    // Record openings we have discovered which belong to these key. These records are kept in a
    // separate pool until the scan is complete so that if the scan encounters an event which spends
    // some of these records, we can remove the spent records without ever reflecting them in the
    // keystore's balance.
    records: HashMap<Nullifier, (RecordOpening, u64)>,
    // New history entries for transactions we received during the scan.
    history: Vec<(TransactionUID<L>, TransactionParams<L>)>,
    // Lightweight Merkle tree containing paths for the commitments of each record in `records`.
    // This allows us to update the paths as we scan so that at the end of the scan, we have a path for
    // each record relative to the current Merkle root.
    records_mt: LWMerkleTree,
}

impl<L: Ledger> PartialEq<Self> for BackgroundKeyScan<L> {
    fn eq(&self, other: &Self) -> bool {
        self.key.pub_key() == other.key.pub_key()
            && self.next_event == other.next_event
            && self.to_event == other.to_event
            && self.records == other.records
            && self.history == other.history
            && self.records_mt == other.records_mt
    }
}

impl<'a, L: Ledger> Arbitrary<'a> for BackgroundKeyScan<L>
where
    TransactionHash<L>: Arbitrary<'a>,
{
    fn arbitrary(u: &mut Unstructured<'a>) -> arbitrary::Result<Self> {
        Ok(Self {
            key: u.arbitrary::<ArbitraryUserKeyPair>()?.into(),
            next_event: u.arbitrary()?,
            from_event: u.arbitrary()?,
            to_event: u.arbitrary()?,
            records: Default::default(),
            history: Default::default(),
            records_mt: u.arbitrary()?,
        })
    }
}

impl<L: Ledger> BackgroundKeyScan<L> {
    pub fn new(
        key: UserKeyPair,
        next_event: EventIndex,
        from: EventIndex,
        to: EventIndex,
        records_mt: LWMerkleTree,
    ) -> Self {
        Self {
            key,
            next_event,
            from_event: from,
            to_event: to,
            records: Default::default(),
            history: Default::default(),
            records_mt,
        }
    }

    /// Attempt to finalize a key scan.
    ///
    /// If the key scan is up-to-date with the given Merkle commitment, it will return its keypair,
    /// all of the records it has discovered with Merkle paths relative to that commitment, as well
    /// as all of the transaction history entries added during the scan. This consumes the scan so
    /// it can not be used once it is finalized.
    ///
    /// If `merkle_commitment` does not match the scan's Merkle tree, meaning the scan is
    /// in progress, it returns `self` so that the scan can continue to be used.
    pub fn finalize(self, merkle_commitment: MerkleCommitment) -> ScanStatus<L> {
        if merkle_commitment == self.records_mt.commitment() {
            let mt = self.records_mt;
            let records = self
                .records
                .into_values()
                .map(|(ro, uid)| (ro, uid, mt.get_leaf(uid).expect_ok().unwrap().1.path))
                .collect();
            ScanStatus::Finished {
                key: self.key,
                records,
                history: self.history,
            }
        } else {
            ScanStatus::InProgress(self)
        }
    }

    pub fn address(&self) -> UserAddress {
        self.key.address()
    }

    pub fn next_event(&self) -> EventIndex {
        self.next_event
    }

    /// The status of a ledger scan.
    ///
    /// Returns (`next_event`, `to_event`) where `next_event` is the index of the next event to be
    /// scanned and `to_event` is the index of the last event in the scan's range of interest. Note
    /// that the `next_event` may be greater than `to_event`, since the scan will not complete until
    /// it has caught with the main event loop, which may have advanced past `to_event`.
    pub fn status(&self) -> (EventIndex, EventIndex) {
        (self.next_event, self.to_event)
    }

    pub fn handle_event(&mut self, event: LedgerEvent<L>, source: EventSource) {
        if self.from_event.index(source) <= self.next_event.index(source)
            && self.next_event.index(source) < self.to_event.index(source)
        {
            // If this event falls in the range from which we want to discover records, try and do
            // so.
            self.handle_event_in_range(event);
        } else {
            // Otherwise, just update our data structures.
            self.handle_event_out_of_range(event);
        }

        self.next_event += EventIndex::from_source(source, 1);
    }

    fn handle_event_in_range(&mut self, event: LedgerEvent<L>) {
        match event {
            LedgerEvent::Commit { block, .. } => {
                let mut uid = self.records_mt.num_leaves();

                // Add the record commitments from this block.
                self.records_mt.extend(
                    block
                        .txns()
                        .into_iter()
                        .flat_map(|txn| txn.output_commitments()),
                );

                for txn in block.txns() {
                    // Remove any records that were spent by this transaction.
                    for n in txn.input_nullifiers() {
                        if let Some((_, uid)) = self.records.remove(&n) {
                            // If we removed a record that we had already discovered, prune it's
                            // path from the Merkle tree.
                            self.records_mt.forget(uid);
                        }
                    }

                    if let Some(records) = txn.output_openings() {
                        // If the transaction exposes its records, add the records themselves if
                        // they belong to us; forget their Merkle paths if they do not.
                        let mut received_records = vec![];
                        for record in records {
                            let comm = RecordCommitment::from(&record);
                            if record.pub_key == self.key.pub_key() {
                                received_records.push(record.clone());
                                let nullifier = self.key.nullify(
                                    record.asset_def.policy_ref().freezer_pub_key(),
                                    uid,
                                    &comm,
                                );
                                // If the record belongs to us, add it to our records.
                                self.records.insert(nullifier, (record, uid));
                            } else {
                                self.records_mt.forget(uid);
                            }

                            uid += 1;
                        }
                        if !received_records.is_empty() {
                            self.history.push((
                                TransactionUID::<L>(txn.hash().clone()),
                                receive_history_entry(txn.kind(), &received_records),
                            ));
                        }
                    } else {
                        // If the transaction does not expose its records forget all of the Merkle
                        // paths we added for it. If we are a receiver of this transaction, we will
                        // remember the relevant paths later on when we get the owner memos.
                        for _ in txn.output_commitments() {
                            self.records_mt.forget(uid);
                            uid += 1;
                        }
                    }
                }
            }

            LedgerEvent::Memos {
                outputs,
                transaction,
                ..
            } => {
                let mut records = Vec::new();
                for (memo, comm, uid, proof) in outputs {
                    if let Ok(record_opening) = memo.decrypt(&self.key, &comm, &[]) {
                        if !record_opening.is_dummy() {
                            // If this record is for us (i.e. its corresponding memo decrypts under
                            // our key) and not a dummy, then add it to our received records.
                            records.push((
                                record_opening,
                                uid,
                                MerkleLeafProof::new(comm.to_field_element(), proof.clone()),
                            ));
                        }
                    }
                }

                // Add received records to our collection.
                for (ro, uid, proof) in &records {
                    let nullifier = self.key.nullify(
                        ro.asset_def.policy_ref().freezer_pub_key(),
                        *uid,
                        &RecordCommitment::from(ro),
                    );
                    if self.records_mt.remember(*uid, proof).is_ok() {
                        self.records.insert(nullifier, (ro.clone(), *uid));
                    } else {
                        tracing::error!("Got bad Merkle proof. Unable to add record {}", uid);
                    }
                }

                if !records.is_empty() {
                    // Add a history entry for the received transaction.
                    if let Some((_, _, hash, txn_kind)) = transaction {
                        self.history.push((
                            TransactionUID::<L>(hash),
                            receive_history_entry(
                                txn_kind,
                                &records.into_iter().map(|(ro, _, _)| ro).collect::<Vec<_>>(),
                            ),
                        ));
                    }
                }
            }

            LedgerEvent::Reject { .. } => {}
        }
    }

    fn handle_event_out_of_range(&mut self, event: LedgerEvent<L>) {
        if let LedgerEvent::Commit { block, .. } = event {
            // Remove records invalidated by the new block's nullifiers.
            for n in block
                .txns()
                .into_iter()
                .flat_map(|txn| txn.input_nullifiers())
            {
                if let Some((_, uid)) = self.records.remove(&n) {
                    // If we removed a record that we had already discovered, prune it's path from
                    // the Merkle tree.
                    self.records_mt.forget(uid);
                }
            }

            // Add new commitments to the Merkle tree in order to update the root, then forget the
            // new Merkle paths since we don't care about records in this range.
            let first_uid = self.records_mt.num_leaves();
            self.records_mt.extend(
                block
                    .txns()
                    .into_iter()
                    .flat_map(|txn| txn.output_commitments()),
            );
            for uid in first_uid..self.records_mt.num_leaves() {
                self.records_mt.forget(uid);
            }
        }
    }
}

pub fn receive_history_entry<L: Ledger>(
    kind: TransactionKind<L>,
    records: &[RecordOpening],
) -> TransactionParams<L> {
    // The last record is guaranteed not to be the fee change record. It contains useful
    // information about asset type and freeze state.
    let last_record = records.last().unwrap();
    let kind = if kind == TransactionKind::<L>::send() {
        TransactionKind::<L>::receive()
    } else if kind == TransactionKind::<L>::freeze()
        && last_record.freeze_flag == FreezeFlag::Unfrozen
    {
        TransactionKind::<L>::unfreeze()
    } else {
        kind
    };

    let txn_asset = last_record.asset_def.code;
    TransactionParams::<L> {
        timeout: None,
        status: TransactionStatus::Retired,
        signed_memos: None,
        inputs: Default::default(),
        outputs: records.to_vec(),
        time: Local::now(),
        asset: txn_asset,
        kind,
        // When we receive transactions, we can't tell from the protocol who sent it to us.
        senders: Vec::new(),
        receivers: records
            .iter()
            .filter_map(|ro| {
                if ro.asset_def.code == txn_asset {
                    Some((ro.pub_key.address(), ro.amount.into()))
                } else {
                    // Ignore records of the wrong asset type (e.g. the fee change output for a non-
                    // native asset transfer).
                    None
                }
            })
            .collect(),
        fee_change: None,
        asset_change: None,
    }
}<|MERGE_RESOLUTION|>--- conflicted
+++ resolved
@@ -7,12 +7,8 @@
 /// synchronizes with the main ledger follower.
 use crate::{
     events::{EventIndex, EventSource, LedgerEvent},
-<<<<<<< HEAD
+    ledger_state::{TransactionStatus, TransactionUID},
     lw_merkle_tree::LWMerkleTree,
-=======
-    ledger_state::{TransactionStatus, TransactionUID},
-    sparse_merkle_tree::SparseMerkleTree,
->>>>>>> a941fd62
     transactions::TransactionParams,
 };
 use arbitrary::{Arbitrary, Unstructured};
