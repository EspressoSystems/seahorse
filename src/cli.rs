////////////////////////////////////////////////////////////////////////////////
// The generic cap Wallet Frontend
//
// For now, this "frontend" is simply a comand-line read-eval-print loop which
// allows the user to enter commands for a wallet interactively.
//

use crate::{
    events::EventIndex,
    io::SharedIO,
    loader::{Loader, LoaderMetadata, WalletLoader},
    reader::Reader,
    AssetInfo, BincodeError, IoError, TransactionReceipt, TransactionStatus, WalletBackend,
    WalletError,
};
use async_std::task::block_on;
use async_trait::async_trait;
use fmt::{Display, Formatter};
use futures::future::BoxFuture;
use jf_cap::{
    keys::{AuditorKeyPair, AuditorPubKey, FreezerKeyPair, FreezerPubKey, UserKeyPair},
    proof::UniversalParam,
<<<<<<< HEAD
    structs::{
        AssetCode, AssetDefinition, AssetPolicy, FreezeFlag, NoteType, ReceiverMemo,
        RecordCommitment,
    },
    utils::compute_universal_param_size,
=======
    structs::{AssetCode, AssetPolicy, FreezeFlag, ReceiverMemo, RecordCommitment},
>>>>>>> ba7fbf5b
};
use net::{MerklePath, UserAddress};
use reef::Ledger;
use snafu::ResultExt;
use std::any::type_name;
use std::collections::HashMap;
use std::fmt;
use std::fs::File;
use std::io::{Read, Write};
use std::path::PathBuf;
use std::str::FromStr;
use tagged_base64::TaggedBase64;
use tempdir::TempDir;

pub trait CLI<'a> {
    type Ledger: 'static + Ledger;
    type Backend: 'a + WalletBackend<'a, Self::Ledger> + Send + Sync;
    type Args: CLIArgs;

    fn init_backend(
        universal_param: &'a UniversalParam,
        args: Self::Args,
        loader: &mut impl WalletLoader<Self::Ledger, Meta = LoaderMetadata>,
    ) -> Result<Self::Backend, WalletError<Self::Ledger>>;

    fn extra_commands() -> Vec<Command<'a, Self>>
    where
        Self: Sized,
    {
        vec![]
    }
}

pub trait CLIArgs {
    fn key_gen_path(&self) -> Option<PathBuf>;
    fn storage_path(&self) -> Option<PathBuf>;

    /// Override the default, terminal-based IO.
    ///
    /// If io() returns Some, the CLI will use the provided IO adapters, without interactive line
    /// editing or password input hiding. Otherwise, it will use stdin (which must be a terminal)
    /// and stdout, with interactive line editing and password hiding.
    fn io(&self) -> Option<SharedIO>;

    fn use_tmp_storage(&self) -> bool;
}

pub type Wallet<'a, C> = crate::Wallet<'a, <C as CLI<'a>>::Backend, <C as CLI<'a>>::Ledger>;

// A REPL command.
pub struct Command<'a, C: CLI<'a>> {
    // The name of the command, for display and lookup.
    pub name: String,
    // The parameters of the command and their types, as strings, for display purposes in the 'help'
    // command.
    pub params: Vec<(String, String)>,
    // The keyword parameters of the command and their types, as strings, for display purposes in
    // the 'help' command.
    pub kwargs: Vec<(String, String)>,
    // A brief description of what the command does.
    pub help: String,
    // Run the command with a list of arguments.
    pub run: CommandFunc<'a, C>,
}

pub type CommandFunc<'a, C> = Box<
    dyn Send
        + Sync
        + for<'l> Fn(
            SharedIO,
            &'l mut Wallet<'a, C>,
            Vec<String>,
            HashMap<String, String>,
        ) -> BoxFuture<'l, ()>,
>;

impl<'a, C: CLI<'a>> Display for Command<'a, C> {
    fn fmt(&self, f: &mut Formatter<'_>) -> fmt::Result {
        write!(f, "{}", self.name)?;
        for (param, ty) in &self.params {
            write!(f, " {}: {}", param, ty)?;
        }
        for (param, ty) in &self.kwargs {
            write!(f, " [{}: {}]", param, ty)?;
        }
        write!(f, "\n    {}", self.help)?;
        Ok(())
    }
}

pub trait CLIInput<'a, C: CLI<'a>>: Sized {
    fn parse_for_wallet(wallet: &mut Wallet<'a, C>, s: &str) -> Option<Self>;
}

macro_rules! cli_input_from_str {
    ($($t:ty),*) => {
        $(
            impl<'a, C: CLI<'a>> CLIInput<'a, C> for $t {
                fn parse_for_wallet(_wallet: &mut Wallet<'a, C>, s: &str) -> Option<Self> {
                    Self::from_str(s).ok()
                }
            }
        )*
    }
}

cli_input_from_str! {
    bool, u64, String, AssetCode, AssetInfo, AuditorPubKey, FreezerPubKey, UserAddress,
    PathBuf, ReceiverMemo, RecordCommitment, MerklePath, EventIndex
}

impl<'a, C: CLI<'a>, L: Ledger> CLIInput<'a, C> for TransactionReceipt<L> {
    fn parse_for_wallet(_wallet: &mut Wallet<'a, C>, s: &str) -> Option<Self> {
        Self::from_str(s).ok()
    }
}

// Convenience macros for panicking if output fails.
#[macro_export]
macro_rules! cli_writeln {
    ($($arg:expr),+ $(,)?) => { writeln!($($arg),+).expect("failed to write CLI output") };
}
#[macro_export]
macro_rules! cli_write {
    ($($arg:expr),+ $(,)?) => { write!($($arg),+).expect("failed to write CLI output") };
}

#[macro_export]
macro_rules! command {
    ($name:ident,
     $help:expr,
     $cli:ident,
     |$io:pat, $wallet:pat, $($arg:ident : $argty:ty),*
      $(; $($kwarg:ident : Option<$kwargty:ty>),*)?| $run:expr) => {
        Command {
            name: String::from(stringify!($name)),
            params: vec![$((
                String::from(stringify!($arg)),
                String::from(type_name::<$argty>()),
            )),*],
            kwargs: vec![$($((
                String::from(stringify!($kwarg)),
                String::from(type_name::<$kwargty>()),
            )),*)?],
            help: String::from($help),
            run: Box::new(|mut io, wallet, args, kwargs| Box::pin(async move {
                if args.len() != count!($($arg)*) {
                    cli_writeln!(io, "incorrect number of arguments (expected {})", count!($($arg)*));
                    return;
                }

                // For each (arg, ty) pair in the signature of the handler function, create a local
                // variable `arg: ty` by converting from the corresponding string in the `args`
                // vector. `args` will be unused if $($arg)* is empty, hence the following allows.
                #[allow(unused_mut)]
                #[allow(unused_variables)]
                let mut args = args.into_iter();
                $(
                    let $arg = match <$argty as CLIInput<$cli>>::parse_for_wallet(wallet, args.next().unwrap().as_str()) {
                        Some(arg) => arg,
                        None => {
                            cli_writeln!(
                                io,
                                "invalid value for argument {} (expected {})",
                                stringify!($arg),
                                type_name::<$argty>());
                            return;
                        }
                    };
                )*

                // For each (kwarg, ty) pair in the signature of the handler function, create a
                // local variable `kwarg: Option<ty>` by converting the value associated with
                // `kwarg` in `kwargs` to tye type `ty`.
                $($(
                    let $kwarg = match kwargs.get(stringify!($kwarg)) {
                        Some(val) => match <$kwargty as CLIInput<$cli>>::parse_for_wallet(wallet, val) {
                            Some(arg) => Some(arg),
                            None => {
                                cli_writeln!(
                                    io,
                                    "invalid value for argument {} (expected {})",
                                    stringify!($kwarg),
                                    type_name::<$kwargty>());
                                return;
                            }
                        }
                        None => None,
                    };
                )*)?
                // `kwargs` will be unused if there are no keyword params.
                let _ = kwargs;

                let $io = &mut io;
                let $wallet = wallet;
                $run
            }))
        }
    };

    // Don't require a comma after $wallet if there are no additional args.
    ($name:ident, $help:expr, $cli:ident, |$io:pat, $wallet:pat| $run:expr) => {
        command!($name, $help, $cli, |$io, $wallet,| $run)
    };

    // Don't require wallet at all.
    ($name:ident, $help:expr, $cli:ident, |$io:pat| $run:expr) => {
        command!($name, $help, $cli, |$io, _| $run)
    };
}

#[macro_export]
macro_rules! count {
    () => (0);
    ($x:tt $($xs:tt)*) => (1 + count!($($xs)*));
}

// Export macros as items of this module (since #[macro_export] puts them at the crate root).
pub use crate::cli_write;
pub use crate::cli_writeln;
pub use crate::command;
pub use crate::count;

// Types which can be listed in terminal output and parsed from a list index.
#[async_trait]
pub trait Listable<'a, C: CLI<'a>>: Sized {
    async fn list(wallet: &mut Wallet<'a, C>) -> Vec<ListItem<Self>>;

    fn list_sync(wallet: &mut Wallet<'a, C>) -> Vec<ListItem<Self>> {
        block_on(Self::list(wallet))
    }
}

pub struct ListItem<T> {
    pub index: usize,
    pub item: T,
    pub annotation: Option<String>,
}

impl<T: Display> Display for ListItem<T> {
    fn fmt(&self, f: &mut Formatter<'_>) -> fmt::Result {
        write!(f, "{}. {}", self.index, self.item)?;
        if let Some(annotation) = &self.annotation {
            write!(f, " ({})", annotation)?;
        }
        Ok(())
    }
}

impl<'a, C: CLI<'a>, T: Listable<'a, C> + CLIInput<'a, C>> CLIInput<'a, C> for ListItem<T> {
    fn parse_for_wallet(wallet: &mut Wallet<'a, C>, s: &str) -> Option<Self> {
        if let Ok(index) = usize::from_str(s) {
            // If the input looks like a list index, build the list for type T and get an element of
            // type T by indexing.
            let mut items = T::list_sync(wallet);
            if index < items.len() {
                Some(items.remove(index))
            } else {
                None
            }
        } else {
            // Otherwise, just parse a T directly.
            T::parse_for_wallet(wallet, s).map(|item| ListItem {
                item,
                index: 0,
                annotation: None,
            })
        }
    }
}

#[async_trait]
impl<'a, C: CLI<'a>> Listable<'a, C> for AssetCode {
    async fn list(wallet: &mut Wallet<'a, C>) -> Vec<ListItem<Self>> {
        // Get our auditor and freezer keys so we can check if the asset types are
        // auditable/freezable.
        let audit_keys = wallet.auditor_pub_keys().await;
        let freeze_keys = wallet.freezer_pub_keys().await;

        // Get the wallet's asset library and convert to ListItems.
        wallet
            .assets()
            .await
            .into_iter()
            .enumerate()
            .map(|(index, asset)| ListItem {
                index,
                annotation: if asset.definition.code == AssetCode::native() {
                    Some(String::from("native"))
                } else {
                    // Annotate the listing with attributes indicating whether the asset is
                    // auditable, freezable, and mintable by us.
                    let mut attributes = String::new();
                    let policy = asset.definition.policy_ref();
                    if audit_keys.contains(policy.auditor_pub_key()) {
                        attributes.push('a');
                    }
                    if freeze_keys.contains(policy.freezer_pub_key()) {
                        attributes.push('f');
                    }
                    if asset.mint_info.is_some() {
                        attributes.push('m');
                    }
                    if attributes.is_empty() {
                        None
                    } else {
                        Some(attributes)
                    }
                },
                item: asset.definition.code,
            })
            .collect()
    }
}

fn init_commands<'a, C: CLI<'a>>() -> Vec<Command<'a, C>> {
    let mut commands = C::extra_commands();
    commands.append(&mut vec![
        command!(
            address,
            "print all public addresses of this wallet",
            C,
            |io, wallet| {
                for pub_key in wallet.pub_keys().await {
                    cli_writeln!(io, "{}", UserAddress(pub_key.address()));
                }
            }
        ),
        command!(
            pub_key,
            "print all of the public keys of this wallet",
            C,
            |io, wallet| {
                for pub_key in wallet.pub_keys().await {
                    cli_writeln!(io, "{:?}", pub_key);
                }
            }
        ),
        command!(
            assets,
            "list assets known to the wallet",
            C,
            |io, wallet| {
                for item in <AssetCode as Listable<C>>::list(wallet).await {
                    cli_writeln!(io, "{}", item);
                }
                cli_writeln!(io, "(a=auditable, f=freezeable, m=mintable)");
            }
        ),
        command!(
            asset,
            "print information about an asset",
            C,
            |io, wallet, asset: ListItem<AssetCode>| {
                let asset = match wallet.asset(asset.item).await {
                    Some(asset) => asset.clone(),
                    None => {
                        cli_writeln!(io, "No such asset {}", asset.item);
                        return;
                    }
                };

                // Try to format the asset description as human-readable as possible.
                let desc = if let Some(mint_info) = &asset.mint_info {
                    mint_info.fmt_description()
                } else if asset.definition.code == AssetCode::native() {
                    String::from("Native")
                } else {
                    String::from("Asset")
                };
                cli_writeln!(io, "{} {}", desc, asset.definition.code);

                // Print the auditor, noting if it is us.
                let policy = asset.definition.policy_ref();
                if policy.is_auditor_pub_key_set() {
                    let auditor_key = policy.auditor_pub_key();
                    if wallet.auditor_pub_keys().await.contains(auditor_key) {
                        cli_writeln!(io, "Auditor: me");
                    } else {
                        cli_writeln!(io, "Auditor: {}", *auditor_key);
                    }
                } else {
                    cli_writeln!(io, "Not auditable");
                }

                // Print the freezer, noting if it is us.
                if policy.is_freezer_pub_key_set() {
                    let freezer_key = policy.freezer_pub_key();
                    if wallet.freezer_pub_keys().await.contains(freezer_key) {
                        cli_writeln!(io, "Freezer: me");
                    } else {
                        cli_writeln!(io, "Freezer: {}", *freezer_key);
                    }
                } else {
                    cli_writeln!(io, "Not freezeable");
                }

                // Print the minter, noting if it is us.
                if asset.mint_info.is_some() {
                    cli_writeln!(io, "Minter: me");
                } else if asset.definition.code == AssetCode::native() {
                    cli_writeln!(io, "Not mintable");
                } else {
                    cli_writeln!(io, "Minter: unknown");
                }
            }
        ),
        command!(
            balance,
            "print owned balances of asset",
            C,
            |io, wallet, asset: ListItem<AssetCode>| {
                cli_writeln!(io, "Address Balance");
                for pub_key in wallet.pub_keys().await {
                    cli_writeln!(
                        io,
                        "{} {}",
                        UserAddress(pub_key.address()),
                        wallet.balance(&pub_key.address(), &asset.item).await
                    );
                }
            }
        ),
        command!(
            transfer,
            "transfer some owned assets to another user",
            C,
            |io, wallet, asset: ListItem<AssetCode>, from: UserAddress, to: UserAddress, amount: u64, fee: u64; wait: Option<bool>| {
                let res = wallet.transfer(&from.0, &asset.item, &[(to.0, amount)], fee).await;
                finish_transaction::<C>(io, wallet, res, wait, "transferred").await;
            }
        ),
        command!(
            issue,
            "create a new asset",
            C,
            |io, wallet, desc: String; auditor: Option<AuditorPubKey>, freezer: Option<FreezerPubKey>,
             trace_amount: Option<bool>, trace_address: Option<bool>, trace_blind: Option<bool>,
             reveal_threshold: Option<u64>|
            {
                let mut policy = AssetPolicy::default();
                if let Some(auditor) = auditor {
                    policy = policy.set_auditor_pub_key(auditor);
                }
                if let Some(freezer) = freezer {
                    policy = policy.set_freezer_pub_key(freezer);
                }
                if Some(true) == trace_amount {
                    policy = match policy.reveal_amount() {
                        Ok(policy) => policy,
                        Err(err) => {
                            cli_writeln!(io, "Invalid policy: {}", err);
                            return;
                        }
                    }
                }
                if Some(true) == trace_address {
                    policy = match policy.reveal_user_address() {
                        Ok(policy) => policy,
                        Err(err) => {
                            cli_writeln!(io, "Invalid policy: {}", err);
                            return;
                        }
                    }
                }
                if Some(true) == trace_blind {
                    policy = match policy.reveal_blinding_factor() {
                        Ok(policy) => policy,
                        Err(err) => {
                            cli_writeln!(io, "Invalid policy: {}", err);
                            return;
                        }
                    }
                }
                if let Some(reveal_threshold) = reveal_threshold {
                    policy = policy.set_reveal_threshold(reveal_threshold);
                }
                match wallet.define_asset(desc.as_bytes(), policy).await {
                    Ok(def) => {
                        cli_writeln!(io, "{}", def.code);
                    }
                    Err(err) => {
                        cli_writeln!(io, "{}\nAsset was not created.", err);
                    }
                }
            }
        ),
        command!(
            mint,
            "mint an asset",
            C,
            |io, wallet, asset: ListItem<AssetCode>, from: UserAddress, to: UserAddress, amount: u64, fee: u64; wait: Option<bool>| {
                let res = wallet.mint(&from.0, fee, &asset.item, amount, to.0).await;
                finish_transaction::<C>(io, wallet, res, wait, "minted").await;
            }
        ),
        command!(
            freeze,
            "freeze assets owned by another users",
            C,
            |io, wallet, asset: ListItem<AssetCode>, fee_account: UserAddress, target: UserAddress,
             amount: u64, fee: u64; wait: Option<bool>|
            {
                let res = wallet.freeze(&fee_account.0, fee, &asset.item, amount, target.0).await;
                finish_transaction::<C>(io, wallet, res, wait, "frozen").await;
            }
        ),
        command!(
            unfreeze,
            "unfreeze previously frozen assets owned by another users",
            C,
            |io, wallet, asset: ListItem<AssetCode>, fee_account: UserAddress, target: UserAddress,
             amount: u64, fee: u64; wait: Option<bool>|
            {
                let res = wallet.unfreeze(&fee_account.0, fee, &asset.item, amount, target.0).await;
                finish_transaction::<C>(io, wallet, res, wait, "unfrozen").await;
            }
        ),
        command!(
            transactions,
            "list past transactions sent and received by this wallet",
            C,
            |io, wallet| {
                match wallet.transaction_history().await {
                    Ok(txns) => {
                        cli_writeln!(io, "Submitted Status Asset Type Sender Receiver Amount ...");
                        for txn in txns {
                            let status = match &txn.receipt {
                                Some(receipt) => wallet
                                    .transaction_status(receipt)
                                    .await
                                    .unwrap_or(TransactionStatus::Unknown),
                                None => {
                                    // Transaction history entries lack a receipt only if they are
                                    // received transactions from someone else. We only receive
                                    // transactions once they have been retired.
                                    TransactionStatus::Retired
                                }
                            };
                            // Try to get a readable name for the asset.
                            let asset = if txn.asset == AssetCode::native() {
                                String::from("Native")
                            } else if let Some(AssetInfo {
                                mint_info: Some(mint_info),
                                ..
                            }) = wallet.asset(txn.asset).await
                            {
                                // If the description looks like it came from a string, interpret as
                                // a string. Otherwise, encode the binary blob as tagged base64.
                                match std::str::from_utf8(&mint_info.description) {
                                    Ok(s) => String::from(s),
                                    Err(_) => TaggedBase64::new("DESC", &mint_info.description)
                                        .unwrap()
                                        .to_string(),
                                }
                            } else {
                                txn.asset.to_string()
                            };
                            let sender = match txn.sender {
                                Some(sender) => UserAddress(sender).to_string(),
                                None => String::from("unknown"),
                            };
                            cli_write!(
                                io,
                                "{} {} {} {} {} ",
                                txn.time,
                                status,
                                asset,
                                txn.kind,
                                sender
                            );
                            for (receiver, amount) in txn.receivers {
                                cli_write!(io, "{} {} ", UserAddress(receiver), amount);
                            }
                            if let Some(receipt) = txn.receipt {
                                cli_write!(io, "{}", receipt);
                            }
                            cli_writeln!(io);
                        }
                    }
                    Err(err) => cli_writeln!(io, "Error reading transaction history: {}", err),
                }
            }
        ),
        command!(
            transaction,
            "print the status of a transaction",
            C,
            |io, wallet, receipt: TransactionReceipt<C::Ledger>| {
                match wallet.transaction_status(&receipt).await {
                    Ok(status) => cli_writeln!(io, "{}", status),
                    Err(err) => cli_writeln!(io, "Error getting transaction status: {}", err),
                }
            }
        ),
        command!(
            wait,
            "wait for a transaction to complete",
            C,
            |io, wallet, receipt: TransactionReceipt<C::Ledger>| {
                match wallet.await_transaction(&receipt).await {
                    Ok(status) => cli_writeln!(io, "{}", status),
                    Err(err) => cli_writeln!(io, "Error waiting for transaction: {}", err),
                }
            }
        ),
        command!(keys, "list keys tracked by this wallet", C, |io, wallet| {
            print_keys::<C>(io, wallet).await;
        }),
        command!(
            gen_key,
            "generate new keys",
            C,
            |io, wallet, key_type: KeyType; scan_from: Option<EventIndex>, wait: Option<bool>| {
                match key_type {
                    KeyType::Audit => match wallet.generate_audit_key().await {
                        Ok(pub_key) => cli_writeln!(io, "{}", pub_key),
                        Err(err) => cli_writeln!(io, "Error generating audit key: {}", err),
                    },
                    KeyType::Freeze => match wallet.generate_freeze_key().await {
                        Ok(pub_key) => cli_writeln!(io, "{}", pub_key),
                        Err(err) => cli_writeln!(io, "Error generating freeze key: {}", err),
                    },
                    KeyType::Spend => match wallet.generate_user_key(scan_from).await {
                        Ok(pub_key) => {
                            if wait == Some(true) {
                                if let Err(err) = wallet.await_key_scan(&pub_key.address()).await {
                                    cli_writeln!(io, "Error waiting for key scan: {}", err);
                                }
                            }
                            cli_writeln!(io, "{}", UserAddress(pub_key.address()));
                        }
                        Err(err) => cli_writeln!(io, "Error generating spending key: {}", err),
                    },
                }
            }
        ),
        command!(
            load_key,
            "load a key from a file",
            C,
            |io, wallet, key_type: KeyType, path: PathBuf; scan_from: Option<EventIndex>, wait: Option<bool>| {
                let mut file = match File::open(path.clone()) {
                    Ok(file) => file,
                    Err(err) => {
                        cli_writeln!(io, "Error opening file {:?}: {}", path, err);
                        return;
                    }
                };
                let mut bytes = Vec::new();
                if let Err(err) = file.read_to_end(&mut bytes) {
                    cli_writeln!(io, "Error reading file: {}", err);
                    return;
                }

                match key_type {
                    KeyType::Audit => match bincode::deserialize::<AuditorKeyPair>(&bytes) {
                        Ok(key) => match wallet.add_audit_key(key.clone()).await {
                            Ok(()) => cli_writeln!(io, "{}", key.pub_key()),
                            Err(err) => cli_writeln!(io, "Error saving audit key: {}", err),
                        },
                        Err(err) => {
                            cli_writeln!(io, "Error loading audit key: {}", err);
                        }
                    },
                    KeyType::Freeze => match bincode::deserialize::<FreezerKeyPair>(&bytes) {
                        Ok(key) => match wallet.add_freeze_key(key.clone()).await {
                            Ok(()) => cli_writeln!(io, "{}", key.pub_key()),
                            Err(err) => cli_writeln!(io, "Error saving freeze key: {}", err),
                        },
                        Err(err) => {
                            cli_writeln!(io, "Error loading freeze key: {}", err);
                        }
                    },
                    KeyType::Spend => match bincode::deserialize::<UserKeyPair>(&bytes) {
                        Ok(key) => match wallet.add_user_key(
                            key.clone(),
                            scan_from.unwrap_or_default(),
                        ).await {
                            Ok(()) => {
                                if wait == Some(true) {
                                    if let Err(err) = wallet.await_key_scan(&key.address()).await {
                                        cli_writeln!(io, "Error waiting for key scan: {}", err);
                                    }
                                } else {
                                    cli_writeln!(io,
                                        "Note: assets belonging to this key will become available
                                        after a scan of the ledger. This may take a long time. If
                                        you have the owner memo for a record you want to use
                                        immediately, use import_memo.");
                                    cli_writeln!(io, "{}", UserAddress(key.address()));
                                }
                            }
                            Err(err) => cli_writeln!(io, "Error saving spending key: {}", err),
                        },
                        Err(err) => {
                            cli_writeln!(io, "Error loading spending key: {}", err);
                        }
                    },
                };
            }
        ),
        command!(
            import_memo,
            "import an owner memo belonging to this wallet",
            C,
            |io,
             wallet,
             memo: ReceiverMemo,
             comm: RecordCommitment,
             uid: u64,
             proof: MerklePath| {
                if let Err(err) = wallet.import_memo(memo, comm, uid, proof.0).await {
                    cli_writeln!(io, "{}", err);
                }
            }
        ),
        command!(
            info,
            "print general information about this wallet",
            C,
            |io, wallet| {
                cli_writeln!(io, "Addresses:");
                for pub_key in wallet.pub_keys().await {
                    cli_writeln!(io, "  {}", UserAddress(pub_key.address()));
                }
                print_keys::<C>(io, wallet).await;
            }
        ),
        command!(
            audit,
            "list unspent records of auditable asset types",
            C,
            |io, wallet, asset: ListItem<AssetCode>; account: Option<UserAddress>| {
                let records = wallet
                    .records()
                    .await
                    .filter(|rec| rec.ro.asset_def.code == asset.item && match &account {
                        Some(address) => rec.ro.pub_key.address() == address.0,
                        None => true
                    });

                cli_write!(io, "UID\tAMOUNT\tFROZEN");
                if account.is_none() {
                    cli_write!(io, "\tOWNER");
                }
                cli_writeln!(io);
                for record in records {
                    cli_write!(io, "{}\t{}\t{}",
                        record.uid,
                        record.ro.amount,
                        record.ro.freeze_flag == FreezeFlag::Frozen
                    );
                    if account.is_none() {
                        cli_write!(io, "\t{}", UserAddress::from(record.ro.pub_key.address()));
                    }
                    cli_writeln!(io);
                }
            }
        ),
        command!(
            import_asset,
            "import an asset type",
            C,
            |io, wallet, asset: AssetInfo| {
                if let Err(err) = wallet.import_asset(asset).await {
                    cli_writeln!(io, "Error: {}", err);
                }
            }
        ),
        // The following commands are not part of the public interface, but are used for
        // synchronization in automated CLI tests.
        #[cfg(any(test, feature = "testing"))]
        command!(
            now,
            "print the index of the latest event processed by the wallet",
            C,
            |io, wallet| {
                cli_writeln!(io, "{}", wallet.now().await);
            }
        ),
        #[cfg(any(test, feature = "testing"))]
        command!(
            sync,
            "wait until the wallet has processed up to a given event index",
            C,
            |io, wallet, t: EventIndex| {
                if let Err(err) = wallet.sync(t).await {
                    cli_writeln!(io, "Error waiting for sync point {}: {}", t, err);
                }
            }
        ),
    ]);

    commands
}

async fn print_keys<'a, C: CLI<'a>>(io: &mut SharedIO, wallet: &Wallet<'a, C>) {
    cli_writeln!(io, "Public keys:");
    for key in wallet.pub_keys().await {
        cli_writeln!(io, "  {}", key);
    }
    cli_writeln!(io, "Audit keys:");
    for key in wallet.auditor_pub_keys().await {
        cli_writeln!(io, "  {}", key);
    }
    cli_writeln!(io, "Freeze keys:");
    for key in wallet.freezer_pub_keys().await {
        cli_writeln!(io, "  {}", key);
    }
}

pub enum KeyType {
    Audit,
    Freeze,
    Spend,
}

impl<'a, C: CLI<'a>> CLIInput<'a, C> for KeyType {
    fn parse_for_wallet(_wallet: &mut Wallet<'a, C>, s: &str) -> Option<Self> {
        match s {
            "audit" => Some(Self::Audit),
            "freeze" => Some(Self::Freeze),
            "spend" => Some(Self::Spend),
            _ => None,
        }
    }
}

pub async fn finish_transaction<'a, C: CLI<'a>>(
    io: &mut SharedIO,
    wallet: &Wallet<'a, C>,
    result: Result<TransactionReceipt<C::Ledger>, WalletError<C::Ledger>>,
    wait: Option<bool>,
    success_state: &str,
) {
    match result {
        Ok(receipt) => {
            if wait == Some(true) {
                match wallet.await_transaction(&receipt).await {
                    Err(err) => {
                        cli_writeln!(io, "Error waiting for transaction to complete: {}", err);
                    }
                    Ok(TransactionStatus::Retired) => {
                        cli_writeln!(io, "Assets successfully {}", success_state);
                    }
                    _ => {
                        cli_writeln!(io, "Transaction failed. Assets were not {}", success_state);
                    }
                }
            } else {
                cli_writeln!(io, "{}", receipt);
            }
        }
        Err(err) => {
            cli_writeln!(io, "{}\nAssets were not {}.", err, success_state);
        }
    }
}

pub async fn cli_main<'a, L: 'static + Ledger, C: CLI<'a, Ledger = L>>(
    args: C::Args,
) -> Result<(), WalletError<L>> {
    if let Some(path) = args.key_gen_path() {
        key_gen::<C>(path)
    } else {
        repl::<L, C>(args).await
    }
}

pub fn key_gen<'a, C: CLI<'a>>(mut path: PathBuf) -> Result<(), WalletError<C::Ledger>> {
    let key_pair = crate::new_key_pair();

    let mut file = File::create(path.clone()).context(IoError)?;
    let bytes = bincode::serialize(&key_pair).context(BincodeError)?;
    file.write_all(&bytes).context(IoError)?;

    path.set_extension("pub");
    let mut file = File::create(path).context(IoError)?;
    let bytes = bincode::serialize(&key_pair.pub_key()).context(BincodeError)?;
    file.write_all(&bytes).context(IoError)?;

    Ok(())
}

async fn repl<'a, L: 'static + Ledger, C: CLI<'a, Ledger = L>>(
    args: C::Args,
) -> Result<(), WalletError<L>> {
    let (storage, _tmp_dir) = match args.storage_path() {
        Some(storage) => (storage, None),
        None if !args.use_tmp_storage() => {
            let home = std::env::var("HOME").map_err(|_| WalletError::Failed {
                msg: String::from(
                    "HOME directory is not set. Please set your HOME directory, or specify \
                        a different storage location using --storage.",
                ),
            })?;
            let mut dir = PathBuf::from(home);
            dir.push(".translucence/wallet");
            (dir, None)
        }
        None => {
            let tmp_dir = TempDir::new("wallet").context(IoError)?;
            (PathBuf::from(tmp_dir.path()), Some(tmp_dir))
        }
    };

    let (mut io, reader) = match args.io() {
        Some(io) => (io.clone(), Reader::automated(io)),
        None => (SharedIO::std(), Reader::interactive()),
    };
    cli_writeln!(
        io,
        "Welcome to the {} wallet, version {}",
        C::Ledger::name(),
        env!("CARGO_PKG_VERSION")
    );
    cli_writeln!(io, "(c) 2021 Translucence Research, Inc.");

    let mut loader = Loader::new(storage, reader);

    let max_degree = compute_universal_param_size(NoteType::Transfer, 3, 3, L::merkle_height())
        .unwrap_or_else(|err| {
            panic!(
                "Error while computing the universal parameter size for Transfer: {}",
                err
            )
        });
    // NOTE: since we are currently using fresh SRS (instead of from proper SRS from MPC
    // ceremony), and deserializing takes longer than generating new SRS, we choose to
    // generate new one instead of storing and reading from files.
    // TODO: (alex) use proper SRS for production
    let universal_param = Box::leak(Box::new(
        jf_cap::proof::universal_setup(max_degree, &mut loader.rng)
            .unwrap_or_else(|err| panic!("Error while generating universal param: {}", err)),
    ));

    // Alternatively, here's how you would store and load SRS from files:
    // // generate and store SRS in default path
    // store_universal_parameter_for_demo(max_degree, None);
    // let universal_param = Box::leak(Box::new(
    //     jf_cap::parameters::load_universal_parameter(None)
    //         .unwrap_or_else(|err| panic!("Error while loading universal param from file: {}", err)),
    // ));

    let backend = C::init_backend(universal_param, args, &mut loader)?;

    // Loading the wallet takes a while. Let the user know that's expected.
    //todo !jeb.bearer Make it faster
    cli_writeln!(io, "connecting...");
    let mut wallet = Wallet::<C>::new(backend).await?;
    cli_writeln!(io, "Type 'help' for a list of commands.");
    let commands = init_commands::<C>();

    let mut input = loader.into_reader().unwrap();
    'repl: while let Some(line) = input.read_line() {
        let tokens = line.split_whitespace().collect::<Vec<_>>();
        if tokens.is_empty() {
            continue;
        }
        if tokens[0] == "help" {
            for command in commands.iter() {
                cli_writeln!(io, "{}", command);
            }
            continue;
        }
        for Command { name, run, .. } in commands.iter() {
            if name == tokens[0] {
                let mut args = Vec::new();
                let mut kwargs = HashMap::new();
                for tok in tokens.into_iter().skip(1) {
                    if let Some((key, value)) = tok.split_once("=") {
                        kwargs.insert(String::from(key), String::from(value));
                    } else {
                        args.push(String::from(tok));
                    }
                }
                run(io.clone(), &mut wallet, args, kwargs).await;
                continue 'repl;
            }
        }
        cli_writeln!(
            io,
            "Unknown command. Type 'help' for a list of valid commands."
        );
    }

    Ok(())
}

#[cfg(test)]
mod test {
    use super::*;
    use crate::{
        hd,
        io::Tee,
        testing::{
            cli_match::*,
            mocks::{MockBackend, MockLedger, MockNetwork, MockStorage, MockSystem},
            SystemUnderTest,
        },
    };
    use async_std::{
        sync::{Arc, Mutex},
        task::spawn,
    };
    use futures::stream::{iter, StreamExt};
    use jf_cap::structs::{AssetCodeSeed, AssetDefinition};
    use pipe::{PipeReader, PipeWriter};
    use rand_chacha::{rand_core::SeedableRng, ChaChaRng};
    use reef::cap;
    use std::time::Instant;

    type MockCapLedger<'a> =
        Arc<Mutex<MockLedger<'a, cap::Ledger, MockNetwork<'a>, MockStorage<'a>>>>;

    struct MockArgs<'a> {
        io: SharedIO,
        key_stream: hd::KeyTree,
        ledger: MockCapLedger<'a>,
    }

    impl<'a> CLIArgs for MockArgs<'a> {
        fn key_gen_path(&self) -> Option<PathBuf> {
            None
        }

        fn storage_path(&self) -> Option<PathBuf> {
            None
        }

        fn io(&self) -> Option<SharedIO> {
            Some(self.io.clone())
        }

        fn use_tmp_storage(&self) -> bool {
            true
        }
    }

    struct MockCLI;

    impl<'a> CLI<'a> for MockCLI {
        type Ledger = cap::Ledger;
        type Backend = MockBackend<'a>;
        type Args = MockArgs<'a>;

        fn init_backend(
            _universal_param: &'a UniversalParam,
            args: Self::Args,
            _loader: &mut impl WalletLoader<Self::Ledger, Meta = LoaderMetadata>,
        ) -> Result<Self::Backend, WalletError<Self::Ledger>> {
            Ok(MockBackend::new(
                args.ledger.clone(),
                Default::default(),
                args.key_stream,
            ))
        }
    }

    async fn create_network<'a>(
        t: &mut MockSystem,
        initial_grants: &[u64],
    ) -> (MockCapLedger<'a>, Vec<hd::KeyTree>) {
        // Use `create_test_network` to create a ledger with some initial records.
        let (ledger, wallets) = t
            .create_test_network(&[(3, 3)], initial_grants.to_vec(), &mut Instant::now())
            .await;
        // Set `block_size` to `1` so we don't have to explicitly flush the ledger after each
        // transaction submission.
        ledger.lock().await.set_block_size(1).unwrap();
        // We don't actually care about the open wallets returned by `create_test_network`, because
        // the CLI does its own wallet loading. But we do want to get their key streams, so that
        // the wallets we create through the CLI can deterministically generate the keys that own
        // the initial records.
        let key_streams = iter(wallets)
            .then(|(wallet, _)| async move { wallet.lock().await.backend().key_stream() })
            .collect::<Vec<_>>()
            .await;
        (ledger, key_streams)
    }

    fn create_wallet(
        ledger: MockCapLedger<'static>,
        key_stream: hd::KeyTree,
    ) -> (Tee<PipeWriter>, Tee<PipeReader>) {
        let (io, input, output) = SharedIO::pipe();

        // Run a CLI interface for a wallet in the background.
        spawn(async move {
            let args = MockArgs {
                io,
                key_stream,
                ledger,
            };
            cli_main::<cap::Ledger, MockCLI>(args).await.unwrap();
        });

        // Wait for the CLI to start up and then return the input and output pipes.
        let input = Tee::new(input);
        let mut output = Tee::new(output);
        wait_for_prompt(&mut output);
        (input, output)
    }

    #[async_std::test]
    async fn test_audit_freeze() {
        let mut t = MockSystem::default();
        let (ledger, key_streams) = create_network(&mut t, &[1000, 1000, 0]).await;

        // Create three wallet clients: one to mint and audit an asset, one to make an anonymous
        // transfer, and one to receive an anonymous transfer. We will see if the auditor can
        // discover the output record of the anonymous transfer, in which it is not a participant.
        let (mut auditor_input, mut auditor_output) =
            create_wallet(ledger.clone(), key_streams[0].clone());
        let (mut sender_input, mut sender_output) =
            create_wallet(ledger.clone(), key_streams[1].clone());
        let (mut receiver_input, mut receiver_output) =
            create_wallet(ledger, key_streams[2].clone());

        // Get the auditor's funded address.
        writeln!(auditor_input, "gen_key spend scan_from=start wait=true").unwrap();
        let matches = match_output(&mut auditor_output, &["(?P<addr>ADDR~.*)"]);
        let auditor_address = matches.get("addr");
        writeln!(auditor_input, "balance 0").unwrap();
        match_output(
            &mut auditor_output,
            &[format!("{} {}", auditor_address, 1000)],
        );

        // Get the sender's funded address.
        writeln!(sender_input, "gen_key spend scan_from=start wait=true").unwrap();
        let matches = match_output(&mut sender_output, &["(?P<addr>ADDR~.*)"]);
        let sender_address = matches.get("addr");
        writeln!(sender_input, "balance 0").unwrap();
        match_output(
            &mut sender_output,
            &[format!("{} {}", sender_address, 1000)],
        );

        // Get the receiver's (unfunded) address.
        writeln!(receiver_input, "gen_key spend").unwrap();
        let matches = match_output(&mut receiver_output, &["(?P<addr>ADDR~.*)"]);
        let receiver_address = matches.get("addr");

        // Generate an audit key.
        writeln!(auditor_input, "gen_key audit").unwrap();
        let matches = match_output(&mut auditor_output, &["(?P<audkey>AUDPUBKEY~.*)"]);
        let audkey = matches.get("audkey");
        // Currently we only audit assets that we can freeze, so we need a freeze key.
        writeln!(auditor_input, "gen_key freeze").unwrap();
        let matches = match_output(&mut auditor_output, &["(?P<freezekey>FREEZEPUBKEY~.*)"]);
        let freezekey = matches.get("freezekey");
        // Define an auditable asset.
        writeln!(
            auditor_input,
            "issue my_asset auditor={} freezer={} trace_amount=true trace_address=true trace_blind=true",
            audkey, freezekey
        )
        .unwrap();
        wait_for_prompt(&mut auditor_output);
        // Mint some of the asset on behalf of `sender` (the asset has numeric code 1, since the
        // native asset is always 0).
        writeln!(
            auditor_input,
            "mint 1 {} {} 1000 1",
            auditor_address, sender_address
        )
        .unwrap();
        let matches = match_output(&mut auditor_output, &["(?P<txn>TXN~.*)"]);
        let receipt = matches.get("txn");
        await_transaction(
            &receipt,
            (&mut auditor_input, &mut auditor_output),
            &mut [(&mut sender_input, &mut sender_output)],
        );
        writeln!(sender_input, "balance 1").unwrap();
        match_output(&mut sender_output, &[format!("{} 1000", sender_address)]);

        // Make an anonymous transfer that doesn't involve the auditor (so we can check that the
        // auditor nonetheless discovers the details of the transaction).
        writeln!(
            sender_input,
            "transfer 1 {} {} 50 1",
            sender_address, receiver_address
        )
        .unwrap();
        let matches = match_output(&mut sender_output, &["(?P<txn>TXN~.*)"]);
        let receipt = matches.get("txn");
        await_transaction(
            &receipt,
            (&mut sender_input, &mut sender_output),
            &mut [
                (&mut receiver_input, &mut receiver_output),
                (&mut auditor_input, &mut auditor_output),
            ],
        );

        // Audit the transaction. We should find two unspent records: first the amount-50
        // transaction output, and second the amount-950 change output. These records have UIDs 5
        // and 6, because we already have 5 records: 3 initial grants, a mint output, and a mint fee
        // change record.
        writeln!(auditor_input, "audit 1").unwrap();
        match_output(
            &mut auditor_output,
            &[
                "^UID\\s+AMOUNT\\s+FROZEN\\s+OWNER$",
                format!("^5\\s+50\\s+false\\s+{}$", receiver_address).as_str(),
                format!("^6\\s+950\\s+false\\s+{}$", sender_address).as_str(),
            ],
        );
        // Filter by account.
        writeln!(auditor_input, "audit 1 account={}", receiver_address).unwrap();
        match_output(
            &mut auditor_output,
            &["^UID\\s+AMOUNT\\s+FROZEN$", "^5\\s+50\\s+false$"],
        );
        writeln!(auditor_input, "audit 1 account={}", sender_address).unwrap();
        match_output(
            &mut auditor_output,
            &["^UID\\s+AMOUNT\\s+FROZEN$", "^6\\s+950\\s+false$"],
        );

        // If we can see the record openings and we hold the freezer key, we should be able to
        // freeze them.
        writeln!(
            auditor_input,
            "freeze 1 {} {} 950 1",
            auditor_address, sender_address
        )
        .unwrap();
        let matches = match_output(&mut auditor_output, &["(?P<txn>TXN~.*)"]);
        let receipt = matches.get("txn");
        await_transaction(
            &receipt,
            (&mut auditor_input, &mut auditor_output),
            &mut [(&mut sender_input, &mut sender_output)],
        );
        writeln!(auditor_input, "audit 1").unwrap();
        // Note that the UID changes after freezing, because the freeze consume the unfrozen record
        // and creates a new frozen one.
        match_output(
            &mut auditor_output,
            &[
                "^UID\\s+AMOUNT\\s+FROZEN\\s+OWNER$",
                format!("^5\\s+50\\s+false\\s+{}$", receiver_address).as_str(),
                format!("^8\\s+950\\s+true\\s+{}$", sender_address).as_str(),
            ],
        );

        // Transfers that need the frozen record as an input should now fail.
        writeln!(
            sender_input,
            "transfer 1 {} {} 50 1",
            sender_address, receiver_address
        )
        .unwrap();
        // Search for error message with a slightly permissive regex to allow the CLI some freedom
        // in reporting a readable error.
        match_output(&mut sender_output, &["[Ii]nsufficient.*[Bb]alance"]);

        // Unfreezing the record makes it available again.
        writeln!(
            auditor_input,
            "unfreeze 1 {} {} 950 1",
            auditor_address, sender_address
        )
        .unwrap();
        let matches = match_output(&mut auditor_output, &["(?P<txn>TXN~.*)"]);
        let receipt = matches.get("txn");
        await_transaction(
            &receipt,
            (&mut auditor_input, &mut auditor_output),
            &mut [(&mut sender_input, &mut sender_output)],
        );
        writeln!(auditor_input, "audit 1").unwrap();
        match_output(
            &mut auditor_output,
            &[
                "^UID\\s+AMOUNT\\s+FROZEN\\s+OWNER$",
                format!("^5\\s+50\\s+false\\s+{}$", receiver_address).as_str(),
                format!("^10\\s+950\\s+false\\s+{}$", sender_address).as_str(),
            ],
        );
    }

    #[async_std::test]
    async fn test_import_asset() {
        let mut rng = ChaChaRng::from_seed([38; 32]);
        let seed = AssetCodeSeed::generate(&mut rng);
        let code = AssetCode::new_domestic(seed, "my_asset".as_bytes());
        let definition = AssetDefinition::new(code, AssetPolicy::default()).unwrap();

        let mut t = MockSystem::default();
        let (ledger, key_streams) = create_network(&mut t, &[0]).await;
        let (mut input, mut output) = create_wallet(ledger.clone(), key_streams[0].clone());

        // Load without mint info.
        writeln!(input, "import_asset definition:{}", definition).unwrap();
        wait_for_prompt(&mut output);
        writeln!(input, "asset {}", definition.code).unwrap();
        match_output(
            &mut output,
            &[
                format!("Asset {}", definition.code).as_str(),
                "Not auditable",
                "Not freezeable",
                "Minter: unknown",
            ],
        );

        // Update later with mint info.
        writeln!(
            input,
            "import_asset definition:{},seed:{},description:my_asset",
            definition, seed
        )
        .unwrap();
        wait_for_prompt(&mut output);
        // Asset 0 is the native asset, ours is asset 1.
        writeln!(input, "asset 1").unwrap();
        match_output(
            &mut output,
            &["my_asset", "Not auditable", "Not freezeable", "Minter: me"],
        );

        // Make sure the asset was only loaded once (the second command should have updated the
        // original instance).
        writeln!(input, "asset 2").unwrap();
        match_output(&mut output, &["invalid value for argument asset"]);
    }
}<|MERGE_RESOLUTION|>--- conflicted
+++ resolved
@@ -20,15 +20,8 @@
 use jf_cap::{
     keys::{AuditorKeyPair, AuditorPubKey, FreezerKeyPair, FreezerPubKey, UserKeyPair},
     proof::UniversalParam,
-<<<<<<< HEAD
-    structs::{
-        AssetCode, AssetDefinition, AssetPolicy, FreezeFlag, NoteType, ReceiverMemo,
-        RecordCommitment,
-    },
+    structs::{AssetCode, AssetPolicy, FreezeFlag, NoteType, ReceiverMemo, RecordCommitment},
     utils::compute_universal_param_size,
-=======
-    structs::{AssetCode, AssetPolicy, FreezeFlag, ReceiverMemo, RecordCommitment},
->>>>>>> ba7fbf5b
 };
 use net::{MerklePath, UserAddress};
 use reef::Ledger;
