--- conflicted
+++ resolved
@@ -21,13 +21,8 @@
     io::SharedIO,
     loader::{Loader, LoaderMetadata, KeyStoreLoader},
     reader::Reader,
-<<<<<<< HEAD
     AssetInfo, BincodeError, IoError, TransactionReceipt, TransactionStatus, KeyStoreBackend,
     KeyStoreError,
-=======
-    AssetInfo, BincodeSnafu, IoSnafu, TransactionReceipt, TransactionStatus, WalletBackend,
-    WalletError,
->>>>>>> a3c18c50
 };
 use async_std::task::block_on;
 use async_trait::async_trait;
