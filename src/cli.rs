--- conflicted
+++ resolved
@@ -19,11 +19,7 @@
 use crate::{
     events::EventIndex,
     io::SharedIO,
-<<<<<<< HEAD
-    loader::{InteractiveLoader, KeystoreLoader, MnemonicPasswordLogin},
-=======
-    loader::{Loader, LoaderMetadata},
->>>>>>> bc4a421b
+    loader::{InteractiveLoader, MnemonicPasswordLogin},
     reader::Reader,
     AssetInfo, BincodeSnafu, IoSnafu, KeystoreBackend, KeystoreError, RecordAmount,
     TransactionReceipt, TransactionStatus,
@@ -65,10 +61,6 @@
     async fn init_backend(
         universal_param: &'a UniversalParam,
         args: Self::Args,
-<<<<<<< HEAD
-        loader: &mut (impl KeystoreLoader<Self::Ledger, Meta = MnemonicPasswordLogin> + Send),
-=======
->>>>>>> bc4a421b
     ) -> Result<Self::Backend, KeystoreError<Self::Ledger>>;
 
     /// Add extra, ledger-specific commands to the generic CLI interface.
@@ -106,7 +98,7 @@
 }
 
 pub type Keystore<'a, C> =
-    crate::Keystore<'a, <C as CLI<'a>>::Backend, <C as CLI<'a>>::Ledger, LoaderMetadata>;
+    crate::Keystore<'a, <C as CLI<'a>>::Backend, <C as CLI<'a>>::Ledger, MnemonicPasswordLogin>;
 
 /// A REPL command.
 ///
@@ -1149,10 +1141,6 @@
         async fn init_backend(
             _universal_param: &'a UniversalParam,
             args: Self::Args,
-<<<<<<< HEAD
-            _loader: &mut (impl KeystoreLoader<Self::Ledger, Meta = MnemonicPasswordLogin> + Send),
-=======
->>>>>>> bc4a421b
         ) -> Result<Self::Backend, KeystoreError<Self::Ledger>> {
             Ok(MockBackend::new(args.ledger.clone(), args.key_stream))
         }
