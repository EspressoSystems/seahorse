// Copyright (c) 2022 Espresso Systems (espressosys.com)
// This file is part of the Seahorse library.

// This program is free software: you can redistribute it and/or modify it under the terms of the GNU General Public License as published by the Free Software Foundation, either version 3 of the License, or (at your option) any later version.
// This program is distributed in the hope that it will be useful, but WITHOUT ANY WARRANTY; without even the implied warranty of MERCHANTABILITY or FITNESS FOR A PARTICULAR PURPOSE. See the GNU General Public License for more details.
// You should have received a copy of the GNU General Public License along with this program. If not, see <https://www.gnu.org/licenses/>.

//! The generic CAP Keystore frontend
//!
//! This module "frontend" provides a framework for implementing command line interfaces for
//! ledger-specific instantiations of the [Keystore] type. Similar to the [Keystore] framework itself,
//! there is are traits which must be implemented to adapt this framework to a particular ledger
//! type, after which the implementor gains access to the full Seahorse CLI implementation.
//!
//! The [CLI] trait must be implemented for a particular ledger type and [KeystoreBackend]
//! implementation. In addition, the [CLIArgs] trait must be implemented to map your command line
//! arguments to the options and flags required by the general CLI implementation. After that,
//! [cli_main] can be used to run the CLI interactively.
use crate::{
    events::EventIndex,
    io::SharedIO,
    loader::{KeystoreLoader, Loader, LoaderMetadata},
    reader::Reader,
    AssetInfo, BincodeSnafu, IoSnafu, KeystoreBackend, KeystoreError, TransactionReceipt,
    TransactionStatus,
};
use async_std::task::block_on;
use async_trait::async_trait;
use fmt::{Display, Formatter};
use futures::future::BoxFuture;
use jf_cap::{
    keys::{FreezerKeyPair, FreezerPubKey, UserKeyPair, ViewerKeyPair, ViewerPubKey},
    proof::UniversalParam,
    structs::{AssetCode, AssetPolicy, FreezeFlag, ReceiverMemo, RecordCommitment},
};
<<<<<<< HEAD
use net::{MerklePath, UserAddress, UserPubKey};
=======
use net::{MerklePath, UserAddress};
use primitive_types::U256;
>>>>>>> d4e283ad
use reef::Ledger;
use snafu::ResultExt;
use std::any::type_name;
use std::collections::HashMap;
use std::fmt;
use std::fs::File;
use std::io::{Read, Write};
use std::path::PathBuf;
use std::str::FromStr;
use tagged_base64::TaggedBase64;
use tempdir::TempDir;

/// The interface required of a particular ledger-specific instantiation.
pub trait CLI<'a> {
    /// The ledger for which we want to instantiate this CLI.
    type Ledger: 'static + Ledger;
    /// The [KeystoreBackend] implementation to use for the keystore.
    type Backend: 'a + KeystoreBackend<'a, Self::Ledger> + Send + Sync;
    /// The type of command line options for use when configuring the CLI.
    type Args: CLIArgs;

    /// Create a backend for the keystore which is being controlled by the CLI.
    fn init_backend(
        universal_param: &'a UniversalParam,
        args: Self::Args,
        loader: &mut impl KeystoreLoader<Self::Ledger, Meta = LoaderMetadata>,
    ) -> Result<Self::Backend, KeystoreError<Self::Ledger>>;

    /// Add extra, ledger-specific commands to the generic CLI interface.
    ///
    /// This method is optional. By default it returns an empty list, in which case the CLI
    /// instantiation will still provide commands for all of the basic, ledger-agnostic keystore
    /// functionality.
    fn extra_commands() -> Vec<Command<'a, Self>>
    where
        Self: Sized,
    {
        vec![]
    }
}

/// CLI command line arguments.
pub trait CLIArgs {
    /// If specified, do not run the REPl, only generate a key pair in the given file.
    fn key_gen_path(&self) -> Option<PathBuf>;

    /// Path to use for the keystore's persistent storage.
    ///
    /// If not provided, the default path, `~/.espresso/<ledger-name>/keystore`, will be used.
    fn storage_path(&self) -> Option<PathBuf>;

    /// Override the default, terminal-based IO.
    ///
    /// If this method returns [Some], the CLI will use the provided IO adapters, without
    /// interactive line editing or password input hiding. Otherwise, it will use stdin (which must
    /// be a terminal) and stdout, with interactive line editing and password hiding.
    fn io(&self) -> Option<SharedIO>;

    /// If `true`, create a temporary directory for storage instead of using [CLIArgs::storage_path].
    fn use_tmp_storage(&self) -> bool;
}

pub type Keystore<'a, C> = crate::Keystore<'a, <C as CLI<'a>>::Backend, <C as CLI<'a>>::Ledger>;

/// A REPL command.
///
/// This struct can be created manually, but it is easier to use the [command!] macro, which
/// automatically parses a function specification to create the documentation for command
/// parameters.
pub struct Command<'a, C: CLI<'a>> {
    /// The name of the command, for display and lookup.
    pub name: String,
    /// The parameters of the command and their types, as strings, for display purposes in the
    /// `help` command.
    pub params: Vec<(String, String)>,
    /// The keyword parameters of the command and their types, as strings, for display purposes in
    /// the `help` command.
    pub kwargs: Vec<(String, String)>,
    /// A brief description of what the command does.
    pub help: String,
    /// Run the command with a list of arguments.
    pub run: CommandFunc<'a, C>,
}

pub type CommandFunc<'a, C> = Box<
    dyn Send
        + Sync
        + for<'l> Fn(
            SharedIO,
            &'l mut Keystore<'a, C>,
            Vec<String>,
            HashMap<String, String>,
        ) -> BoxFuture<'l, ()>,
>;

impl<'a, C: CLI<'a>> Display for Command<'a, C> {
    fn fmt(&self, f: &mut Formatter<'_>) -> fmt::Result {
        write!(f, "{}", self.name)?;
        for (param, ty) in &self.params {
            write!(f, " {}: {}", param, ty)?;
        }
        for (param, ty) in &self.kwargs {
            write!(f, " [{}: {}]", param, ty)?;
        }
        write!(f, "\n    {}", self.help)?;
        Ok(())
    }
}

/// Types which can be parsed from a string relative to a particular [Keystore].Stream
pub trait CLIInput<'a, C: CLI<'a>>: Sized {
    fn parse_for_keystore(keystore: &mut Keystore<'a, C>, s: &str) -> Option<Self>;
}

macro_rules! cli_input_from_str {
    ($($t:ty),*) => {
        $(
            impl<'a, C: CLI<'a>> CLIInput<'a, C> for $t {
                fn parse_for_keystore(_keystore: &mut Keystore<'a, C>, s: &str) -> Option<Self> {
                    Self::from_str(s).ok()
                }
            }
        )*
    }
}

cli_input_from_str! {
    bool, u64, AssetCode, AssetInfo, EventIndex, FreezerPubKey, MerklePath, PathBuf, ReceiverMemo,
    RecordCommitment, String, UserAddress, UserPubKey, ViewerPubKey
}

impl<'a, C: CLI<'a>, L: Ledger> CLIInput<'a, C> for TransactionReceipt<L> {
    fn parse_for_keystore(_keystore: &mut Keystore<'a, C>, s: &str) -> Option<Self> {
        Self::from_str(s).ok()
    }
}

// Annoyingly, FromStr for U256 always interprets the input as hex. This implementation checks for a
// 0x prefix. If present, it interprets the remainder of the string as hex, otherwise it interprets
// the entire string as decimal.
impl<'a, C: CLI<'a>> CLIInput<'a, C> for U256 {
    fn parse_for_keystore(_wallet: &mut Keystore<'a, C>, s: &str) -> Option<Self> {
        if s.starts_with("0x") {
            s.parse().ok()
        } else {
            U256::from_dec_str(s).ok()
        }
    }
}

/// Convenience macro for panicking if output fails.
#[macro_export]
macro_rules! cli_writeln {
    ($($arg:expr),+ $(,)?) => { writeln!($($arg),+).expect("failed to write CLI output") };
}
/// Convenience macro for panicking if output fails.
#[macro_export]
macro_rules! cli_write {
    ($($arg:expr),+ $(,)?) => { write!($($arg),+).expect("failed to write CLI output") };
}

/// Create a [Command] from a help string and a function.
#[macro_export]
macro_rules! command {
    ($name:ident,
     $help:expr,
     $cli:ident,
     |$io:pat, $keystore:pat, $($arg:ident : $argty:ty),*
      $(; $($kwarg:ident : Option<$kwargty:ty>),*)?| $run:expr) => {
        Command {
            name: String::from(stringify!($name)),
            params: vec![$((
                String::from(stringify!($arg)),
                String::from(type_name::<$argty>()),
            )),*],
            kwargs: vec![$($((
                String::from(stringify!($kwarg)),
                String::from(type_name::<$kwargty>()),
            )),*)?],
            help: String::from($help),
            run: Box::new(|mut io, keystore, args, kwargs| Box::pin(async move {
                if args.len() != count!($($arg)*) {
                    cli_writeln!(io, "incorrect number of arguments (expected {})", count!($($arg)*));
                    return;
                }

                // For each (arg, ty) pair in the signature of the handler function, create a local
                // variable `arg: ty` by converting from the corresponding string in the `args`
                // vector. `args` will be unused if $($arg)* is empty, hence the following allows.
                #[allow(unused_mut)]
                #[allow(unused_variables)]
                let mut args = args.into_iter();
                $(
                    let $arg = match <$argty as CLIInput<$cli>>::parse_for_keystore(keystore, args.next().unwrap().as_str()) {
                        Some(arg) => arg,
                        None => {
                            cli_writeln!(
                                io,
                                "invalid value for argument {} (expected {})",
                                stringify!($arg),
                                type_name::<$argty>());
                            return;
                        }
                    };
                )*

                // For each (kwarg, ty) pair in the signature of the handler function, create a
                // local variable `kwarg: Option<ty>` by converting the value associated with
                // `kwarg` in `kwargs` to tye type `ty`.
                $($(
                    let $kwarg = match kwargs.get(stringify!($kwarg)) {
                        Some(val) => match <$kwargty as CLIInput<$cli>>::parse_for_keystore(keystore, val) {
                            Some(arg) => Some(arg),
                            None => {
                                cli_writeln!(
                                    io,
                                    "invalid value for argument {} (expected {})",
                                    stringify!($kwarg),
                                    type_name::<$kwargty>());
                                return;
                            }
                        }
                        None => None,
                    };
                )*)?
                // `kwargs` will be unused if there are no keyword params.
                let _ = kwargs;

                let $io = &mut io;
                let $keystore = keystore;
                $run
            }))
        }
    };

    // Don't require a comma after $keystore if there are no additional args.
    ($name:ident, $help:expr, $cli:ident, |$io:pat, $keystore:pat| $run:expr) => {
        command!($name, $help, $cli, |$io, $keystore,| $run)
    };

    // Don't require keystore at all.
    ($name:ident, $help:expr, $cli:ident, |$io:pat| $run:expr) => {
        command!($name, $help, $cli, |$io, _| $run)
    };
}

#[macro_export]
macro_rules! count {
    () => (0);
    ($x:tt $($xs:tt)*) => (1 + count!($($xs)*));
}

// Export macros as items of this module (since #[macro_export] puts them at the crate root).
pub use crate::cli_write;
pub use crate::cli_writeln;
pub use crate::command;
pub use crate::count;

/// Types which can be listed in terminal output and parsed from a list index.
#[async_trait]
pub trait Listable<'a, C: CLI<'a>>: Sized {
    async fn list(keystore: &mut Keystore<'a, C>) -> Vec<ListItem<Self>>;

    fn list_sync(keystore: &mut Keystore<'a, C>) -> Vec<ListItem<Self>> {
        block_on(Self::list(keystore))
    }
}

pub struct ListItem<T> {
    pub index: usize,
    pub item: T,
    pub annotation: Option<String>,
}

impl<T: Display> Display for ListItem<T> {
    fn fmt(&self, f: &mut Formatter<'_>) -> fmt::Result {
        write!(f, "{}. {}", self.index, self.item)?;
        if let Some(annotation) = &self.annotation {
            write!(f, " ({})", annotation)?;
        }
        Ok(())
    }
}

impl<'a, C: CLI<'a>, T: Listable<'a, C> + CLIInput<'a, C>> CLIInput<'a, C> for ListItem<T> {
    fn parse_for_keystore(keystore: &mut Keystore<'a, C>, s: &str) -> Option<Self> {
        if let Ok(index) = usize::from_str(s) {
            // If the input looks like a list index, build the list for type T and get an element of
            // type T by indexing.
            let mut items = T::list_sync(keystore);
            if index < items.len() {
                Some(items.remove(index))
            } else {
                None
            }
        } else {
            // Otherwise, just parse a T directly.
            T::parse_for_keystore(keystore, s).map(|item| ListItem {
                item,
                index: 0,
                annotation: None,
            })
        }
    }
}

#[async_trait]
impl<'a, C: CLI<'a>> Listable<'a, C> for AssetCode {
    async fn list(keystore: &mut Keystore<'a, C>) -> Vec<ListItem<Self>> {
        // Get our viewing and freezing keys so we can check if the asset types are
        // viewable/freezable.
        let viewing_keys = keystore.viewer_pub_keys().await;
        let freezing_keys = keystore.freezer_pub_keys().await;

        // Get the keystore's asset library and convert to ListItems.
        keystore
            .assets()
            .await
            .into_iter()
            .enumerate()
            .map(|(index, asset)| ListItem {
                index,
                annotation: if asset.definition.code == AssetCode::native() {
                    Some(String::from("native"))
                } else {
                    // Annotate the listing with attributes indicating whether the asset is
                    // viewable, freezable, and mintable by us.
                    let mut attributes = String::new();
                    let policy = asset.definition.policy_ref();
                    if viewing_keys.contains(policy.viewer_pub_key()) {
                        attributes.push('v');
                    }
                    if freezing_keys.contains(policy.freezer_pub_key()) {
                        attributes.push('f');
                    }
                    if asset.mint_info.is_some() {
                        attributes.push('m');
                    }
                    if attributes.is_empty() {
                        None
                    } else {
                        Some(attributes)
                    }
                },
                item: asset.definition.code,
            })
            .collect()
    }
}

fn init_commands<'a, C: CLI<'a>>() -> Vec<Command<'a, C>> {
    let mut commands = C::extra_commands();
    commands.append(&mut vec![
        command!(
            address,
            "print all public addresses of this keystore",
            C,
            |io, keystore| {
                for pub_key in keystore.pub_keys().await {
                    cli_writeln!(io, "{}", UserAddress(pub_key.address()));
                }
            }
        ),
        command!(
            pub_key,
            "print all of the public keys of this keystore",
            C,
            |io, keystore| {
                for pub_key in keystore.pub_keys().await {
                    cli_writeln!(io, "{:?}", pub_key);
                }
            }
        ),
        command!(
            assets,
            "list assets known to the keystore",
            C,
            |io, keystore| {
                for item in <AssetCode as Listable<C>>::list(keystore).await {
                    cli_writeln!(io, "{}", item);
                }
                cli_writeln!(io, "(v=viewable, f=freezeable, m=mintable)");
            }
        ),
        command!(
            asset,
            "print information about an asset",
            C,
            |io, keystore, asset: ListItem<AssetCode>| {
                let asset = match keystore.asset(asset.item).await {
                    Some(asset) => asset.clone(),
                    None => {
                        cli_writeln!(io, "No such asset {}", asset.item);
                        return;
                    }
                };

                // Try to format the asset description as human-readable as possible.
                let desc = if let Some(mint_info) = &asset.mint_info {
                    mint_info.fmt_description()
                } else if asset.definition.code == AssetCode::native() {
                    String::from("Native")
                } else {
                    String::from("Asset")
                };
                cli_writeln!(io, "{} {}", desc, asset.definition.code);

                // Print the viewer, noting if it is us.
                let policy = asset.definition.policy_ref();
                if policy.is_viewer_pub_key_set() {
                    let viewing_key = policy.viewer_pub_key();
                    if keystore.viewer_pub_keys().await.contains(viewing_key) {
                        cli_writeln!(io, "Viewer: me");
                    } else {
                        cli_writeln!(io, "Viewer: {}", *viewing_key);
                    }
                } else {
                    cli_writeln!(io, "Not viewable");
                }

                // Print the freezer, noting if it is us.
                if policy.is_freezer_pub_key_set() {
                    let freezer_key = policy.freezer_pub_key();
                    if keystore.freezer_pub_keys().await.contains(freezer_key) {
                        cli_writeln!(io, "Freezer: me");
                    } else {
                        cli_writeln!(io, "Freezer: {}", *freezer_key);
                    }
                } else {
                    cli_writeln!(io, "Not freezeable");
                }

                // Print the minter, noting if it is us.
                if asset.mint_info.is_some() {
                    cli_writeln!(io, "Minter: me");
                } else if asset.definition.code == AssetCode::native() {
                    cli_writeln!(io, "Not mintable");
                } else {
                    cli_writeln!(io, "Minter: unknown");
                }
            }
        ),
        command!(
            balance,
            "print owned balances of asset",
            C,
            |io, keystore, asset: ListItem<AssetCode>| {
                cli_writeln!(io, "Address Balance");
                for pub_key in keystore.pub_keys().await {
                    cli_writeln!(
                        io,
                        "{} {}",
                        UserAddress(pub_key.address()),
                        keystore.balance_breakdown(&pub_key.address(), &asset.item).await
                    );
                }
                cli_writeln!(
                    io,
                    "Total {}",
                    keystore.balance(&asset.item).await
                );
            }
        ),
        command!(
            transfer,
            "transfer some owned assets to another user",
            C,
            |io, keystore, asset: ListItem<AssetCode>, to: UserPubKey, amount: u64, fee: u64; wait: Option<bool>| {
                let res = keystore.transfer(None, &asset.item, &[(to, amount)], fee).await;
                finish_transaction::<C>(io, keystore, res, wait, "transferred").await;
            }
        ),
        command!(
            transfer_from,
            "transfer some assets from an owned address to another user",
            C,
            |io, keystore, asset: ListItem<AssetCode>, from: UserAddress, to: UserPubKey, amount: u64, fee: u64; wait: Option<bool>| {
                let res = keystore.transfer(Some(&from.0), &asset.item, &[(to, amount)], fee).await;
                finish_transaction::<C>(io, keystore, res, wait, "transferred").await;
            }
        ),
        command!(
            create_asset,
            "create a new asset",
            C,
            |io, keystore, desc: String; name: Option<String>, viewing_key: Option<ViewerPubKey>,
             freezing_key: Option<FreezerPubKey>, view_amount: Option<bool>,
             view_address: Option<bool>, view_blind: Option<bool>, viewing_threshold: Option<u64>|
            {
                let mut policy = AssetPolicy::default();
                if let Some(viewing_key) = viewing_key {
                    policy = policy.set_viewer_pub_key(viewing_key);
                }
                if let Some(freezing_key) = freezing_key {
                    policy = policy.set_freezer_pub_key(freezing_key);
                }
                if Some(true) == view_amount {
                    policy = match policy.reveal_amount() {
                        Ok(policy) => policy,
                        Err(err) => {
                            cli_writeln!(io, "Invalid policy: {}", err);
                            return;
                        }
                    }
                }
                if Some(true) == view_address {
                    policy = match policy.reveal_user_address() {
                        Ok(policy) => policy,
                        Err(err) => {
                            cli_writeln!(io, "Invalid policy: {}", err);
                            return;
                        }
                    }
                }
                if Some(true) == view_blind {
                    policy = match policy.reveal_blinding_factor() {
                        Ok(policy) => policy,
                        Err(err) => {
                            cli_writeln!(io, "Invalid policy: {}", err);
                            return;
                        }
                    }
                }
                if let Some(viewing_threshold) = viewing_threshold {
                    policy = policy.set_reveal_threshold(viewing_threshold);
                }
                match keystore.define_asset(name.unwrap_or_default(), desc.as_bytes(), policy).await {
                    Ok(def) => {
                        cli_writeln!(io, "{}", def.code);
                    }
                    Err(err) => {
                        cli_writeln!(io, "{}\nAsset was not created.", err);
                    }
                }
            }
        ),
        command!(
            mint,
            "mint an asset",
            C,
            |io, keystore, asset: ListItem<AssetCode>, from: UserAddress, to: UserPubKey, amount: u64, fee: u64; wait: Option<bool>| {
                let res = keystore.mint(&from.0, fee, &asset.item, amount, to).await;
                finish_transaction::<C>(io, keystore, res, wait, "minted").await;
            }
        ),
        command!(
            freeze,
            "freeze assets owned by another users",
            C,
            |io, keystore, asset: ListItem<AssetCode>, fee_account: UserAddress, target: UserAddress,
             amount: U256, fee: u64; wait: Option<bool>|
            {
                let res = keystore.freeze(&fee_account.0, fee, &asset.item, amount, target.0).await;
                finish_transaction::<C>(io, keystore, res, wait, "frozen").await;
            }
        ),
        command!(
            unfreeze,
            "unfreeze previously frozen assets owned by another users",
            C,
            |io, keystore, asset: ListItem<AssetCode>, fee_account: UserAddress, target: UserAddress,
             amount: U256, fee: u64; wait: Option<bool>|
            {
                let res = keystore.unfreeze(&fee_account.0, fee, &asset.item, amount, target.0).await;
                finish_transaction::<C>(io, keystore, res, wait, "unfrozen").await;
            }
        ),
        command!(
            transactions,
            "list past transactions sent and received by this keystore",
            C,
            |io, keystore| {
                match keystore.transaction_history().await {
                    Ok(txns) => {
                        cli_writeln!(io, "Submitted Status Asset Type Sender Receiver Amount ...");
                        for txn in txns {
                            let status = match &txn.receipt {
                                Some(receipt) => keystore
                                    .transaction_status(receipt)
                                    .await
                                    .unwrap_or(TransactionStatus::Unknown),
                                None => {
                                    // Transaction history entries lack a receipt only if they are
                                    // received transactions from someone else. We only receive
                                    // transactions once they have been retired.
                                    TransactionStatus::Retired
                                }
                            };
                            // Try to get a readable name for the asset.
                            let asset = if txn.asset == AssetCode::native() {
                                String::from("Native")
                            } else if let Some(AssetInfo {
                                mint_info: Some(mint_info),
                                ..
                            }) = keystore.asset(txn.asset).await
                            {
                                // If the description looks like it came from a string, interpret as
                                // a string. Otherwise, encode the binary blob as tagged base64.
                                match std::str::from_utf8(&mint_info.description) {
                                    Ok(s) => String::from(s),
                                    Err(_) => TaggedBase64::new("DESC", &mint_info.description)
                                        .unwrap()
                                        .to_string(),
                                }
                            } else {
                                txn.asset.to_string()
                            };
                            let senders = if !txn.senders.is_empty() {
                                txn.senders
                                    .into_iter()
                                    .map(|sender| UserAddress(sender).to_string())
                                    .collect::<Vec<String>>()
                            } else {
                                vec![String::from("unknown")]
                            };
                            cli_write!(
                                io,
                                "{} {} {} {} {:?} ",
                                txn.time,
                                status,
                                asset,
                                txn.kind,
                                senders
                            );
                            for (receiver, amount) in txn.receivers {
                                cli_write!(io, "{} {} ", UserAddress(receiver), amount);
                            }
                            if let Some(receipt) = txn.receipt {
                                cli_write!(io, "{}", receipt);
                            }
                            cli_writeln!(io);
                        }
                    }
                    Err(err) => cli_writeln!(io, "Error reading transaction history: {}", err),
                }
            }
        ),
        command!(
            transaction,
            "print the status of a transaction",
            C,
            |io, keystore, receipt: TransactionReceipt<C::Ledger>| {
                match keystore.transaction_status(&receipt).await {
                    Ok(status) => cli_writeln!(io, "{}", status),
                    Err(err) => cli_writeln!(io, "Error getting transaction status: {}", err),
                }
            }
        ),
        command!(
            wait,
            "wait for a transaction to complete",
            C,
            |io, keystore, receipt: TransactionReceipt<C::Ledger>| {
                match keystore.await_transaction(&receipt).await {
                    Ok(status) => cli_writeln!(io, "{}", status),
                    Err(err) => cli_writeln!(io, "Error waiting for transaction: {}", err),
                }
            }
        ),
        command!(keys, "list keys tracked by this keystore", C, |io, keystore| {
            print_keys::<C>(io, keystore).await;
        }),
        command!(
            gen_key,
            "generate a new key",
            C,
            |io, keystore, key_type: KeyType;
             description: Option<String>, scan_from: Option<EventIndex>, wait: Option<bool>| {
                let description = description.unwrap_or_default();
                match key_type {
                    KeyType::Viewing => match keystore.generate_viewing_key(description).await {
                        Ok(pub_key) => cli_writeln!(io, "{}", pub_key),
                        Err(err) => cli_writeln!(io, "Error generating viewing key: {}", err),
                    },
                    KeyType::Freezing => match keystore.generate_freeze_key(description).await {
                        Ok(pub_key) => cli_writeln!(io, "{}", pub_key),
                        Err(err) => cli_writeln!(io, "Error generating freezing key: {}", err),
                    },
                    KeyType::Sending => match keystore.generate_user_key(description, scan_from).await {
                        Ok(pub_key) => {
                            if wait == Some(true) {
                                if let Err(err) = keystore.await_key_scan(&pub_key.address()).await {
                                    cli_writeln!(io, "Error waiting for key scan: {}", err);
                                }
                            }
                            // Output both the public key and the address when generating a
                            // sending key.
                            cli_writeln!(io, "{}", pub_key);
                            cli_writeln!(io, "{}", UserAddress(pub_key.address()));
                        }
                        Err(err) => cli_writeln!(io, "Error generating sending key: {}", err),
                    },
                }
            }
        ),
        command!(
            load_key,
            "load a key from a file",
            C,
            |io, keystore, key_type: KeyType, path: PathBuf;
             description: Option<String>, scan_from: Option<EventIndex>, wait: Option<bool>| {
                let mut file = match File::open(path.clone()) {
                    Ok(file) => file,
                    Err(err) => {
                        cli_writeln!(io, "Error opening file {:?}: {}", path, err);
                        return;
                    }
                };
                let mut bytes = Vec::new();
                if let Err(err) = file.read_to_end(&mut bytes) {
                    cli_writeln!(io, "Error reading file: {}", err);
                    return;
                }

                let description = description.unwrap_or_default();
                match key_type {
                    KeyType::Viewing => match bincode::deserialize::<ViewerKeyPair>(&bytes) {
                        Ok(key) => match keystore.add_viewing_key(key.clone(), description).await {
                            Ok(()) => cli_writeln!(io, "{}", key.pub_key()),
                            Err(err) => cli_writeln!(io, "Error saving viewing key: {}", err),
                        },
                        Err(err) => {
                            cli_writeln!(io, "Error loading viewing key: {}", err);
                        }
                    },
                    KeyType::Freezing => match bincode::deserialize::<FreezerKeyPair>(&bytes) {
                        Ok(key) => match keystore.add_freeze_key(key.clone(), description).await {
                            Ok(()) => cli_writeln!(io, "{}", key.pub_key()),
                            Err(err) => cli_writeln!(io, "Error saving freezing key: {}", err),
                        },
                        Err(err) => {
                            cli_writeln!(io, "Error loading freezing key: {}", err);
                        }
                    },
                    KeyType::Sending => match bincode::deserialize::<UserKeyPair>(&bytes) {
                        Ok(key) => match keystore.add_user_key(
                            key.clone(),
                            description,
                            scan_from.unwrap_or_default(),
                        ).await {
                            Ok(()) => {
                                if wait == Some(true) {
                                    if let Err(err) = keystore.await_key_scan(&key.address()).await {
                                        cli_writeln!(io, "Error waiting for key scan: {}", err);
                                    }
                                } else {
                                    cli_writeln!(io,
                                        "Note: assets belonging to this key will become available
                                        after a scan of the ledger. This may take a long time. If
                                        you have the owner memo for a record you want to use
                                        immediately, use import_memo.");
                                    cli_writeln!(io, "{}", UserAddress(key.address()));
                                }
                            }
                            Err(err) => cli_writeln!(io, "Error saving sending key: {}", err),
                        },
                        Err(err) => {
                            cli_writeln!(io, "Error loading sending key: {}", err);
                        }
                    },
                };
            }
        ),
        command!(
            import_memo,
            "import an owner memo belonging to this keystore",
            C,
            |io,
             keystore,
             memo: ReceiverMemo,
             comm: RecordCommitment,
             uid: u64,
             proof: MerklePath| {
                if let Err(err) = keystore.import_memo(memo, comm, uid, proof.0).await {
                    cli_writeln!(io, "{}", err);
                }
            }
        ),
        command!(
            info,
            "print general information about this keystore",
            C,
            |io, keystore| {
                cli_writeln!(io, "Addresses:");
                for pub_key in keystore.pub_keys().await {
                    cli_writeln!(io, "  {}", UserAddress(pub_key.address()));
                }
                print_keys::<C>(io, keystore).await;
            }
        ),
        command!(
            view,
            "list unspent records of viewable asset types",
            C,
            |io, keystore, asset: ListItem<AssetCode>; account: Option<UserAddress>| {
                let records = keystore
                    .records()
                    .await
                    .filter(|rec| rec.ro.asset_def.code == asset.item && match &account {
                        Some(address) => rec.ro.pub_key.address() == address.0,
                        None => true
                    });

                cli_write!(io, "UID\tAMOUNT\tFROZEN");
                if account.is_none() {
                    cli_write!(io, "\tOWNER");
                }
                cli_writeln!(io);
                for record in records {
                    cli_write!(io, "{}\t{}\t{}",
                        record.uid,
                        record.ro.amount,
                        record.ro.freeze_flag == FreezeFlag::Frozen
                    );
                    if account.is_none() {
                        cli_write!(io, "\t{}", UserAddress::from(record.ro.pub_key.address()));
                    }
                    cli_writeln!(io);
                }
            }
        ),
        command!(
            import_asset,
            "import an asset type",
            C,
            |io, keystore, asset: AssetInfo| {
                if let Err(err) = keystore.import_asset(asset).await {
                    cli_writeln!(io, "Error: {}", err);
                }
            }
        ),
        // The following commands are not part of the public interface, but are used for
        // synchronization in automated CLI tests.
        #[cfg(any(test, feature = "testing"))]
        command!(
            now,
            "print the index of the latest event processed by the keystore",
            C,
            |io, keystore| {
                cli_writeln!(io, "{}", keystore.now().await);
            }
        ),
        #[cfg(any(test, feature = "testing"))]
        command!(
            sync,
            "wait until the keystore has processed up to a given event index",
            C,
            |io, keystore, t: EventIndex| {
                if let Err(err) = keystore.sync(t).await {
                    cli_writeln!(io, "Error waiting for sync point {}: {}", t, err);
                }
            }
        ),
    ]);

    commands
}

async fn print_keys<'a, C: CLI<'a>>(io: &mut SharedIO, keystore: &Keystore<'a, C>) {
    cli_writeln!(io, "Sending keys:");
    for key in keystore.pub_keys().await {
        let account = keystore.sending_account(&key.address()).await.unwrap();
        cli_writeln!(io, "  {} {}", key, account.description);
    }
    cli_writeln!(io, "Viewing keys:");
    for key in keystore.viewer_pub_keys().await {
        let account = keystore.viewing_account(&key).await.unwrap();
        cli_writeln!(io, "  {} {}", key, account.description);
    }
    cli_writeln!(io, "Freezing keys:");
    for key in keystore.freezer_pub_keys().await {
        let account = keystore.freezing_account(&key).await.unwrap();
        cli_writeln!(io, "  {} {}", key, account.description);
    }
}

pub enum KeyType {
    Viewing,
    Freezing,
    Sending,
}

impl<'a, C: CLI<'a>> CLIInput<'a, C> for KeyType {
    fn parse_for_keystore(_keystore: &mut Keystore<'a, C>, s: &str) -> Option<Self> {
        match s {
            "view" | "viewing" => Some(Self::Viewing),
            "freeze" | "freezing" => Some(Self::Freezing),
            "send" | "sending" => Some(Self::Sending),
            _ => None,
        }
    }
}

pub async fn finish_transaction<'a, C: CLI<'a>>(
    io: &mut SharedIO,
    keystore: &Keystore<'a, C>,
    result: Result<TransactionReceipt<C::Ledger>, KeystoreError<C::Ledger>>,
    wait: Option<bool>,
    success_state: &str,
) {
    match result {
        Ok(receipt) => {
            if wait == Some(true) {
                match keystore.await_transaction(&receipt).await {
                    Err(err) => {
                        cli_writeln!(io, "Error waiting for transaction to complete: {}", err);
                    }
                    Ok(TransactionStatus::Retired) => {
                        cli_writeln!(io, "Assets successfully {}", success_state);
                    }
                    _ => {
                        cli_writeln!(io, "Transaction failed. Assets were not {}", success_state);
                    }
                }
            } else {
                cli_writeln!(io, "{}", receipt);
            }
        }
        Err(err) => {
            cli_writeln!(io, "{}\nAssets were not {}.", err, success_state);
        }
    }
}

/// Run the CLI based in the provided command line arguments.
pub async fn cli_main<'a, L: 'static + Ledger, C: CLI<'a, Ledger = L>>(
    args: C::Args,
) -> Result<(), KeystoreError<L>> {
    if let Some(path) = args.key_gen_path() {
        key_gen::<C>(path)
    } else {
        repl::<L, C>(args).await
    }
}

pub fn key_gen<'a, C: CLI<'a>>(mut path: PathBuf) -> Result<(), KeystoreError<C::Ledger>> {
    let key_pair = crate::new_key_pair();

    let mut file = File::create(path.clone()).context(IoSnafu)?;
    let bytes = bincode::serialize(&key_pair).context(BincodeSnafu)?;
    file.write_all(&bytes).context(IoSnafu)?;

    path.set_extension("pub");
    let mut file = File::create(path).context(IoSnafu)?;
    let bytes = bincode::serialize(&key_pair.pub_key()).context(BincodeSnafu)?;
    file.write_all(&bytes).context(IoSnafu)?;

    Ok(())
}

async fn repl<'a, L: 'static + Ledger, C: CLI<'a, Ledger = L>>(
    args: C::Args,
) -> Result<(), KeystoreError<L>> {
    let (storage, _tmp_dir) = match args.storage_path() {
        Some(storage) => (storage, None),
        None if !args.use_tmp_storage() => {
            let home = std::env::var("HOME").map_err(|_| KeystoreError::Failed {
                msg: String::from(
                    "HOME directory is not set. Please set your HOME directory, or specify \
                        a different storage location using --storage.",
                ),
            })?;
            let mut dir = PathBuf::from(home);
            dir.push(format!(
                ".espresso/{}/keystore",
                L::name()
                    .to_lowercase()
                    .replace('/', "_")
                    .replace('\\', "_")
            ));
            (dir, None)
        }
        None => {
            let tmp_dir = TempDir::new("keystore").context(IoSnafu)?;
            (PathBuf::from(tmp_dir.path()), Some(tmp_dir))
        }
    };

    let (mut io, reader) = match args.io() {
        Some(io) => (io.clone(), Reader::automated(io)),
        None => (SharedIO::std(), Reader::interactive()),
    };
    cli_writeln!(
        io,
        "Welcome to the {} keystore, version {}",
        C::Ledger::name(),
        env!("CARGO_PKG_VERSION")
    );
    cli_writeln!(io, "(c) 2021 Espresso Systems, Inc.");

    let mut loader = Loader::new(storage, reader);

    let universal_param = Box::leak(Box::new(L::srs()));
    let backend = C::init_backend(universal_param, args, &mut loader)?;

    // Loading the keystore takes a while. Let the user know that's expected.
    //todo !jeb.bearer Make it faster
    cli_writeln!(io, "connecting...");
    let mut keystore = Keystore::<C>::new(backend).await?;
    cli_writeln!(io, "Type 'help' for a list of commands.");
    let commands = init_commands::<C>();

    let mut input = loader.into_reader().unwrap();
    'repl: while let Some(line) = input.read_line() {
        let tokens = line.split_whitespace().collect::<Vec<_>>();
        if tokens.is_empty() {
            continue;
        }
        if tokens[0] == "help" {
            for command in commands.iter() {
                cli_writeln!(io, "{}", command);
            }
            continue;
        }
        for Command { name, run, .. } in commands.iter() {
            if name == tokens[0] {
                let mut args = Vec::new();
                let mut kwargs = HashMap::new();
                for tok in tokens.into_iter().skip(1) {
                    if let Some((key, value)) = tok.split_once('=') {
                        kwargs.insert(String::from(key), String::from(value));
                    } else {
                        args.push(String::from(tok));
                    }
                }
                run(io.clone(), &mut keystore, args, kwargs).await;
                continue 'repl;
            }
        }
        cli_writeln!(
            io,
            "Unknown command. Type 'help' for a list of valid commands."
        );
    }

    Ok(())
}

#[cfg(test)]
mod test {
    use super::*;
    use crate::{
        hd,
        io::Tee,
        testing::{
            cli_match::*,
            mocks::{MockBackend, MockLedger, MockNetwork, MockStorage, MockSystem},
            SystemUnderTest,
        },
    };
    use async_std::{
        sync::{Arc, Mutex},
        task::spawn,
    };
    use futures::stream::{iter, StreamExt};
    use jf_cap::structs::{AssetCodeSeed, AssetDefinition};
    use pipe::{PipeReader, PipeWriter};
    use rand_chacha::{rand_core::SeedableRng, ChaChaRng};
    use reef::cap;
    use std::time::Instant;

    type MockCapLedger<'a> =
        Arc<Mutex<MockLedger<'a, cap::Ledger, MockNetwork<'a>, MockStorage<'a, cap::Ledger>>>>;

    struct MockArgs<'a> {
        io: SharedIO,
        key_stream: hd::KeyTree,
        ledger: MockCapLedger<'a>,
    }

    impl<'a> CLIArgs for MockArgs<'a> {
        fn key_gen_path(&self) -> Option<PathBuf> {
            None
        }

        fn storage_path(&self) -> Option<PathBuf> {
            None
        }

        fn io(&self) -> Option<SharedIO> {
            Some(self.io.clone())
        }

        fn use_tmp_storage(&self) -> bool {
            true
        }
    }

    struct MockCLI;

    impl<'a> CLI<'a> for MockCLI {
        type Ledger = cap::Ledger;
        type Backend = MockBackend<'a>;
        type Args = MockArgs<'a>;

        fn init_backend(
            _universal_param: &'a UniversalParam,
            args: Self::Args,
            _loader: &mut impl KeystoreLoader<Self::Ledger, Meta = LoaderMetadata>,
        ) -> Result<Self::Backend, KeystoreError<Self::Ledger>> {
            Ok(MockBackend::new(
                args.ledger.clone(),
                Default::default(),
                args.key_stream,
            ))
        }
    }

    async fn create_network<'a>(
        t: &mut MockSystem,
        initial_grants: &[u64],
    ) -> (MockCapLedger<'a>, Vec<hd::KeyTree>) {
        // Use `create_test_network` to create a ledger with some initial records.
        let (ledger, keystores) = t
            .create_test_network(&[(3, 3)], initial_grants.to_vec(), &mut Instant::now())
            .await;
        // Set `block_size` to `1` so we don't have to explicitly flush the ledger after each
        // transaction submission.
        ledger.lock().await.set_block_size(1).unwrap();
        // We don't actually care about the open keystores returned by `create_test_network`, because
        // the CLI does its own keystore loading. But we do want to get their key streams, so that
        // the keystores we create through the CLI can deterministically generate the keys that own
        // the initial records.
        let key_streams = iter(keystores)
            .then(|(keystore, _)| async move { keystore.lock().await.backend().key_stream() })
            .collect::<Vec<_>>()
            .await;
        (ledger, key_streams)
    }

    fn create_keystore(
        ledger: MockCapLedger<'static>,
        key_stream: hd::KeyTree,
    ) -> (Tee<PipeWriter>, Tee<PipeReader>) {
        let (io, input, output) = SharedIO::pipe();

        // Run a CLI interface for a keystore in the background.
        spawn(async move {
            let args = MockArgs {
                io,
                key_stream,
                ledger,
            };
            cli_main::<cap::Ledger, MockCLI>(args).await.unwrap();
        });

        // Wait for the CLI to start up and then return the input and output pipes.
        let input = Tee::new(input);
        let mut output = Tee::new(output);
        wait_for_prompt(&mut output);
        (input, output)
    }

    #[async_std::test]
    async fn test_view_freeze() {
        let mut t = MockSystem::default();
        let (ledger, key_streams) = create_network(&mut t, &[2000, 2000, 0]).await;

        // Create three keystore clients: one to mint and view an asset, one to make an anonymous
        // transfer, and one to receive an anonymous transfer. We will see if the viewer can
        // discover the output record of the anonymous transfer, in which it is not a participant.
        let (mut viewer_input, mut viewer_output) =
            create_keystore(ledger.clone(), key_streams[0].clone());
        let (mut sender_input, mut sender_output) =
            create_keystore(ledger.clone(), key_streams[1].clone());
        let (mut receiver_input, mut receiver_output) =
            create_keystore(ledger, key_streams[2].clone());

        // Get the viewer's funded address.
        writeln!(viewer_input, "gen_key sending scan_from=start wait=true").unwrap();
        let matches = match_output(&mut viewer_output, &["(?P<addr>ADDR~.*)"]);
        let viewer_address = matches.get("addr");
        writeln!(viewer_input, "balance 0").unwrap();
        match_output(
            &mut viewer_output,
            &[format!("{} {}", viewer_address, 1000)],
        );

        // Get the sender's funded public key and address.
        writeln!(sender_input, "gen_key sending scan_from=start wait=true").unwrap();
        let matches = match_output(
            &mut sender_output,
            &["(?P<pub_key>USERPUBKEY~.*)", "(?P<addr>ADDR~.*)"],
        );
        let sender_pub_key = matches.get("pub_key");
        let sender_address = matches.get("addr");
        writeln!(sender_input, "balance 0").unwrap();
        match_output(
            &mut sender_output,
            &[format!("{} {}", sender_address, 1000)],
        );

        // Get the receiver's (unfunded) public key and address.
        writeln!(receiver_input, "gen_key sending").unwrap();
        let matches = match_output(
            &mut receiver_output,
            &["(?P<pub_key>USERPUBKEY~.*)", "(?P<addr>ADDR~.*)"],
        );
        let receiver_pub_key = matches.get("pub_key");
        let receiver_address = matches.get("addr");

        // Generate a viewing key.
        writeln!(viewer_input, "gen_key viewing").unwrap();
        let matches = match_output(&mut viewer_output, &["(?P<view_key>AUDPUBKEY~.*)"]);
        let view_key = matches.get("view_key");
        // Currently we only view assets that we can freeze, so we need a freeze key.
        writeln!(viewer_input, "gen_key freezing").unwrap();
        let matches = match_output(&mut viewer_output, &["(?P<freeze_key>FREEZEPUBKEY~.*)"]);
        let freeze_key = matches.get("freeze_key");
        // Define an viewable asset.
        writeln!(
            viewer_input,
            "create_asset my_asset viewing_key={} freezing_key={} view_amount=true view_address=true view_blind=true",
            view_key, freeze_key
        )
        .unwrap();
        wait_for_prompt(&mut viewer_output);
        // Mint some of the asset on behalf of `sender` (the asset has numeric code 1, since the
        // native asset is always 0).
        writeln!(
            viewer_input,
            "mint 1 {} {} 1000 1",
            viewer_address, sender_pub_key
        )
        .unwrap();
        let matches = match_output(&mut viewer_output, &["(?P<txn>TXN~.*)"]);
        let receipt = matches.get("txn");
        await_transaction(
            &receipt,
            (&mut viewer_input, &mut viewer_output),
            &mut [(&mut sender_input, &mut sender_output)],
        );
        writeln!(sender_input, "balance 1").unwrap();
        match_output(&mut sender_output, &[format!("{} 1000", sender_address)]);

        // Make an anonymous transfer that doesn't involve the viewer (so we can check that the
        // viewer nonetheless discovers the details of the transaction).
        writeln!(
            sender_input,
            "transfer_from 1 {} {} 50 1",
            sender_address, receiver_pub_key
        )
        .unwrap();
        let matches = match_output(&mut sender_output, &["(?P<txn>TXN~.*)"]);
        let receipt = matches.get("txn");
        await_transaction(
            &receipt,
            (&mut sender_input, &mut sender_output),
            &mut [
                (&mut receiver_input, &mut receiver_output),
                (&mut viewer_input, &mut viewer_output),
            ],
        );

        // View the transaction. We should find two unspent records: first the amount-50 transaction
        // output, and second the amount-950 change output. These records have UIDs 7 and 8, because
        // we already have 7 records: 5 initial grants, a mint output, and a mint fee change record.
        writeln!(viewer_input, "view 1").unwrap();
        match_output(
            &mut viewer_output,
            &[
                "^UID\\s+AMOUNT\\s+FROZEN\\s+OWNER$",
                format!("^7\\s+50\\s+false\\s+{}$", receiver_address).as_str(),
                format!("^8\\s+950\\s+false\\s+{}$", sender_address).as_str(),
            ],
        );
        // Filter by account.
        writeln!(viewer_input, "view 1 account={}", receiver_address).unwrap();
        match_output(
            &mut viewer_output,
            &["^UID\\s+AMOUNT\\s+FROZEN$", "^7\\s+50\\s+false$"],
        );
        writeln!(viewer_input, "view 1 account={}", sender_address).unwrap();
        match_output(
            &mut viewer_output,
            &["^UID\\s+AMOUNT\\s+FROZEN$", "^8\\s+950\\s+false$"],
        );

        // If we can see the record openings and we hold the freezer key, we should be able to
        // freeze them.
        writeln!(
            viewer_input,
            "freeze 1 {} {} 950 1",
            viewer_address, sender_address
        )
        .unwrap();
        let matches = match_output(&mut viewer_output, &["(?P<txn>TXN~.*)"]);
        let receipt = matches.get("txn");
        await_transaction(
            &receipt,
            (&mut viewer_input, &mut viewer_output),
            &mut [(&mut sender_input, &mut sender_output)],
        );
        writeln!(viewer_input, "view 1").unwrap();
        // Note that the UID changes after freezing, because the freeze consume the unfrozen record
        // and creates a new frozen one.
        match_output(
            &mut viewer_output,
            &[
                "^UID\\s+AMOUNT\\s+FROZEN\\s+OWNER$",
                format!("^7\\s+50\\s+false\\s+{}$", receiver_address).as_str(),
                format!("^10\\s+950\\s+true\\s+{}$", sender_address).as_str(),
            ],
        );

        // Transfers that need the frozen record as an input should now fail.
        writeln!(
            sender_input,
            "transfer_from 1 {} {} 50 1",
            sender_address, receiver_pub_key
        )
        .unwrap();
        // Search for error message with a slightly permissive regex to allow the CLI some freedom
        // in reporting a readable error.
        match_output(&mut sender_output, &["[Ii]nsufficient.*[Bb]alance"]);

        // Unfreezing the record makes it available again.
        writeln!(
            viewer_input,
            "unfreeze 1 {} {} 950 1",
            viewer_address, sender_address
        )
        .unwrap();
        let matches = match_output(&mut viewer_output, &["(?P<txn>TXN~.*)"]);
        let receipt = matches.get("txn");
        await_transaction(
            &receipt,
            (&mut viewer_input, &mut viewer_output),
            &mut [(&mut sender_input, &mut sender_output)],
        );
        writeln!(viewer_input, "view 1").unwrap();
        match_output(
            &mut viewer_output,
            &[
                "^UID\\s+AMOUNT\\s+FROZEN\\s+OWNER$",
                format!("^7\\s+50\\s+false\\s+{}$", receiver_address).as_str(),
                format!("^12\\s+950\\s+false\\s+{}$", sender_address).as_str(),
            ],
        );
    }

    #[async_std::test]
    async fn test_import_asset() {
        let mut rng = ChaChaRng::from_seed([38; 32]);
        let seed = AssetCodeSeed::generate(&mut rng);
        let code = AssetCode::new_domestic(seed, "my_asset".as_bytes());
        let definition = AssetDefinition::new(code, AssetPolicy::default()).unwrap();

        let mut t = MockSystem::default();
        let (ledger, key_streams) = create_network(&mut t, &[0]).await;
        let (mut input, mut output) = create_keystore(ledger.clone(), key_streams[0].clone());

        // Load without mint info.
        writeln!(input, "import_asset definition:{}", definition).unwrap();
        wait_for_prompt(&mut output);
        writeln!(input, "asset {}", definition.code).unwrap();
        match_output(
            &mut output,
            &[
                format!("Asset {}", definition.code).as_str(),
                "Not viewable",
                "Not freezeable",
                "Minter: unknown",
            ],
        );

        // Update later with mint info.
        writeln!(
            input,
            "import_asset definition:{},seed:{},mint_description:my_asset",
            definition, seed
        )
        .unwrap();
        wait_for_prompt(&mut output);
        // Asset 0 is the native asset, ours is asset 1.
        writeln!(input, "asset 1").unwrap();
        match_output(
            &mut output,
            &["my_asset", "Not viewable", "Not freezeable", "Minter: me"],
        );

        // Make sure the asset was only loaded once (the second command should have updated the
        // original instance).
        writeln!(input, "asset 2").unwrap();
        match_output(&mut output, &["invalid value for argument asset"]);
    }
}<|MERGE_RESOLUTION|>--- conflicted
+++ resolved
@@ -33,12 +33,8 @@
     proof::UniversalParam,
     structs::{AssetCode, AssetPolicy, FreezeFlag, ReceiverMemo, RecordCommitment},
 };
-<<<<<<< HEAD
 use net::{MerklePath, UserAddress, UserPubKey};
-=======
-use net::{MerklePath, UserAddress};
 use primitive_types::U256;
->>>>>>> d4e283ad
 use reef::Ledger;
 use snafu::ResultExt;
 use std::any::type_name;
