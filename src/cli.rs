////////////////////////////////////////////////////////////////////////////////
// The generic cap Wallet Frontend
//
// For now, this "frontend" is simply a comand-line read-eval-print loop which
// allows the user to enter commands for a wallet interactively.
//

use crate::{
    events::EventIndex,
    io::SharedIO,
    loader::{LoadMethod, Loader, LoaderMetadata, WalletLoader},
    reader::Reader,
    AssetInfo, BincodeError, IoError, MintInfo, TransactionReceipt, TransactionStatus,
    WalletBackend, WalletError,
};
use async_std::task::block_on;
use async_trait::async_trait;
use fmt::{Display, Formatter};
use futures::future::BoxFuture;
use jf_cap::{
    keys::{AuditorKeyPair, AuditorPubKey, FreezerKeyPair, FreezerPubKey, UserKeyPair},
    proof::UniversalParam,
    structs::{
        AssetCode, AssetDefinition, AssetPolicy, FreezeFlag, ReceiverMemo, RecordCommitment,
    },
};
use net::{MerklePath, UserAddress};
use reef::Ledger;
use snafu::ResultExt;
use std::any::type_name;
use std::collections::HashMap;
use std::fmt;
use std::fs::File;
use std::io::{Read, Write};
use std::iter::once;
use std::path::PathBuf;
use std::str::FromStr;
use tagged_base64::TaggedBase64;
use tempdir::TempDir;

pub trait CLI<'a> {
    type Ledger: 'static + Ledger;
    type Backend: 'a + WalletBackend<'a, Self::Ledger> + Send + Sync;
    type Args: CLIArgs;

    fn init_backend(
        universal_param: &'a UniversalParam,
        args: Self::Args,
        loader: &mut impl WalletLoader<Self::Ledger, Meta = LoaderMetadata>,
    ) -> Result<Self::Backend, WalletError<Self::Ledger>>;

    fn extra_commands() -> Vec<Command<'a, Self>>
    where
        Self: Sized,
    {
        vec![]
    }
}

pub trait CLIArgs {
    fn key_gen_path(&self) -> Option<PathBuf>;
    fn storage_path(&self) -> Option<PathBuf>;

    /// Override the default, terminal-based IO.
    ///
    /// If io() returns Some, the CLI will use the provided IO adapters, without interactive line
    /// editing or password input hiding. Otherwise, it will use stdin (which must be a terminal)
    /// and stdout, with interactive line editing and password hiding.
    fn io(&self) -> Option<SharedIO>;

    fn encrypted(&self) -> bool;
    fn load_method(&self) -> LoadMethod;
    fn use_tmp_storage(&self) -> bool;
}

pub type Wallet<'a, C> = crate::Wallet<'a, <C as CLI<'a>>::Backend, <C as CLI<'a>>::Ledger>;

// A REPL command.
pub struct Command<'a, C: CLI<'a>> {
    // The name of the command, for display and lookup.
    pub name: String,
    // The parameters of the command and their types, as strings, for display purposes in the 'help'
    // command.
    pub params: Vec<(String, String)>,
    // The keyword parameters of the command and their types, as strings, for display purposes in
    // the 'help' command.
    pub kwargs: Vec<(String, String)>,
    // A brief description of what the command does.
    pub help: String,
    // Run the command with a list of arguments.
    pub run: CommandFunc<'a, C>,
}

pub type CommandFunc<'a, C> = Box<
    dyn Send
        + Sync
        + for<'l> Fn(
            SharedIO,
            &'l mut Wallet<'a, C>,
            Vec<String>,
            HashMap<String, String>,
        ) -> BoxFuture<'l, ()>,
>;

impl<'a, C: CLI<'a>> Display for Command<'a, C> {
    fn fmt(&self, f: &mut Formatter<'_>) -> fmt::Result {
        write!(f, "{}", self.name)?;
        for (param, ty) in &self.params {
            write!(f, " {}: {}", param, ty)?;
        }
        for (param, ty) in &self.kwargs {
            write!(f, " [{}: {}]", param, ty)?;
        }
        write!(f, "\n    {}", self.help)?;
        Ok(())
    }
}

pub trait CLIInput<'a, C: CLI<'a>>: Sized {
    fn parse_for_wallet(wallet: &mut Wallet<'a, C>, s: &str) -> Option<Self>;
}

macro_rules! cli_input_from_str {
    ($($t:ty),*) => {
        $(
            impl<'a, C: CLI<'a>> CLIInput<'a, C> for $t {
                fn parse_for_wallet(_wallet: &mut Wallet<'a, C>, s: &str) -> Option<Self> {
                    Self::from_str(s).ok()
                }
            }
        )*
    }
}

cli_input_from_str! {
    bool, u64, String, AssetCode, AuditorPubKey, FreezerPubKey, UserAddress, PathBuf, ReceiverMemo,
    RecordCommitment, MerklePath, EventIndex
}

impl<'a, C: CLI<'a>, L: Ledger> CLIInput<'a, C> for TransactionReceipt<L> {
    fn parse_for_wallet(_wallet: &mut Wallet<'a, C>, s: &str) -> Option<Self> {
        Self::from_str(s).ok()
    }
}

// Convenience macros for panicking if output fails.
#[macro_export]
macro_rules! cli_writeln {
    ($($arg:expr),+ $(,)?) => { writeln!($($arg),+).expect("failed to write CLI output") };
}
#[macro_export]
macro_rules! cli_write {
    ($($arg:expr),+ $(,)?) => { write!($($arg),+).expect("failed to write CLI output") };
}

#[macro_export]
macro_rules! command {
    ($name:ident,
     $help:expr,
     $cli:ident,
     |$io:pat, $wallet:pat, $($arg:ident : $argty:ty),*
      $(; $($kwarg:ident : Option<$kwargty:ty>),*)?| $run:expr) => {
        Command {
            name: String::from(stringify!($name)),
            params: vec![$((
                String::from(stringify!($arg)),
                String::from(type_name::<$argty>()),
            )),*],
            kwargs: vec![$($((
                String::from(stringify!($kwarg)),
                String::from(type_name::<$kwargty>()),
            )),*)?],
            help: String::from($help),
            run: Box::new(|mut io, wallet, args, kwargs| Box::pin(async move {
                if args.len() != count!($($arg)*) {
                    cli_writeln!(io, "incorrect number of arguments (expected {})", count!($($arg)*));
                    return;
                }

                // For each (arg, ty) pair in the signature of the handler function, create a local
                // variable `arg: ty` by converting from the corresponding string in the `args`
                // vector. `args` will be unused if $($arg)* is empty, hence the following allows.
                #[allow(unused_mut)]
                #[allow(unused_variables)]
                let mut args = args.into_iter();
                $(
                    let $arg = match <$argty as CLIInput<$cli>>::parse_for_wallet(wallet, args.next().unwrap().as_str()) {
                        Some(arg) => arg,
                        None => {
                            cli_writeln!(
                                io,
                                "invalid value for argument {} (expected {})",
                                stringify!($arg),
                                type_name::<$argty>());
                            return;
                        }
                    };
                )*

                // For each (kwarg, ty) pair in the signature of the handler function, create a
                // local variable `kwarg: Option<ty>` by converting the value associated with
                // `kwarg` in `kwargs` to tye type `ty`.
                $($(
                    let $kwarg = match kwargs.get(stringify!($kwarg)) {
                        Some(val) => match <$kwargty as CLIInput<$cli>>::parse_for_wallet(wallet, val) {
                            Some(arg) => Some(arg),
                            None => {
                                cli_writeln!(
                                    io,
                                    "invalid value for argument {} (expected {})",
                                    stringify!($kwarg),
                                    type_name::<$kwargty>());
                                return;
                            }
                        }
                        None => None,
                    };
                )*)?
                // `kwargs` will be unused if there are no keyword params.
                let _ = kwargs;

                let $io = &mut io;
                let $wallet = wallet;
                $run
            }))
        }
    };

    // Don't require a comma after $wallet if there are no additional args.
    ($name:ident, $help:expr, $cli:ident, |$io:pat, $wallet:pat| $run:expr) => {
        command!($name, $help, $cli, |$io, $wallet,| $run)
    };

    // Don't require wallet at all.
    ($name:ident, $help:expr, $cli:ident, |$io:pat| $run:expr) => {
        command!($name, $help, $cli, |$io, _| $run)
    };
}

#[macro_export]
macro_rules! count {
    () => (0);
    ($x:tt $($xs:tt)*) => (1 + count!($($xs)*));
}

// Export macros as items of this module (since #[macro_export] puts them at the crate root).
pub use crate::cli_write;
pub use crate::cli_writeln;
pub use crate::command;
pub use crate::count;

// Types which can be listed in terminal output and parsed from a list index.
#[async_trait]
pub trait Listable<'a, C: CLI<'a>>: Sized {
    async fn list(wallet: &mut Wallet<'a, C>) -> Vec<ListItem<Self>>;

    fn list_sync(wallet: &mut Wallet<'a, C>) -> Vec<ListItem<Self>> {
        block_on(Self::list(wallet))
    }
}

pub struct ListItem<T> {
    pub index: usize,
    pub item: T,
    pub annotation: Option<String>,
}

impl<T: Display> Display for ListItem<T> {
    fn fmt(&self, f: &mut Formatter<'_>) -> fmt::Result {
        write!(f, "{}. {}", self.index, self.item)?;
        if let Some(annotation) = &self.annotation {
            write!(f, " ({})", annotation)?;
        }
        Ok(())
    }
}

impl<'a, C: CLI<'a>, T: Listable<'a, C> + CLIInput<'a, C>> CLIInput<'a, C> for ListItem<T> {
    fn parse_for_wallet(wallet: &mut Wallet<'a, C>, s: &str) -> Option<Self> {
        if let Ok(index) = usize::from_str(s) {
            // If the input looks like a list index, build the list for type T and get an element of
            // type T by indexing.
            let mut items = T::list_sync(wallet);
            if index < items.len() {
                Some(items.remove(index))
            } else {
                None
            }
        } else {
            // Otherwise, just parse a T directly.
            T::parse_for_wallet(wallet, s).map(|item| ListItem {
                item,
                index: 0,
                annotation: None,
            })
        }
    }
}

#[async_trait]
impl<'a, C: CLI<'a>> Listable<'a, C> for AssetCode {
    async fn list(wallet: &mut Wallet<'a, C>) -> Vec<ListItem<Self>> {
        // Get all assets known to the wallet, except the native asset, which we will add to the
        // results manually to make sure that it is always present and always first.
        let mut assets = wallet
            .assets()
            .await
            .into_iter()
            .filter_map(|(code, asset)| {
                if code == AssetCode::native() {
                    None
                } else {
                    Some(asset)
                }
            })
            .collect::<Vec<_>>();
        // Sort alphabetically for consistent ordering as long as the set of known assets remains
        // stable.
        assets.sort_by_key(|info| info.asset.code.to_string());

        // Get our auditor and freezer keys so we can check if the asset types are
        // auditable/freezable.
        let audit_keys = wallet.auditor_pub_keys().await;
        let freeze_keys = wallet.freezer_pub_keys().await;

        // Convert to ListItems and prepend the native asset code.
        once(AssetInfo::from(AssetDefinition::native()))
            .chain(assets)
            .into_iter()
            .enumerate()
            .map(|(index, info)| ListItem {
                index,
                annotation: if info.asset.code == AssetCode::native() {
                    Some(String::from("native"))
                } else {
                    // Annotate the listing with attributes indicating whether the asset is
                    // auditable, freezable, and mintable by us.
                    let mut attributes = String::new();
                    let policy = info.asset.policy_ref();
                    if audit_keys.contains(policy.auditor_pub_key()) {
                        attributes.push('a');
                    }
                    if freeze_keys.contains(policy.freezer_pub_key()) {
                        attributes.push('f');
                    }
                    if info.mint_info.is_some() {
                        attributes.push('m');
                    }
                    if attributes.is_empty() {
                        None
                    } else {
                        Some(attributes)
                    }
                },
                item: info.asset.code,
            })
            .collect()
    }
}

fn init_commands<'a, C: CLI<'a>>() -> Vec<Command<'a, C>> {
    let mut commands = C::extra_commands();
    commands.append(&mut vec![
        command!(
            address,
            "print all public addresses of this wallet",
            C,
            |io, wallet| {
                for pub_key in wallet.pub_keys().await {
                    cli_writeln!(io, "{}", UserAddress(pub_key.address()));
                }
            }
        ),
        command!(
            pub_key,
            "print all of the public keys of this wallet",
            C,
            |io, wallet| {
                for pub_key in wallet.pub_keys().await {
                    cli_writeln!(io, "{:?}", pub_key);
                }
            }
        ),
        command!(
            assets,
            "list assets known to the wallet",
            C,
            |io, wallet| {
                for item in <AssetCode as Listable<C>>::list(wallet).await {
                    cli_writeln!(io, "{}", item);
                }
                cli_writeln!(io, "(a=auditable, f=freezeable, m=mintable)");
            }
        ),
        command!(
            asset,
            "print information about an asset",
            C,
            |io, wallet, asset: ListItem<AssetCode>| {
                let assets = wallet.assets().await;
                let info = if asset.item == AssetCode::native() {
                    // We always recognize the native asset type in the CLI, even if it's not
                    // included in the wallet's assets yet.
                    AssetInfo::from(AssetDefinition::native())
                } else {
                    match assets.get(&asset.item) {
                        Some(info) => info.clone(),
                        None => {
                            cli_writeln!(io, "No such asset {}", asset.item);
                            return;
                        }
                    }
                };

                // Try to format the asset description as human-readable as possible.
                let desc = if let Some(MintInfo { desc, .. }) = &info.mint_info {
                    // If it looks like it came from a string, interpret as a string. Otherwise,
                    // encode the binary blob as tagged base64.
                    match std::str::from_utf8(desc) {
                        Ok(s) => String::from(s),
                        Err(_) => TaggedBase64::new("DESC", desc).unwrap().to_string(),
                    }
                } else if info.asset.code == AssetCode::native() {
                    String::from("Native")
                } else {
                    String::from("Asset")
                };
                cli_writeln!(io, "{} {}", desc, info.asset.code);

                // Print the auditor, noting if it is us.
                let policy = info.asset.policy_ref();
                if policy.is_auditor_pub_key_set() {
                    let auditor_key = policy.auditor_pub_key();
                    if wallet.auditor_pub_keys().await.contains(auditor_key) {
                        cli_writeln!(io, "Auditor: me");
                    } else {
                        cli_writeln!(io, "Auditor: {}", *auditor_key);
                    }
                } else {
                    cli_writeln!(io, "Not auditable");
                }

                // Print the freezer, noting if it is us.
                if policy.is_freezer_pub_key_set() {
                    let freezer_key = policy.freezer_pub_key();
                    if wallet.freezer_pub_keys().await.contains(freezer_key) {
                        cli_writeln!(io, "Freezer: me");
                    } else {
                        cli_writeln!(io, "Freezer: {}", *freezer_key);
                    }
                } else {
                    cli_writeln!(io, "Not freezeable");
                }

                // Print the minter, noting if it is us.
                if info.mint_info.is_some() {
                    cli_writeln!(io, "Minter: me");
                } else if info.asset.code == AssetCode::native() {
                    cli_writeln!(io, "Not mintable");
                } else {
                    cli_writeln!(io, "Minter: unknown");
                }
            }
        ),
        command!(
            balance,
            "print owned balances of asset",
            C,
            |io, wallet, asset: ListItem<AssetCode>| {
                cli_writeln!(io, "Address Balance");
                for pub_key in wallet.pub_keys().await {
                    cli_writeln!(
                        io,
                        "{} {}",
                        UserAddress(pub_key.address()),
                        wallet.balance(&pub_key.address(), &asset.item).await
                    );
                }
            }
        ),
        command!(
            transfer,
            "transfer some owned assets to another user",
            C,
            |io, wallet, asset: ListItem<AssetCode>, from: UserAddress, to: UserAddress, amount: u64, fee: u64; wait: Option<bool>| {
                let res = wallet.transfer(&from.0, &asset.item, &[(to.0, amount)], fee).await;
                finish_transaction::<C>(io, wallet, res, wait, "transferred").await;
            }
        ),
        command!(
            issue,
            "create a new asset",
            C,
            |io, wallet, desc: String; auditor: Option<AuditorPubKey>, freezer: Option<FreezerPubKey>,
             trace_amount: Option<bool>, trace_address: Option<bool>, trace_blind: Option<bool>,
             reveal_threshold: Option<u64>|
            {
                let mut policy = AssetPolicy::default();
                if let Some(auditor) = auditor {
                    policy = policy.set_auditor_pub_key(auditor);
                }
                if let Some(freezer) = freezer {
                    policy = policy.set_freezer_pub_key(freezer);
                }
                if Some(true) == trace_amount {
                    policy = match policy.reveal_amount() {
                        Ok(policy) => policy,
                        Err(err) => {
                            cli_writeln!(io, "Invalid policy: {}", err);
                            return;
                        }
                    }
                }
                if Some(true) == trace_address {
                    policy = match policy.reveal_user_address() {
                        Ok(policy) => policy,
                        Err(err) => {
                            cli_writeln!(io, "Invalid policy: {}", err);
                            return;
                        }
                    }
                }
                if Some(true) == trace_blind {
                    policy = match policy.reveal_blinding_factor() {
                        Ok(policy) => policy,
                        Err(err) => {
                            cli_writeln!(io, "Invalid policy: {}", err);
                            return;
                        }
                    }
                }
                if let Some(reveal_threshold) = reveal_threshold {
                    policy = policy.set_reveal_threshold(reveal_threshold);
                }
                match wallet.define_asset(desc.as_bytes(), policy).await {
                    Ok(def) => {
                        cli_writeln!(io, "{}", def.code);
                    }
                    Err(err) => {
                        cli_writeln!(io, "{}\nAsset was not created.", err);
                    }
                }
            }
        ),
        command!(
            mint,
            "mint an asset",
            C,
            |io, wallet, asset: ListItem<AssetCode>, from: UserAddress, to: UserAddress, amount: u64, fee: u64; wait: Option<bool>| {
                let res = wallet.mint(&from.0, fee, &asset.item, amount, to.0).await;
                finish_transaction::<C>(io, wallet, res, wait, "minted").await;
            }
        ),
        command!(
            freeze,
            "freeze assets owned by another users",
            C,
            |io, wallet, asset: ListItem<AssetCode>, fee_account: UserAddress, target: UserAddress,
             amount: u64, fee: u64; wait: Option<bool>|
            {
                let res = wallet.freeze(&fee_account.0, fee, &asset.item, amount, target.0).await;
                finish_transaction::<C>(io, wallet, res, wait, "frozen").await;
            }
        ),
        command!(
            unfreeze,
            "unfreeze previously frozen assets owned by another users",
            C,
            |io, wallet, asset: ListItem<AssetCode>, fee_account: UserAddress, target: UserAddress,
             amount: u64, fee: u64; wait: Option<bool>|
            {
                let res = wallet.unfreeze(&fee_account.0, fee, &asset.item, amount, target.0).await;
                finish_transaction::<C>(io, wallet, res, wait, "unfrozen").await;
            }
        ),
        command!(
            transactions,
            "list past transactions sent and received by this wallet",
            C,
            |io, wallet| {
                match wallet.transaction_history().await {
                    Ok(txns) => {
                        cli_writeln!(io, "Submitted Status Asset Type Sender Receiver Amount ...");
                        for txn in txns {
                            let status = match &txn.receipt {
                                Some(receipt) => wallet
                                    .transaction_status(receipt)
                                    .await
                                    .unwrap_or(TransactionStatus::Unknown),
                                None => {
                                    // Transaction history entries lack a receipt only if they are
                                    // received transactions from someone else. We only receive
                                    // transactions once they have been retired.
                                    TransactionStatus::Retired
                                }
                            };
                            // Try to get a readable name for the asset.
                            let asset = if txn.asset == AssetCode::native() {
                                String::from("Native")
                            } else if let Some(AssetInfo {
                                mint_info: Some(mint_info),
                                ..
                            }) = wallet.assets().await.get(&txn.asset)
                            {
                                // If the description looks like it came from a string, interpret as
                                // a string. Otherwise, encode the binary blob as tagged base64.
                                match std::str::from_utf8(&mint_info.desc) {
                                    Ok(s) => String::from(s),
                                    Err(_) => TaggedBase64::new("DESC", &mint_info.desc)
                                        .unwrap()
                                        .to_string(),
                                }
                            } else {
                                txn.asset.to_string()
                            };
                            let sender = match txn.sender {
                                Some(sender) => UserAddress(sender).to_string(),
                                None => String::from("unknown"),
                            };
                            cli_write!(
                                io,
                                "{} {} {} {} {} ",
                                txn.time,
                                status,
                                asset,
                                txn.kind,
                                sender
                            );
                            for (receiver, amount) in txn.receivers {
                                cli_write!(io, "{} {} ", UserAddress(receiver), amount);
                            }
                            if let Some(receipt) = txn.receipt {
                                cli_write!(io, "{}", receipt);
                            }
                            cli_writeln!(io);
                        }
                    }
                    Err(err) => cli_writeln!(io, "Error reading transaction history: {}", err),
                }
            }
        ),
        command!(
            transaction,
            "print the status of a transaction",
            C,
            |io, wallet, receipt: TransactionReceipt<C::Ledger>| {
                match wallet.transaction_status(&receipt).await {
                    Ok(status) => cli_writeln!(io, "{}", status),
                    Err(err) => cli_writeln!(io, "Error getting transaction status: {}", err),
                }
            }
        ),
        command!(
            wait,
            "wait for a transaction to complete",
            C,
            |io, wallet, receipt: TransactionReceipt<C::Ledger>| {
                match wallet.await_transaction(&receipt).await {
                    Ok(status) => cli_writeln!(io, "{}", status),
                    Err(err) => cli_writeln!(io, "Error waiting for transaction: {}", err),
                }
            }
        ),
        command!(keys, "list keys tracked by this wallet", C, |io, wallet| {
            print_keys::<C>(io, wallet).await;
        }),
        command!(
            gen_key,
            "generate new keys",
            C,
            |io, wallet, key_type: KeyType; scan_from: Option<EventIndex>, wait: Option<bool>| {
                match key_type {
                    KeyType::Audit => match wallet.generate_audit_key().await {
                        Ok(pub_key) => cli_writeln!(io, "{}", pub_key),
                        Err(err) => cli_writeln!(io, "Error generating audit key: {}", err),
                    },
                    KeyType::Freeze => match wallet.generate_freeze_key().await {
                        Ok(pub_key) => cli_writeln!(io, "{}", pub_key),
                        Err(err) => cli_writeln!(io, "Error generating freeze key: {}", err),
                    },
                    KeyType::Spend => match wallet.generate_user_key(scan_from).await {
                        Ok(pub_key) => {
                            if wait == Some(true) {
                                if let Err(err) = wallet.await_key_scan(&pub_key.address()).await {
                                    cli_writeln!(io, "Error waiting for key scan: {}", err);
                                }
                            }
                            cli_writeln!(io, "{}", UserAddress(pub_key.address()));
                        }
                        Err(err) => cli_writeln!(io, "Error generating spending key: {}", err),
                    },
                }
            }
        ),
        command!(
            load_key,
            "load a key from a file",
            C,
            |io, wallet, key_type: KeyType, path: PathBuf; scan_from: Option<EventIndex>, wait: Option<bool>| {
                let mut file = match File::open(path.clone()) {
                    Ok(file) => file,
                    Err(err) => {
                        cli_writeln!(io, "Error opening file {:?}: {}", path, err);
                        return;
                    }
                };
                let mut bytes = Vec::new();
                if let Err(err) = file.read_to_end(&mut bytes) {
                    cli_writeln!(io, "Error reading file: {}", err);
                    return;
                }

                match key_type {
                    KeyType::Audit => match bincode::deserialize::<AuditorKeyPair>(&bytes) {
                        Ok(key) => match wallet.add_audit_key(key.clone()).await {
                            Ok(()) => cli_writeln!(io, "{}", key.pub_key()),
                            Err(err) => cli_writeln!(io, "Error saving audit key: {}", err),
                        },
                        Err(err) => {
                            cli_writeln!(io, "Error loading audit key: {}", err);
                        }
                    },
                    KeyType::Freeze => match bincode::deserialize::<FreezerKeyPair>(&bytes) {
                        Ok(key) => match wallet.add_freeze_key(key.clone()).await {
                            Ok(()) => cli_writeln!(io, "{}", key.pub_key()),
                            Err(err) => cli_writeln!(io, "Error saving freeze key: {}", err),
                        },
                        Err(err) => {
                            cli_writeln!(io, "Error loading freeze key: {}", err);
                        }
                    },
                    KeyType::Spend => match bincode::deserialize::<UserKeyPair>(&bytes) {
                        Ok(key) => match wallet.add_user_key(
                            key.clone(),
                            scan_from.unwrap_or_default(),
                        ).await {
                            Ok(()) => {
                                if wait == Some(true) {
                                    if let Err(err) = wallet.await_key_scan(&key.address()).await {
                                        cli_writeln!(io, "Error waiting for key scan: {}", err);
                                    }
                                } else {
                                    cli_writeln!(io,
                                        "Note: assets belonging to this key will become available
                                        after a scan of the ledger. This may take a long time. If
                                        you have the owner memo for a record you want to use
                                        immediately, use import_memo.");
                                    cli_writeln!(io, "{}", UserAddress(key.address()));
                                }
                            }
                            Err(err) => cli_writeln!(io, "Error saving spending key: {}", err),
                        },
                        Err(err) => {
                            cli_writeln!(io, "Error loading spending key: {}", err);
                        }
                    },
                };
            }
        ),
        command!(
            import_memo,
            "import an owner memo belonging to this wallet",
            C,
            |io,
             wallet,
             memo: ReceiverMemo,
             comm: RecordCommitment,
             uid: u64,
             proof: MerklePath| {
                if let Err(err) = wallet.import_memo(memo, comm, uid, proof.0).await {
                    cli_writeln!(io, "{}", err);
                }
            }
        ),
        command!(
            info,
            "print general information about this wallet",
            C,
            |io, wallet| {
                cli_writeln!(io, "Addresses:");
                for pub_key in wallet.pub_keys().await {
                    cli_writeln!(io, "  {}", UserAddress(pub_key.address()));
                }
                print_keys::<C>(io, wallet).await;
            }
        ),
        command!(
            audit,
            "list unspent records of auditable asset types",
            C,
            |io, wallet, asset: ListItem<AssetCode>; account: Option<UserAddress>| {
                let records = wallet
                    .records()
                    .await
                    .filter(|rec| rec.ro.asset_def.code == asset.item && match &account {
                        Some(address) => rec.ro.pub_key.address() == address.0,
                        None => true
                    });

                cli_write!(io, "UID\tAMOUNT\tFROZEN");
                if account.is_none() {
                    cli_write!(io, "\tOWNER");
                }
                cli_writeln!(io);
                for record in records {
                    cli_write!(io, "{}\t{}\t{}",
                        record.uid,
                        record.ro.amount,
                        record.ro.freeze_flag == FreezeFlag::Frozen
                    );
                    if account.is_none() {
                        cli_write!(io, "\t{}", UserAddress::from(record.ro.pub_key.address()));
                    }
                    cli_writeln!(io);
                }
            }
        ),
        // The following commands are not part of the public interface, but are used for
        // synchronization in automated CLI tests.
        #[cfg(any(test, feature = "testing"))]
        command!(
            now,
            "print the index of the latest event processed by the wallet",
            C,
            |io, wallet| {
                cli_writeln!(io, "{}", wallet.now().await);
            }
        ),
        #[cfg(any(test, feature = "testing"))]
        command!(
            sync,
            "wait until the wallet has processed up to a given event index",
            C,
            |io, wallet, t: EventIndex| {
                if let Err(err) = wallet.sync(t).await {
                    cli_writeln!(io, "Error waiting for sync point {}: {}", t, err);
                }
            }
        ),
    ]);

    commands
}

async fn print_keys<'a, C: CLI<'a>>(io: &mut SharedIO, wallet: &Wallet<'a, C>) {
    cli_writeln!(io, "Public keys:");
    for key in wallet.pub_keys().await {
        cli_writeln!(io, "  {}", key);
    }
    cli_writeln!(io, "Audit keys:");
    for key in wallet.auditor_pub_keys().await {
        cli_writeln!(io, "  {}", key);
    }
    cli_writeln!(io, "Freeze keys:");
    for key in wallet.freezer_pub_keys().await {
        cli_writeln!(io, "  {}", key);
    }
}

pub enum KeyType {
    Audit,
    Freeze,
    Spend,
}

impl<'a, C: CLI<'a>> CLIInput<'a, C> for KeyType {
    fn parse_for_wallet(_wallet: &mut Wallet<'a, C>, s: &str) -> Option<Self> {
        match s {
            "audit" => Some(Self::Audit),
            "freeze" => Some(Self::Freeze),
            "spend" => Some(Self::Spend),
            _ => None,
        }
    }
}

pub async fn finish_transaction<'a, C: CLI<'a>>(
    io: &mut SharedIO,
    wallet: &Wallet<'a, C>,
    result: Result<TransactionReceipt<C::Ledger>, WalletError<C::Ledger>>,
    wait: Option<bool>,
    success_state: &str,
) {
    match result {
        Ok(receipt) => {
            if wait == Some(true) {
                match wallet.await_transaction(&receipt).await {
                    Err(err) => {
                        cli_writeln!(io, "Error waiting for transaction to complete: {}", err);
                    }
                    Ok(TransactionStatus::Retired) => {
                        cli_writeln!(io, "Assets successfully {}", success_state);
                    }
                    _ => {
                        cli_writeln!(io, "Transaction failed. Assets were not {}", success_state);
                    }
                }
            } else {
                cli_writeln!(io, "{}", receipt);
            }
        }
        Err(err) => {
            cli_writeln!(io, "{}\nAssets were not {}.", err, success_state);
        }
    }
}

pub async fn cli_main<'a, L: 'static + Ledger, C: CLI<'a, Ledger = L>>(
    args: C::Args,
) -> Result<(), WalletError<L>> {
    if let Some(path) = args.key_gen_path() {
        key_gen::<C>(path)
    } else {
        repl::<L, C>(args).await
    }
}

pub fn key_gen<'a, C: CLI<'a>>(mut path: PathBuf) -> Result<(), WalletError<C::Ledger>> {
    let key_pair = crate::new_key_pair();

    let mut file = File::create(path.clone()).context(IoError)?;
    let bytes = bincode::serialize(&key_pair).context(BincodeError)?;
    file.write_all(&bytes).context(IoError)?;

    path.set_extension("pub");
    let mut file = File::create(path).context(IoError)?;
    let bytes = bincode::serialize(&key_pair.pub_key()).context(BincodeError)?;
    file.write_all(&bytes).context(IoError)?;

    Ok(())
}

async fn repl<'a, L: 'static + Ledger, C: CLI<'a, Ledger = L>>(
    args: C::Args,
) -> Result<(), WalletError<L>> {
    let (storage, _tmp_dir) = match args.storage_path() {
        Some(storage) => (storage, None),
        None if !args.use_tmp_storage() => {
            let home = std::env::var("HOME").map_err(|_| WalletError::Failed {
                msg: String::from(
                    "HOME directory is not set. Please set your HOME directory, or specify \
                        a different storage location using --storage.",
                ),
            })?;
            let mut dir = PathBuf::from(home);
            dir.push(".translucence/wallet");
            (dir, None)
        }
        None => {
            let tmp_dir = TempDir::new("wallet").context(IoError)?;
            (PathBuf::from(tmp_dir.path()), Some(tmp_dir))
        }
    };

    let (mut io, reader) = match args.io() {
        Some(io) => (io.clone(), Reader::automated(io)),
        None => (SharedIO::std(), Reader::interactive()),
    };
    cli_writeln!(
        io,
        "Welcome to the {} wallet, version {}",
        C::Ledger::name(),
        env!("CARGO_PKG_VERSION")
    );
    cli_writeln!(io, "(c) 2021 Translucence Research, Inc.");

    let mut loader = Loader::new(args.load_method(), args.encrypted(), storage, reader);
    let universal_param = Box::leak(Box::new(universal_param::get(
        &mut loader.rng,
        L::merkle_height(),
    )));
    let backend = C::init_backend(universal_param, args, &mut loader)?;

    // Loading the wallet takes a while. Let the user know that's expected.
    //todo !jeb.bearer Make it faster
    cli_writeln!(io, "connecting...");
    let mut wallet = Wallet::<C>::new(backend).await?;
    cli_writeln!(io, "Type 'help' for a list of commands.");
    let commands = init_commands::<C>();

    let mut input = loader.into_reader().unwrap();
    'repl: while let Some(line) = input.read_line() {
        let tokens = line.split_whitespace().collect::<Vec<_>>();
        if tokens.is_empty() {
            continue;
        }
        if tokens[0] == "help" {
            for command in commands.iter() {
                cli_writeln!(io, "{}", command);
            }
            continue;
        }
        for Command { name, run, .. } in commands.iter() {
            if name == tokens[0] {
                let mut args = Vec::new();
                let mut kwargs = HashMap::new();
                for tok in tokens.into_iter().skip(1) {
                    if let Some((key, value)) = tok.split_once("=") {
                        kwargs.insert(String::from(key), String::from(value));
                    } else {
                        args.push(String::from(tok));
                    }
                }
                run(io.clone(), &mut wallet, args, kwargs).await;
                continue 'repl;
            }
        }
        cli_writeln!(
            io,
            "Unknown command. Type 'help' for a list of valid commands."
        );
    }

    Ok(())
}

#[cfg(any(test, feature = "testing"))]
pub mod test_helpers {
    use super::*;

    use regex::Regex;
    use std::io::BufRead;

    #[derive(Clone, Debug, Default)]
    pub struct MatchResult(HashMap<String, String>);

    impl MatchResult {
        pub fn insert(&mut self, capture: String, value: String) {
            self.0.insert(capture, value);
        }

        pub fn get(&self, capture: &str) -> String {
            self.0.get(capture).unwrap().clone()
        }
    }

    /// Read output from a given output stream until hitting a prompt (">"). Each regex in
    /// `patterns` must match at least one line of output (but not necessarily in order, and not all
    /// of the output must match a pattern). The patterns are matched against sub-strings of each
    /// output line, so to match an entire line use `^(pattern)$`.
    ///
    /// Named patterns (`(?P<name>pattern)`) in the regexes are added to a MatchResult dictionary,
    /// which is returned at the end of the operation.
    pub fn match_output(output: &mut impl BufRead, patterns: &[impl AsRef<str>]) -> MatchResult {
        // Read output until we get a prompt or EOF.
        let mut lines = vec![];
        let mut line = String::new();
        while let Ok(n) = output.read_line(&mut line) {
            if n == 0 || line.trim() == ">" {
                break;
            }
            lines.push(std::mem::take(&mut line));
        }

        // Try matching each pattern against an output line. Panic if any pattern doesn't match.
        let mut matches = MatchResult::default();
        'pattern: for pattern in patterns {
            let regex = Regex::new(pattern.as_ref()).unwrap();
            for line in &lines {
                if let Some(re_match) = regex.captures(line.trim()) {
                    for capture in regex.capture_names().flatten() {
                        if let Some(capture_match) = re_match.name(capture) {
                            matches.insert(
                                String::from(capture),
                                String::from(capture_match.as_str()),
                            );
                        }
                    }
                    continue 'pattern;
                }
            }

            panic!(
                "Pattern `{}' did not match output:\n{}",
                regex,
                lines.join("")
            );
        }

        matches
    }

    pub fn wait_for_prompt(output: &mut impl BufRead) {
        match_output(output, &Vec::<&str>::new());
    }

    // A version of `testing::await_transaction` that uses the CLI.
    pub fn await_transaction(
        receipt: &str,
        sender: (&mut impl Write, &mut impl BufRead),
        receivers: &mut [(&mut impl Write, &mut impl BufRead)],
    ) {
        // Wait for the sender to verify the transaction is complete, and get the index of an event
        // equal to or later than the last event related to this transaction.
        writeln!(sender.0, "wait {}", receipt).unwrap();
        wait_for_prompt(sender.1);
        writeln!(sender.0, "now").unwrap();
        let matches = match_output(sender.1, &["(?P<t>.*)"]);
        let t = matches.get("t");

        // Wait for each receiver to process up to the last relevant event.
        for receiver in receivers.iter_mut() {
            writeln!(receiver.0, "sync {}", t).unwrap();
        }
        for receiver in receivers.iter_mut() {
            wait_for_prompt(receiver.1);
        }
    }
}

#[cfg(test)]
mod test {
    use super::*;
    use crate::{
        cli::test_helpers::*,
        hd,
        io::Tee,
        testing::{
            mocks::{MockBackend, MockLedger, MockNetwork, MockStorage, MockSystem},
            SystemUnderTest,
        },
    };
    use async_std::{
        sync::{Arc, Mutex},
        task::spawn,
    };
    use futures::stream::{iter, StreamExt};
    use pipe::{PipeReader, PipeWriter};
<<<<<<< HEAD
    use reef::aap;
=======
    use reef::cap;
    use regex::Regex;
    use std::io::BufRead;
>>>>>>> 96951980
    use std::time::Instant;

    type MockCapLedger<'a> =
        Arc<Mutex<MockLedger<'a, cap::Ledger, MockNetwork<'a>, MockStorage<'a>>>>;

    struct MockArgs<'a> {
        io: SharedIO,
        key_stream: hd::KeyTree,
        ledger: MockCapLedger<'a>,
    }

    impl<'a> CLIArgs for MockArgs<'a> {
        fn key_gen_path(&self) -> Option<PathBuf> {
            None
        }

        fn storage_path(&self) -> Option<PathBuf> {
            None
        }

        fn io(&self) -> Option<SharedIO> {
            Some(self.io.clone())
        }

        fn encrypted(&self) -> bool {
            true
        }

        fn load_method(&self) -> LoadMethod {
            LoadMethod::Mnemonic
        }

        fn use_tmp_storage(&self) -> bool {
            true
        }
    }

    struct MockCLI;

    impl<'a> CLI<'a> for MockCLI {
        type Ledger = cap::Ledger;
        type Backend = MockBackend<'a>;
        type Args = MockArgs<'a>;

        fn init_backend(
            _universal_param: &'a UniversalParam,
            args: Self::Args,
            _loader: &mut impl WalletLoader<Self::Ledger, Meta = LoaderMetadata>,
        ) -> Result<Self::Backend, WalletError<Self::Ledger>> {
            Ok(MockBackend::new(
                args.ledger.clone(),
                Default::default(),
                args.key_stream,
            ))
        }
    }

    async fn create_network<'a>(
        t: &mut MockSystem,
        initial_grants: &[u64],
    ) -> (MockCapLedger<'a>, Vec<hd::KeyTree>) {
        // Use `create_test_network` to create a ledger with some initial records.
        let (ledger, wallets) = t
            .create_test_network(&[(3, 3)], initial_grants.to_vec(), &mut Instant::now())
            .await;
        // Set `block_size` to `1` so we don't have to explicitly flush the ledger after each
        // transaction submission.
        ledger.lock().await.set_block_size(1).unwrap();
        // We don't actually care about the open wallets returned by `create_test_network`, because
        // the CLI does its own wallet loading. But we do want to get their key streams, so that
        // the wallets we create through the CLI can deterministically generate the keys that own
        // the initial records.
        let key_streams = iter(wallets)
            .then(|(wallet, _)| async move { wallet.lock().await.backend().key_stream() })
            .collect::<Vec<_>>()
            .await;
        (ledger, key_streams)
    }

    fn create_wallet(
        ledger: MockCapLedger<'static>,
        key_stream: hd::KeyTree,
    ) -> (Tee<PipeWriter>, Tee<PipeReader>) {
        let (io, input, output) = SharedIO::pipe();

        // Run a CLI interface for a wallet in the background.
        spawn(async move {
            let args = MockArgs {
                io,
                key_stream,
                ledger,
            };
            cli_main::<cap::Ledger, MockCLI>(args).await.unwrap();
        });

        // Wait for the CLI to start up and then return the input and output pipes.
        let input = Tee::new(input);
        let mut output = Tee::new(output);
        wait_for_prompt(&mut output);
        (input, output)
    }

    #[async_std::test]
    async fn test_audit_freeze() {
        let mut t = MockSystem::default();
        let (ledger, key_streams) = create_network(&mut t, &[1000, 1000, 0]).await;

        // Create three wallet clients: one to mint and audit an asset, one to make an anonymous
        // transfer, and one to receive an anonymous transfer. We will see if the auditor can
        // discover the output record of the anonymous transfer, in which it is not a participant.
        let (mut auditor_input, mut auditor_output) =
            create_wallet(ledger.clone(), key_streams[0].clone());
        let (mut sender_input, mut sender_output) =
            create_wallet(ledger.clone(), key_streams[1].clone());
        let (mut receiver_input, mut receiver_output) =
            create_wallet(ledger, key_streams[2].clone());

        // Get the auditor's funded address.
        writeln!(auditor_input, "gen_key spend scan_from=start wait=true").unwrap();
        let matches = match_output(&mut auditor_output, &["(?P<addr>ADDR~.*)"]);
        let auditor_address = matches.get("addr");
        writeln!(auditor_input, "balance 0").unwrap();
        match_output(
            &mut auditor_output,
            &[format!("{} {}", auditor_address, 1000)],
        );

        // Get the sender's funded address.
        writeln!(sender_input, "gen_key spend scan_from=start wait=true").unwrap();
        let matches = match_output(&mut sender_output, &["(?P<addr>ADDR~.*)"]);
        let sender_address = matches.get("addr");
        writeln!(sender_input, "balance 0").unwrap();
        match_output(
            &mut sender_output,
            &[format!("{} {}", sender_address, 1000)],
        );

        // Get the receiver's (unfunded) address.
        writeln!(receiver_input, "gen_key spend").unwrap();
        let matches = match_output(&mut receiver_output, &["(?P<addr>ADDR~.*)"]);
        let receiver_address = matches.get("addr");

        // Generate an audit key.
        writeln!(auditor_input, "gen_key audit").unwrap();
        let matches = match_output(&mut auditor_output, &["(?P<audkey>AUDPUBKEY~.*)"]);
        let audkey = matches.get("audkey");
        // Currently we only audit assets that we can freeze, so we need a freeze key.
        writeln!(auditor_input, "gen_key freeze").unwrap();
        let matches = match_output(&mut auditor_output, &["(?P<freezekey>FREEZEPUBKEY~.*)"]);
        let freezekey = matches.get("freezekey");
        // Define an auditable asset.
        writeln!(
            auditor_input,
            "issue my_asset auditor={} freezer={} trace_amount=true trace_address=true trace_blind=true",
            audkey, freezekey
        )
        .unwrap();
        wait_for_prompt(&mut auditor_output);
        // Mint some of the asset on behalf of `sender` (the asset has numeric code 1, since the
        // native asset is always 0).
        writeln!(
            auditor_input,
            "mint 1 {} {} 1000 1",
            auditor_address, sender_address
        )
        .unwrap();
        let matches = match_output(&mut auditor_output, &["(?P<txn>TXN~.*)"]);
        let receipt = matches.get("txn");
        await_transaction(
            &receipt,
            (&mut auditor_input, &mut auditor_output),
            &mut [(&mut sender_input, &mut sender_output)],
        );
        writeln!(sender_input, "balance 1").unwrap();
        match_output(&mut sender_output, &[format!("{} 1000", sender_address)]);

        // Make an anonymous transfer that doesn't involve the auditor (so we can check that the
        // auditor nonetheless discovers the details of the transaction).
        writeln!(
            sender_input,
            "transfer 1 {} {} 50 1",
            sender_address, receiver_address
        )
        .unwrap();
        let matches = match_output(&mut sender_output, &["(?P<txn>TXN~.*)"]);
        let receipt = matches.get("txn");
        await_transaction(
            &receipt,
            (&mut sender_input, &mut sender_output),
            &mut [
                (&mut receiver_input, &mut receiver_output),
                (&mut auditor_input, &mut auditor_output),
            ],
        );

        // Audit the transaction. We should find two unspent records: first the amount-50
        // transaction output, and second the amount-950 change output. These records have UIDs 5
        // and 6, because we already have 5 records: 3 initial grants, a mint output, and a mint fee
        // change record.
        writeln!(auditor_input, "audit 1").unwrap();
        match_output(
            &mut auditor_output,
            &[
                "^UID\\s+AMOUNT\\s+FROZEN\\s+OWNER$",
                format!("^5\\s+50\\s+false\\s+{}$", receiver_address).as_str(),
                format!("^6\\s+950\\s+false\\s+{}$", sender_address).as_str(),
            ],
        );
        // Filter by account.
        writeln!(auditor_input, "audit 1 account={}", receiver_address).unwrap();
        match_output(
            &mut auditor_output,
            &["^UID\\s+AMOUNT\\s+FROZEN$", "^5\\s+50\\s+false$"],
        );
        writeln!(auditor_input, "audit 1 account={}", sender_address).unwrap();
        match_output(
            &mut auditor_output,
            &["^UID\\s+AMOUNT\\s+FROZEN$", "^6\\s+950\\s+false$"],
        );

        // If we can see the record openings and we hold the freezer key, we should be able to
        // freeze them.
        writeln!(
            auditor_input,
            "freeze 1 {} {} 950 1",
            auditor_address, sender_address
        )
        .unwrap();
        let matches = match_output(&mut auditor_output, &["(?P<txn>TXN~.*)"]);
        let receipt = matches.get("txn");
        await_transaction(
            &receipt,
            (&mut auditor_input, &mut auditor_output),
            &mut [(&mut sender_input, &mut sender_output)],
        );
        writeln!(auditor_input, "audit 1").unwrap();
        // Note that the UID changes after freezing, because the freeze consume the unfrozen record
        // and creates a new frozen one.
        match_output(
            &mut auditor_output,
            &[
                "^UID\\s+AMOUNT\\s+FROZEN\\s+OWNER$",
                format!("^5\\s+50\\s+false\\s+{}$", receiver_address).as_str(),
                format!("^8\\s+950\\s+true\\s+{}$", sender_address).as_str(),
            ],
        );

        // Transfers that need the frozen record as an input should now fail.
        writeln!(
            sender_input,
            "transfer 1 {} {} 50 1",
            sender_address, receiver_address
        )
        .unwrap();
        // Search for error message with a slightly permissive regex to allow the CLI some freedom
        // in reporting a readable error.
        match_output(&mut sender_output, &["[Ii]nsufficient.*[Bb]alance"]);

        // Unfreezing the record makes it available again.
        writeln!(
            auditor_input,
            "unfreeze 1 {} {} 950 1",
            auditor_address, sender_address
        )
        .unwrap();
        let matches = match_output(&mut auditor_output, &["(?P<txn>TXN~.*)"]);
        let receipt = matches.get("txn");
        await_transaction(
            &receipt,
            (&mut auditor_input, &mut auditor_output),
            &mut [(&mut sender_input, &mut sender_output)],
        );
        writeln!(auditor_input, "audit 1").unwrap();
        match_output(
            &mut auditor_output,
            &[
                "^UID\\s+AMOUNT\\s+FROZEN\\s+OWNER$",
                format!("^5\\s+50\\s+false\\s+{}$", receiver_address).as_str(),
                format!("^10\\s+950\\s+false\\s+{}$", sender_address).as_str(),
            ],
        );
    }
}<|MERGE_RESOLUTION|>--- conflicted
+++ resolved
@@ -1126,13 +1126,7 @@
     };
     use futures::stream::{iter, StreamExt};
     use pipe::{PipeReader, PipeWriter};
-<<<<<<< HEAD
-    use reef::aap;
-=======
     use reef::cap;
-    use regex::Regex;
-    use std::io::BufRead;
->>>>>>> 96951980
     use std::time::Instant;
 
     type MockCapLedger<'a> =
