// Copyright (c) 2022 Espresso Systems (espressosys.com)
// This file is part of the Seahorse library.

// This program is free software: you can redistribute it and/or modify it under the terms of the GNU General Public License as published by the Free Software Foundation, either version 3 of the License, or (at your option) any later version.
// This program is distributed in the hope that it will be useful, but WITHOUT ANY WARRANTY; without even the implied warranty of MERCHANTABILITY or FITNESS FOR A PARTICULAR PURPOSE. See the GNU General Public License for more details.
// You should have received a copy of the GNU General Public License along with this program. If not, see <https://www.gnu.org/licenses/>.

//! Ledger-agnostic implementation of [KeyStoreStorage].
use crate::{
    accounts::Account,
    asset_library::{AssetInfo, AssetLibrary},
    encryption::Cipher,
    hd::KeyTree,
    loader::KeyStoreLoader,
    txn_builder::TransactionState,
    KeyStreamState, TransactionHistoryEntry, KeyStoreError, KeyStoreState, KeyStoreStorage,
};
use arbitrary::{Arbitrary, Unstructured};
use async_std::sync::Arc;
use async_trait::async_trait;
use atomic_store::{
    error::PersistenceError,
    load_store::{BincodeLoadStore, LoadStore},
    AppendLog, AtomicStore, AtomicStoreLoader, RollingLog,
};
use espresso_macros::ser_test;
use jf_cap::keys::{AuditorKeyPair, FreezerKeyPair, UserKeyPair};
use key_set::{OrderByOutputs, ProverKeySet};
use rand_chacha::{rand_core::SeedableRng, ChaChaRng};
use reef::*;
use serde::{de::DeserializeOwned, Deserialize, Serialize};
use snafu::ResultExt;

// Serialization intermediate for the static part of a KeyStoreState.
#[derive(Deserialize, Serialize)]
struct KeyStoreStaticState<'a> {
    #[serde(with = "serde_ark_unchecked")]
    proving_keys: Arc<ProverKeySet<'a, OrderByOutputs>>,
}

impl<'a, L: Ledger> From<&KeyStoreState<'a, L>> for KeyStoreStaticState<'a> {
    fn from(w: &KeyStoreState<'a, L>) -> Self {
        Self {
            proving_keys: w.proving_keys.clone(),
        }
    }
}

mod serde_ark_unchecked {
    use ark_serialize::{CanonicalDeserialize, CanonicalSerialize};
    use serde::{
        de::{Deserialize, Deserializer},
        ser::{Serialize, Serializer},
    };
    use std::sync::Arc;

    pub fn serialize<S: Serializer, T: CanonicalSerialize>(
        t: &Arc<T>,
        s: S,
    ) -> Result<S::Ok, S::Error> {
        let mut bytes = Vec::new();
        t.serialize_unchecked(&mut bytes).unwrap();
        Serialize::serialize(&bytes, s)
    }

    pub fn deserialize<'a, D: Deserializer<'a>, T: CanonicalDeserialize>(
        d: D,
    ) -> Result<Arc<T>, D::Error> {
        let bytes = <Vec<u8> as Deserialize<'a>>::deserialize(d)?;
        Ok(Arc::new(T::deserialize_unchecked(&*bytes).unwrap()))
    }
}

// Serialization intermediate for the dynamic part of a KeyStoreState.
#[ser_test(arbitrary, types(cap::Ledger), ark(false))]
#[derive(Debug, Deserialize, Serialize)]
#[serde(bound = "")]
struct KeyStoreSnapshot<L: Ledger> {
    txn_state: TransactionState<L>,
    key_state: KeyStreamState,
    viewing_accounts: Vec<Account<L, AuditorKeyPair>>,
    freezing_accounts: Vec<Account<L, FreezerKeyPair>>,
    sending_accounts: Vec<Account<L, UserKeyPair>>,
}

impl<L: Ledger> PartialEq<Self> for KeyStoreSnapshot<L> {
    fn eq(&self, other: &Self) -> bool {
        self.txn_state == other.txn_state
            && self.key_state == other.key_state
            && self.viewing_accounts == other.viewing_accounts
            && self.freezing_accounts == other.freezing_accounts
            && self.sending_accounts == other.sending_accounts
    }
}

impl<'a, L: Ledger> From<&KeyStoreState<'a, L>> for KeyStoreSnapshot<L> {
    fn from(w: &KeyStoreState<'a, L>) -> Self {
        Self {
            txn_state: w.txn_state.clone(),
            key_state: w.key_state.clone(),
            viewing_accounts: w.viewing_accounts.values().cloned().collect(),
            freezing_accounts: w.freezing_accounts.values().cloned().collect(),
            sending_accounts: w.sending_accounts.values().cloned().collect(),
        }
    }
}

impl<'a, L: Ledger> Arbitrary<'a> for KeyStoreSnapshot<L>
where
    TransactionState<L>: Arbitrary<'a>,
    TransactionHash<L>: Arbitrary<'a>,
{
    fn arbitrary(u: &mut Unstructured<'a>) -> arbitrary::Result<Self> {
        Ok(Self {
            txn_state: u.arbitrary()?,
            key_state: u.arbitrary()?,
            viewing_accounts: u.arbitrary()?,
            freezing_accounts: u.arbitrary()?,
            sending_accounts: u.arbitrary()?,
        })
    }
}

struct EncryptingResourceAdapter<T> {
    cipher: Cipher<ChaChaRng>,
    _phantom: std::marker::PhantomData<T>,
}

impl<T> EncryptingResourceAdapter<T> {
    fn new(key: KeyTree) -> Self {
        Self {
            cipher: Cipher::new(key, ChaChaRng::from_entropy()),
            _phantom: Default::default(),
        }
    }

    fn cast<S>(&self) -> EncryptingResourceAdapter<S> {
        EncryptingResourceAdapter {
            cipher: self.cipher.clone(),
            _phantom: Default::default(),
        }
    }
}

impl<T: Serialize + DeserializeOwned> LoadStore for EncryptingResourceAdapter<T> {
    type ParamType = T;

    fn load(&self, stream: &[u8]) -> Result<Self::ParamType, PersistenceError> {
        let ciphertext = bincode::deserialize(stream)
            .map_err(|source| PersistenceError::BincodeDe { source })?;
        let plaintext =
            self.cipher
                .decrypt(&ciphertext)
                .map_err(|err| PersistenceError::OtherLoad {
                    inner: Box::new(err),
                })?;
        bincode::deserialize(&plaintext).map_err(|source| PersistenceError::BincodeDe { source })
    }

    fn store(&mut self, param: &Self::ParamType) -> Result<Vec<u8>, PersistenceError> {
        let plaintext =
            bincode::serialize(param).map_err(|source| PersistenceError::BincodeSer { source })?;
        let ciphertext =
            self.cipher
                .encrypt(&plaintext)
                .map_err(|err| PersistenceError::OtherStore {
                    inner: Box::new(err),
                })?;
        bincode::serialize(&ciphertext).map_err(|source| PersistenceError::BincodeSer { source })
    }
}

pub struct AtomicKeyStoreStorage<'a, L: Ledger, Meta: Serialize + DeserializeOwned> {
    store: AtomicStore,
    // Metadata given at initialization time that may not have been written to disk yet.
    meta: Meta,
    // Persisted metadata, if the wallet has already been committed to disk. This is a snapshot log
    // which only ever has at most 1 entry. It is reprsented as a log, rather than a plain file,
    // solely so that we can use the transaction mechanism of AtomicStore to ensure that the
    // metadata and static data are persisted to disk atomically when the wallet is created.
    persisted_meta: RollingLog<BincodeLoadStore<Meta>>,
    meta_dirty: bool,
    // Snapshot log with a single entry containing the static data.
    static_data: RollingLog<EncryptingResourceAdapter<KeyStoreStaticState<'a>>>,
    static_dirty: bool,
    dynamic_state: RollingLog<EncryptingResourceAdapter<KeyStoreSnapshot<L>>>,
    dynamic_state_dirty: bool,
    assets: AppendLog<EncryptingResourceAdapter<AssetInfo>>,
    assets_dirty: bool,
    txn_history: AppendLog<EncryptingResourceAdapter<TransactionHistoryEntry<L>>>,
    txn_history_dirty: bool,
    wallet_key_tree: KeyTree,
}

impl<'a, L: Ledger, Meta: Send + Serialize + DeserializeOwned + Clone + PartialEq>
    AtomicKeyStoreStorage<'a, L, Meta>
{
    pub fn new(
        loader: &mut impl KeyStoreLoader<L, Meta = Meta>,
        file_fill_size: u64,
    ) -> Result<Self, KeyStoreError<L>> {
        let directory = loader.location();
        let mut atomic_loader =
            AtomicStoreLoader::load(&directory, "wallet").context(crate::PersistenceSnafu)?;

        // Load the metadata first so the loader can use it to generate the encryption key needed to
        // read the rest of the data.
        let mut persisted_meta = RollingLog::load(
            &mut atomic_loader,
            BincodeLoadStore::<Meta>::default(),
            "wallet_meta",
            1024,
        )
        .context(crate::PersistenceSnafu)?;
        let (meta, key, meta_dirty) = match persisted_meta.load_latest() {
            Ok(mut meta) => {
                let old_meta = meta.clone();
                let key = loader.load(&mut meta)?;

                // Store the new metadata if the loader changed it
                if meta != old_meta {
                    persisted_meta
                        .store_resource(&meta)
                        .context(crate::PersistenceSnafu)?;
                    (meta, key, true)
                } else {
                    (meta, key, false)
                }
            }
            Err(_) => {
                // If there is no persisted metadata, ask the loader to generate a new wallet.
                let (meta, key) = loader.create()?;
                (meta, key, false)
            }
        };

        let adaptor = EncryptingResourceAdapter::<()>::new(key.derive_sub_tree("enc".as_bytes()));
        let static_data = RollingLog::load(
            &mut atomic_loader,
            adaptor.cast(),
            "wallet_static",
            file_fill_size,
        )
        .context(crate::PersistenceSnafu)?;
        let dynamic_state = RollingLog::load(
            &mut atomic_loader,
            adaptor.cast(),
            "wallet_dyn",
            file_fill_size,
        )
        .context(crate::PersistenceSnafu)?;
        let assets = AppendLog::load(
            &mut atomic_loader,
            adaptor.cast(),
            "wallet_assets",
            file_fill_size,
        )
        .context(crate::PersistenceSnafu)?;
        let txn_history = AppendLog::load(
            &mut atomic_loader,
            adaptor.cast(),
            "wallet_txns",
            file_fill_size,
        )
        .context(crate::PersistenceSnafu)?;
        let store = AtomicStore::open(atomic_loader).context(crate::PersistenceSnafu)?;

        Ok(Self {
            meta,
            persisted_meta,
            meta_dirty,
            static_data,
            static_dirty: false,
            store,
            dynamic_state,
            dynamic_state_dirty: false,
            assets,
            assets_dirty: false,
            txn_history,
            txn_history_dirty: false,
            wallet_key_tree: key.derive_sub_tree("wallet".as_bytes()),
        })
    }
}

impl<'a, L: Ledger, Meta: Send + Serialize + DeserializeOwned> AtomicKeyStoreStorage<'a, L, Meta> {
    pub async fn create(mut self: &mut Self, w: &KeyStoreState<'a, L>) -> Result<(), KeyStoreError<L>> {
        // Store the initial static and dynamic state, and the metadata. We do this in a closure so
        // that if any operation fails, it will exit the closure but not this function, and we can
        // then commit or revert based on the results of the closure.
        let store = &mut self;
        match (|| async move {
            store
                .persisted_meta
                .store_resource(&store.meta)
                .context(crate::PersistenceSnafu)?;
            store.meta_dirty = true;
            store
                .static_data
<<<<<<< HEAD
                .store_resource(&KeyStoreStaticState::from(w))
                .context(crate::PersistenceError)?;
=======
                .store_resource(&WalletStaticState::from(w))
                .context(crate::PersistenceSnafu)?;
>>>>>>> a3c18c50
            store.static_dirty = true;
            store.store_snapshot(w).await
        })()
        .await
        {
            Ok(()) => {
                self.commit().await;
                Ok(())
            }
            Err(err) => {
                self.revert().await;
                Err(err)
            }
        }
    }

    pub fn key_stream(&self) -> KeyTree {
        self.wallet_key_tree.clone()
    }
}

#[async_trait]
impl<'a, L: Ledger, Meta: Send + Serialize + DeserializeOwned> KeyStoreStorage<'a, L>
    for AtomicKeyStoreStorage<'a, L, Meta>
{
    fn exists(&self) -> bool {
        self.persisted_meta.load_latest().is_ok()
    }

    async fn load(&mut self) -> Result<KeyStoreState<'a, L>, KeyStoreError<L>> {
        // This function is called once, when the wallet is loaded. It is a good place to persist
        // changes to the metadata that happened during loading.
        self.commit().await;

        let static_state = self
            .static_data
            .load_latest()
            .context(crate::PersistenceSnafu)?;
        let dynamic_state = self
            .dynamic_state
            .load_latest()
            .context(crate::PersistenceSnafu)?;
        let assets = self.assets.iter().filter_map(|res| res.ok()).collect();

        Ok(KeyStoreState {
            // Static state
            proving_keys: static_state.proving_keys,

            // Dynamic state
            txn_state: dynamic_state.txn_state,
            key_state: dynamic_state.key_state,

            // Monotonic state
            assets: AssetLibrary::new(
                assets,
                dynamic_state
                    .viewing_accounts
                    .iter()
                    .map(|account| account.key.pub_key())
                    .collect(),
            ),
            viewing_accounts: dynamic_state
                .viewing_accounts
                .into_iter()
                .map(|account| (account.key.pub_key(), account))
                .collect(),
            freezing_accounts: dynamic_state
                .freezing_accounts
                .into_iter()
                .map(|account| (account.key.pub_key(), account))
                .collect(),
            sending_accounts: dynamic_state
                .sending_accounts
                .into_iter()
                .map(|account| (account.key.address(), account))
                .collect(),
        })
    }

    async fn store_snapshot(&mut self, w: &KeyStoreState<'a, L>) -> Result<(), KeyStoreError<L>> {
        self.dynamic_state
<<<<<<< HEAD
            .store_resource(&KeyStoreSnapshot::from(w))
            .context(crate::PersistenceError)?;
=======
            .store_resource(&WalletSnapshot::from(w))
            .context(crate::PersistenceSnafu)?;
>>>>>>> a3c18c50
        self.dynamic_state_dirty = true;
        Ok(())
    }

    async fn store_asset(&mut self, asset: &AssetInfo) -> Result<(), KeyStoreError<L>> {
        self.assets
            .store_resource(asset)
            .context(crate::PersistenceSnafu)?;
        self.assets_dirty = true;
        Ok(())
    }

    async fn store_transaction(
        &mut self,
        txn: TransactionHistoryEntry<L>,
    ) -> Result<(), KeyStoreError<L>> {
        self.txn_history
            .store_resource(&txn)
            .context(crate::PersistenceSnafu)?;
        self.txn_history_dirty = true;
        Ok(())
    }

    async fn transaction_history(
        &mut self,
    ) -> Result<Vec<TransactionHistoryEntry<L>>, KeyStoreError<L>> {
        self.txn_history
            .iter()
            .map(|res| res.context(crate::PersistenceSnafu))
            .collect()
    }

    async fn commit(&mut self) {
        {
            if self.meta_dirty {
                self.persisted_meta.commit_version().unwrap();
            } else {
                self.persisted_meta.skip_version().unwrap();
            }

            if self.static_dirty {
                self.static_data.commit_version().unwrap();
            } else {
                self.static_data.skip_version().unwrap();
            }

            if self.dynamic_state_dirty {
                self.dynamic_state.commit_version().unwrap();
            } else {
                self.dynamic_state.skip_version().unwrap();
            }

            if self.assets_dirty {
                self.assets.commit_version().unwrap();
            } else {
                self.assets.skip_version().unwrap();
            }

            if self.txn_history_dirty {
                self.txn_history.commit_version().unwrap();
            } else {
                self.txn_history.skip_version().unwrap();
            }
        }

        self.store.commit_version().unwrap();

        self.meta_dirty = false;
        self.static_dirty = false;
        self.dynamic_state_dirty = false;
        self.assets_dirty = false;
        self.txn_history_dirty = false;
    }

    async fn revert(&mut self) {
        self.persisted_meta.revert_version().unwrap();
        self.static_data.revert_version().unwrap();
        self.dynamic_state.revert_version().unwrap();
        self.assets.revert_version().unwrap();
        self.txn_history.revert_version().unwrap();
    }
}

#[cfg(test)]
mod tests {
    use super::*;
    use crate::{
        events::{EventIndex, EventSource},
        testing::assert_wallet_states_eq,
        txn_builder::{PendingTransaction, TransactionInfo, TransactionUID},
    };
    use chrono::Local;
    use commit::Commitment;
    use jf_cap::{
        keys::{AuditorKeyPair, UserKeyPair},
        sign_receiver_memos,
        structs::{
            AssetCode, AssetDefinition, FreezeFlag, ReceiverMemo, RecordCommitment, RecordOpening,
        },
        KeyPair, MerkleTree, Signature, TransactionVerifyingKey,
    };
    use key_set::KeySet;
    use rand_chacha::{
        rand_core::{RngCore, SeedableRng},
        ChaChaRng,
    };
    use reef::{cap, traits::TransactionKind as _};
    use std::iter::repeat_with;
    use std::path::PathBuf;
    use tempdir::TempDir;

    struct MockKeyStoreLoader {
        dir: TempDir,
        key: KeyTree,
    }

    impl<L: Ledger> KeyStoreLoader<L> for MockKeyStoreLoader {
        type Meta = ();

        fn location(&self) -> PathBuf {
            self.dir.path().into()
        }

        fn create(&mut self) -> Result<(Self::Meta, KeyTree), KeyStoreError<L>> {
            Ok(((), self.key.clone()))
        }

        fn load(&mut self, _meta: &mut Self::Meta) -> Result<KeyTree, KeyStoreError<L>> {
            Ok(self.key.clone())
        }
    }

    fn random_ro(rng: &mut ChaChaRng, key_pair: &UserKeyPair) -> RecordOpening {
        let amount = rng.next_u64();
        RecordOpening::new(
            rng,
            amount,
            AssetDefinition::native(),
            key_pair.pub_key(),
            FreezeFlag::Unfrozen,
        )
    }

    fn random_ros(rng: &mut ChaChaRng, key_pair: &UserKeyPair) -> Vec<RecordOpening> {
        repeat_with(|| random_ro(rng, key_pair)).take(3).collect()
    }

    fn random_memos(
        rng: &mut ChaChaRng,
        key_pair: &UserKeyPair,
    ) -> (Vec<Option<ReceiverMemo>>, Signature) {
        let memos = repeat_with(|| {
            let ro = random_ro(rng, key_pair);
            ReceiverMemo::from_ro(rng, &ro, &[]).unwrap()
        })
        .take(3)
        .collect::<Vec<_>>();
        let sig = sign_receiver_memos(&KeyPair::generate(rng), &memos).unwrap();
        (memos.into_iter().map(|memo| Some(memo)).collect(), sig)
    }

    fn random_txn_hash(rng: &mut ChaChaRng) -> Commitment<cap::Transaction> {
        let mut hash = [0; 64];
        rng.fill_bytes(&mut hash);
        commit::RawCommitmentBuilder::<cap::Transaction>::new("random_txn_hash")
            .fixed_size_bytes(&hash)
            .finalize()
    }

    async fn get_test_state(
        name: &str,
    ) -> (
        KeyStoreState<'static, cap::Ledger>,
        MockKeyStoreLoader,
        ChaChaRng,
    ) {
        let mut rng = ChaChaRng::from_seed([0x42u8; 32]);

        // Pick a few different sizes. It doesn't matter since all we're going to be doing is
        // serializing and deserializing, but try to choose representative data.
        let xfr_sizes = [(1, 2), (2, 3), (3, 3)];

        let srs = cap::Ledger::srs();
        let mut xfr_prove_keys = vec![];
        let mut xfr_verif_keys = vec![];
        for (num_inputs, num_outputs) in xfr_sizes {
            let (xfr_prove_key, xfr_verif_key, _) = jf_cap::proof::transfer::preprocess(
                &*srs,
                num_inputs,
                num_outputs,
                cap::Ledger::merkle_height(),
            )
            .unwrap();
            xfr_prove_keys.push(xfr_prove_key);
            xfr_verif_keys.push(TransactionVerifyingKey::Transfer(xfr_verif_key));
        }
        let (mint_prove_key, _, _) =
            jf_cap::proof::mint::preprocess(&*srs, cap::Ledger::merkle_height()).unwrap();
        let (freeze_prove_key, _, _) =
            jf_cap::proof::freeze::preprocess(&*srs, 2, cap::Ledger::merkle_height()).unwrap();
        let record_merkle_tree = MerkleTree::new(cap::Ledger::merkle_height()).unwrap();
        let validator = cap::Validator::default();

        let state = KeyStoreState {
            proving_keys: Arc::new(ProverKeySet {
                xfr: KeySet::new(xfr_prove_keys.into_iter()).unwrap(),
                freeze: KeySet::new(vec![freeze_prove_key].into_iter()).unwrap(),
                mint: mint_prove_key,
            }),
            txn_state: TransactionState {
                validator,
                now: Default::default(),
                records: Default::default(),
                nullifiers: Default::default(),
                record_mt: record_merkle_tree,
                merkle_leaf_to_forget: None,
                transactions: Default::default(),
            },
            key_state: Default::default(),
            assets: Default::default(),
            viewing_accounts: Default::default(),
            freezing_accounts: Default::default(),
            sending_accounts: Default::default(),
        };

        let mut loader = MockKeyStoreLoader {
            dir: TempDir::new(name).unwrap(),
            key: KeyTree::random(&mut rng).0,
        };
        {
            let mut storage = AtomicKeyStoreStorage::new(&mut loader, 1024).unwrap();
            assert!(!storage.exists());
            storage.create(&state).await.unwrap();
            assert!(storage.exists());
        }

        (state, loader, rng)
    }

    #[async_std::test]
    async fn test_round_trip() -> std::io::Result<()> {
        let (mut stored, mut loader, mut rng) = get_test_state("test_round_trip").await;

        // Create a new storage instance to load the wallet back from disk, to ensure that what we
        // load comes only from persistent storage and not from any in-memory state of the first
        // instance.
        let loaded = {
            let mut storage = AtomicKeyStoreStorage::new(&mut loader, 1024).unwrap();
            storage.load().await.unwrap()
        };
        assert_wallet_states_eq(&stored, &loaded);

        // Modify some dynamic state and load the wallet again.
        let user_key = UserKeyPair::generate(&mut rng);
        let ro = random_ro(&mut rng, &user_key);
        let comm = RecordCommitment::from(&ro);
        stored.txn_state.record_mt.push(comm.to_field_element());
        stored.txn_state.validator.now += 1;
        stored.txn_state.now += EventIndex::from_source(EventSource::QueryService, 1);
        stored.txn_state.records.insert(ro, 0, &user_key);
        let (memos, sig) = random_memos(&mut rng, &user_key);
        let txn_uid = TransactionUID(random_txn_hash(&mut rng));
        let txn = PendingTransaction {
            info: TransactionInfo {
                accounts: vec![user_key.address()],
                memos,
                sig,
                freeze_outputs: random_ros(&mut rng, &user_key),
                uid: Some(txn_uid.clone()),
                history: None,
                inputs: random_ros(&mut rng, &user_key),
                outputs: random_ros(&mut rng, &user_key),
            },
            timeout: 5000,
            hash: random_txn_hash(&mut rng),
        };
        stored.txn_state.transactions.insert_pending(txn);
        stored
            .txn_state
            .transactions
            .await_memos(txn_uid, vec![1, 2, 3]);

        // Snapshot the modified dynamic state and then reload.
        {
            let mut storage = AtomicKeyStoreStorage::new(&mut loader, 1024).unwrap();
            storage.store_snapshot(&stored).await.unwrap();
            storage.commit().await;
        }
        let loaded = {
            let mut storage = AtomicKeyStoreStorage::new(&mut loader, 1024).unwrap();
            storage.load().await.unwrap()
        };
        assert_wallet_states_eq(&stored, &loaded);

        // Append to monotonic state and then reload.
        let definition =
            AssetDefinition::new(AssetCode::random(&mut rng).0, Default::default()).unwrap();
        let asset = AssetInfo::from(definition);
        let audit_key = AuditorKeyPair::generate(&mut rng);
        stored.assets.insert(asset.clone());
        stored.assets.add_audit_key(audit_key.pub_key());
        // Audit keys for the asset library get persisted with the audit accounts.
        stored.viewing_accounts.insert(
            audit_key.pub_key(),
            Account::new(audit_key, "viewing_account".into()),
        );
        {
            let mut storage =
                AtomicKeyStoreStorage::<cap::Ledger, _>::new(&mut loader, 1024).unwrap();
            storage.store_snapshot(&stored).await.unwrap();
            storage.store_asset(&asset).await.unwrap();
            storage.commit().await;
        }
        let loaded = {
            let mut storage = AtomicKeyStoreStorage::new(&mut loader, 1024).unwrap();
            storage.load().await.unwrap()
        };
        assert_wallet_states_eq(&stored, &loaded);

        Ok(())
    }

    #[async_std::test]
    async fn test_revert() -> std::io::Result<()> {
        let (mut stored, mut loader, mut rng) = get_test_state("test_revert").await;

        // Make a change to one of the data structures, but revert it.
        let loaded = {
<<<<<<< HEAD
            let mut storage = AtomicKeyStoreStorage::new(&mut loader, 1024).unwrap();
            storage.store_asset(&AssetInfo::native()).await.unwrap();
=======
            let mut storage = AtomicWalletStorage::new(&mut loader, 1024).unwrap();
            storage
                .store_asset(&AssetInfo::native::<cap::Ledger>())
                .await
                .unwrap();
>>>>>>> a3c18c50
            storage.revert().await;
            // Make sure committing after a revert does not commit the reverted changes.
            storage.commit().await;
            storage.load().await.unwrap()
        };
        assert_wallet_states_eq(&stored, &loaded);

        // Change multiple data structures and revert.
        let loaded = {
            let mut storage = AtomicKeyStoreStorage::new(&mut loader, 1024).unwrap();

            let user_key = UserKeyPair::generate(&mut rng);
            let ro = random_ro(&mut rng, &user_key);
            let nullifier = user_key.nullify(
                ro.asset_def.policy_ref().freezer_pub_key(),
                0,
                &RecordCommitment::from(&ro),
            );

            // Store some data.
            stored.txn_state.records.insert(ro, 0, &user_key);
            storage.store_snapshot(&stored).await.unwrap();
            storage
                .store_asset(&AssetInfo::native::<cap::Ledger>())
                .await
                .unwrap();
            storage
                .store_transaction(TransactionHistoryEntry {
                    time: Local::now(),
                    asset: AssetCode::native(),
                    kind: TransactionKind::<cap::Ledger>::send(),
                    hash: None,
                    senders: vec![user_key.address()],
                    receivers: vec![],
                    receipt: None,
                })
                .await
                .unwrap();

            // Revert the changes.
            stored
                .txn_state
                .records
                .remove_by_nullifier(nullifier)
                .unwrap();
            storage.revert().await;

            // Commit after revert should be a no-op.
            storage.commit().await;
            storage.load().await.unwrap()
        };
        assert_wallet_states_eq(&stored, &loaded);

        Ok(())
    }
}<|MERGE_RESOLUTION|>--- conflicted
+++ resolved
@@ -297,13 +297,8 @@
             store.meta_dirty = true;
             store
                 .static_data
-<<<<<<< HEAD
                 .store_resource(&KeyStoreStaticState::from(w))
-                .context(crate::PersistenceError)?;
-=======
-                .store_resource(&WalletStaticState::from(w))
                 .context(crate::PersistenceSnafu)?;
->>>>>>> a3c18c50
             store.static_dirty = true;
             store.store_snapshot(w).await
         })()
@@ -385,13 +380,8 @@
 
     async fn store_snapshot(&mut self, w: &KeyStoreState<'a, L>) -> Result<(), KeyStoreError<L>> {
         self.dynamic_state
-<<<<<<< HEAD
             .store_resource(&KeyStoreSnapshot::from(w))
-            .context(crate::PersistenceError)?;
-=======
-            .store_resource(&WalletSnapshot::from(w))
             .context(crate::PersistenceSnafu)?;
->>>>>>> a3c18c50
         self.dynamic_state_dirty = true;
         Ok(())
     }
@@ -720,16 +710,11 @@
 
         // Make a change to one of the data structures, but revert it.
         let loaded = {
-<<<<<<< HEAD
             let mut storage = AtomicKeyStoreStorage::new(&mut loader, 1024).unwrap();
-            storage.store_asset(&AssetInfo::native()).await.unwrap();
-=======
-            let mut storage = AtomicWalletStorage::new(&mut loader, 1024).unwrap();
             storage
                 .store_asset(&AssetInfo::native::<cap::Ledger>())
                 .await
                 .unwrap();
->>>>>>> a3c18c50
             storage.revert().await;
             // Make sure committing after a revert does not commit the reverted changes.
             storage.commit().await;
