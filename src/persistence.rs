--- conflicted
+++ resolved
@@ -195,17 +195,10 @@
 impl<'a, L: Ledger, Meta: Send + Serialize + DeserializeOwned + Clone + PartialEq>
     AtomicKeystoreStorage<'a, L, Meta>
 {
-<<<<<<< HEAD
     pub async fn new(
-        loader: &mut impl WalletLoader<L, Meta = Meta>,
-        file_fill_size: u64,
-    ) -> Result<AtomicWalletStorage<'a, L, Meta>, WalletError<L>> {
-=======
-    pub fn new(
         loader: &mut impl KeystoreLoader<L, Meta = Meta>,
         file_fill_size: u64,
-    ) -> Result<Self, KeystoreError<L>> {
->>>>>>> 1406544c
+    ) -> Result<AtomicKeystoreStorage<'a, L, Meta>, KeystoreError<L>> {
         let directory = loader.location();
         let mut atomic_loader =
             AtomicStoreLoader::load(&directory, "keystore").context(crate::PersistenceSnafu)?;
@@ -235,13 +228,8 @@
                 }
             }
             Err(_) => {
-<<<<<<< HEAD
-                // If there is no persisted metadata, ask the loader to generate a new wallet.
+                // If there is no persisted metadata, ask the loader to generate a new keystore.
                 let (meta, key) = loader.create().await?;
-=======
-                // If there is no persisted metadata, ask the loader to generate a new keystore.
-                let (meta, key) = loader.create()?;
->>>>>>> 1406544c
                 (meta, key, false)
             }
         };
@@ -513,31 +501,19 @@
         key: KeyTree,
     }
 
-<<<<<<< HEAD
     #[async_trait]
-    impl<L: Ledger> WalletLoader<L> for MockWalletLoader {
-=======
     impl<L: Ledger> KeystoreLoader<L> for MockKeystoreLoader {
->>>>>>> 1406544c
         type Meta = ();
 
         fn location(&self) -> PathBuf {
             self.dir.path().into()
         }
 
-<<<<<<< HEAD
-        async fn create(&mut self) -> Result<(Self::Meta, KeyTree), WalletError<L>> {
+        async fn create(&mut self) -> Result<(Self::Meta, KeyTree), KeystoreError<L>> {
             Ok(((), self.key.clone()))
         }
 
-        async fn load(&mut self, _meta: &mut Self::Meta) -> Result<KeyTree, WalletError<L>> {
-=======
-        fn create(&mut self) -> Result<(Self::Meta, KeyTree), KeystoreError<L>> {
-            Ok(((), self.key.clone()))
-        }
-
-        fn load(&mut self, _meta: &mut Self::Meta) -> Result<KeyTree, KeystoreError<L>> {
->>>>>>> 1406544c
+        async fn load(&mut self, _meta: &mut Self::Meta) -> Result<KeyTree, KeystoreError<L>> {
             Ok(self.key.clone())
         }
     }
@@ -640,11 +616,7 @@
             key: KeyTree::random(&mut rng).0,
         };
         {
-<<<<<<< HEAD
-            let mut storage = AtomicWalletStorage::new(&mut loader, 1024).await.unwrap();
-=======
-            let mut storage = AtomicKeystoreStorage::new(&mut loader, 1024).unwrap();
->>>>>>> 1406544c
+            let mut storage = AtomicKeystoreStorage::new(&mut loader, 1024).await.unwrap();
             assert!(!storage.exists());
             storage.create(&state).await.unwrap();
             assert!(storage.exists());
@@ -661,11 +633,7 @@
         // load comes only from persistent storage and not from any in-memory state of the first
         // instance.
         let loaded = {
-<<<<<<< HEAD
-            let mut storage = AtomicWalletStorage::new(&mut loader, 1024).await.unwrap();
-=======
-            let mut storage = AtomicKeystoreStorage::new(&mut loader, 1024).unwrap();
->>>>>>> 1406544c
+            let mut storage = AtomicKeystoreStorage::new(&mut loader, 1024).await.unwrap();
             storage.load().await.unwrap()
         };
         assert_keystore_states_eq(&stored, &loaded);
@@ -702,20 +670,12 @@
 
         // Snapshot the modified dynamic state and then reload.
         {
-<<<<<<< HEAD
-            let mut storage = AtomicWalletStorage::new(&mut loader, 1024).await.unwrap();
-=======
-            let mut storage = AtomicKeystoreStorage::new(&mut loader, 1024).unwrap();
->>>>>>> 1406544c
+            let mut storage = AtomicKeystoreStorage::new(&mut loader, 1024).await.unwrap();
             storage.store_snapshot(&stored).await.unwrap();
             storage.commit().await;
         }
         let loaded = {
-<<<<<<< HEAD
-            let mut storage = AtomicWalletStorage::new(&mut loader, 1024).await.unwrap();
-=======
-            let mut storage = AtomicKeystoreStorage::new(&mut loader, 1024).unwrap();
->>>>>>> 1406544c
+            let mut storage = AtomicKeystoreStorage::new(&mut loader, 1024).await.unwrap();
             storage.load().await.unwrap()
         };
         assert_keystore_states_eq(&stored, &loaded);
@@ -733,24 +693,15 @@
             Account::new(audit_key, "viewing_account".into()),
         );
         {
-<<<<<<< HEAD
-            let mut storage = AtomicWalletStorage::<cap::Ledger, _>::new(&mut loader, 1024)
+            let mut storage = AtomicKeystoreStorage::<cap::Ledger, _>::new(&mut loader, 1024)
                 .await
                 .unwrap();
-=======
-            let mut storage =
-                AtomicKeystoreStorage::<cap::Ledger, _>::new(&mut loader, 1024).unwrap();
->>>>>>> 1406544c
             storage.store_snapshot(&stored).await.unwrap();
             storage.store_asset(&asset).await.unwrap();
             storage.commit().await;
         }
         let loaded = {
-<<<<<<< HEAD
-            let mut storage = AtomicWalletStorage::new(&mut loader, 1024).await.unwrap();
-=======
-            let mut storage = AtomicKeystoreStorage::new(&mut loader, 1024).unwrap();
->>>>>>> 1406544c
+            let mut storage = AtomicKeystoreStorage::new(&mut loader, 1024).await.unwrap();
             storage.load().await.unwrap()
         };
         assert_keystore_states_eq(&stored, &loaded);
@@ -764,11 +715,7 @@
 
         // Make a change to one of the data structures, but revert it.
         let loaded = {
-<<<<<<< HEAD
-            let mut storage = AtomicWalletStorage::new(&mut loader, 1024).await.unwrap();
-=======
-            let mut storage = AtomicKeystoreStorage::new(&mut loader, 1024).unwrap();
->>>>>>> 1406544c
+            let mut storage = AtomicKeystoreStorage::new(&mut loader, 1024).await.unwrap();
             storage
                 .store_asset(&AssetInfo::native::<cap::Ledger>())
                 .await
@@ -782,11 +729,7 @@
 
         // Change multiple data structures and revert.
         let loaded = {
-<<<<<<< HEAD
-            let mut storage = AtomicWalletStorage::new(&mut loader, 1024).await.unwrap();
-=======
-            let mut storage = AtomicKeystoreStorage::new(&mut loader, 1024).unwrap();
->>>>>>> 1406544c
+            let mut storage = AtomicKeystoreStorage::new(&mut loader, 1024).await.unwrap();
 
             let user_key = UserKeyPair::generate(&mut rng);
             let ro = random_ro(&mut rng, &user_key);
