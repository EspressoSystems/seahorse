--- conflicted
+++ resolved
@@ -158,18 +158,8 @@
             file_fill_size,
         )
         .context(crate::PersistenceSnafu)?;
-<<<<<<< HEAD
-=======
         dynamic_state.set_retained_entries(ATOMIC_STORE_RETAINED_ENTRIES);
 
-        let assets = AppendLog::load(
-            atomic_loader,
-            adaptor.cast(),
-            "keystore_assets",
-            file_fill_size,
-        )
-        .context(crate::PersistenceSnafu)?;
->>>>>>> 351de5bf
         let txn_history = AppendLog::load(
             atomic_loader,
             adapter.cast(),
