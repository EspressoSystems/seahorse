--- conflicted
+++ resolved
@@ -7,8 +7,9 @@
 
 //! Ledger-agnostic implementation of [KeystoreStorage].
 use crate::{
-    accounts::Account, hd::KeyTree, txn_builder::TransactionState, EncryptingResourceAdapter,
-    KeyStreamState, KeystoreError, KeystoreState, TransactionHistoryEntry,
+    accounts::Account, hd::KeyTree, loader::KeystoreLoader, txn_builder::TransactionState,
+    EncryptingResourceAdapter, KeyStreamState, KeystoreError, KeystoreState,
+    TransactionHistoryEntry,
 };
 use arbitrary::{Arbitrary, Unstructured};
 use async_std::sync::Arc;
@@ -128,21 +129,46 @@
     dynamic_state_dirty: bool,
     txn_history: AppendLog<EncryptingResourceAdapter<TransactionHistoryEntry<L>>>,
     txn_history_dirty: bool,
-    keystore_key_tree: KeyTree,
+    root_key_tree: KeyTree,
 }
 
 impl<'a, L: Ledger, Meta: Send + Serialize + DeserializeOwned + Clone + PartialEq>
     AtomicKeystoreStorage<'a, L, Meta>
 {
-    pub fn new<T>(
-        adapter: EncryptingResourceAdapter<T>,
+    pub fn new(
+        loader: &mut impl KeystoreLoader<L, Meta = Meta>,
         atomic_loader: &mut AtomicStoreLoader,
         file_fill_size: u64,
-        meta: Meta,
-        persisted_meta: RollingLog<BincodeLoadStore<Meta>>,
-        meta_dirty: bool,
-        key: KeyTree,
     ) -> Result<Self, KeystoreError<L>> {
+        // Load the metadata first so the loader can use it to generate the encryption key needed to
+        // read the rest of the data.
+        let mut persisted_meta = RollingLog::load(
+            atomic_loader,
+            BincodeLoadStore::<Meta>::default(),
+            "keystore_meta",
+            1024,
+        )?;
+        let (meta, key, meta_dirty) = match persisted_meta.load_latest() {
+            Ok(mut meta) => {
+                let old_meta = meta.clone();
+                let key = loader.load(&mut meta)?;
+
+                // Store the new metadata if the loader changed it
+                if meta != old_meta {
+                    persisted_meta.store_resource(&meta)?;
+                    (meta, key, true)
+                } else {
+                    (meta, key, false)
+                }
+            }
+            Err(_) => {
+                // If there is no persisted metadata, ask the loader to generate a new keystore.
+                let (meta, key) = loader.create()?;
+                (meta, key, false)
+            }
+        };
+        let adapter = EncryptingResourceAdapter::<()>::new(key.derive_sub_tree("enc".as_bytes()));
+
         let static_data = RollingLog::load(
             atomic_loader,
             adapter.cast(),
@@ -178,7 +204,7 @@
             dynamic_state_dirty: false,
             txn_history,
             txn_history_dirty: false,
-            keystore_key_tree: key.derive_sub_tree("keystore".as_bytes()),
+            root_key_tree: key,
         })
     }
 }
@@ -216,7 +242,11 @@
     }
 
     pub fn key_stream(&self) -> KeyTree {
-        self.keystore_key_tree.clone()
+        self.root_key_tree.derive_sub_tree("keystore".as_bytes())
+    }
+
+    pub fn encrypting_storage_adapter<T>(&self) -> EncryptingResourceAdapter<T> {
+        EncryptingResourceAdapter::<T>::new(self.root_key_tree.derive_sub_tree("enc".as_bytes()))
     }
 
     pub fn meta(&self) -> &Meta {
@@ -349,6 +379,7 @@
         txn_builder::{PendingTransaction, TransactionInfo, TransactionUID},
         Keystore,
     };
+    use atomic_store::AtomicStore;
     use chrono::Local;
     use commit::Commitment;
     use jf_cap::{
@@ -486,7 +517,6 @@
             key: KeyTree::random(&mut rng).0,
         };
         {
-<<<<<<< HEAD
             let mut atomic_loader = AtomicStoreLoader::load(
                 &KeystoreLoader::<cap::Ledger>::location(&loader),
                 "keystore",
@@ -502,13 +532,6 @@
 
             storage.create(&state).await.unwrap();
             storage.commit().await;
-=======
-            let (mut atomic_store, mut storage, mut assets) =
-                Keystore::<MockBackend, cap::Ledger, ()>::create_stores(&mut loader).unwrap();
-            storage.create(&state).await.unwrap();
-            assert!(storage.exists());
-            assets.commit::<cap::Ledger>().unwrap();
->>>>>>> 9026ef52
             atomic_store.commit_version().unwrap();
             assert!(storage.exists());
         }
@@ -524,14 +547,16 @@
         // load comes only from persistent storage and not from any in-memory state of the first
         // instance.
         let loaded = {
-            let (mut atomic_store, mut storage, mut assets) =
-                Keystore::<MockBackend, cap::Ledger, ()>::create_stores(&mut loader).unwrap();
+            let mut atomic_loader = AtomicStoreLoader::load(
+                &KeystoreLoader::<cap::Ledger>::location(&loader),
+                "keystore",
+            )
+            .unwrap();
+            let mut storage =
+                AtomicKeystoreStorage::new(&mut loader, &mut atomic_loader, 1024).unwrap();
+            let mut atomic_store = AtomicStore::open(atomic_loader).unwrap();
             let state = storage.load().await.unwrap();
-<<<<<<< HEAD
-            storage.commit().await;
-=======
-            assets.commit::<cap::Ledger>().unwrap();
->>>>>>> 9026ef52
+            storage.commit().await;
             atomic_store.commit_version().unwrap();
             state
         };
@@ -577,14 +602,16 @@
             atomic_store.commit_version().unwrap();
         }
         let loaded = {
-            let (mut atomic_store, mut storage, mut assets) =
-                Keystore::<MockBackend, cap::Ledger, ()>::create_stores(&mut loader).unwrap();
+            let mut atomic_loader = AtomicStoreLoader::load(
+                &KeystoreLoader::<cap::Ledger>::location(&loader),
+                "keystore",
+            )
+            .unwrap();
+            let mut storage =
+                AtomicKeystoreStorage::new(&mut loader, &mut atomic_loader, 1024).unwrap();
+            let mut atomic_store = AtomicStore::open(atomic_loader).unwrap();
             let state = storage.load().await.unwrap();
-<<<<<<< HEAD
-            storage.commit().await;
-=======
-            assets.commit::<cap::Ledger>().unwrap();
->>>>>>> 9026ef52
+            storage.commit().await;
             atomic_store.commit_version().unwrap();
             state
         };
@@ -606,14 +633,16 @@
             atomic_store.commit_version().unwrap();
         }
         let loaded = {
-            let (mut atomic_store, mut storage, mut assets) =
-                Keystore::<MockBackend, cap::Ledger, ()>::create_stores(&mut loader).unwrap();
+            let mut atomic_loader = AtomicStoreLoader::load(
+                &KeystoreLoader::<cap::Ledger>::location(&loader),
+                "keystore",
+            )
+            .unwrap();
+            let mut storage =
+                AtomicKeystoreStorage::new(&mut loader, &mut atomic_loader, 1024).unwrap();
+            let mut atomic_store = AtomicStore::open(atomic_loader).unwrap();
             let state = storage.load().await.unwrap();
-<<<<<<< HEAD
-            storage.commit().await;
-=======
-            assets.commit::<cap::Ledger>().unwrap();
->>>>>>> 9026ef52
+            storage.commit().await;
             atomic_store.commit_version().unwrap();
             state
         };
@@ -626,7 +655,6 @@
     async fn test_revert() -> std::io::Result<()> {
         let (mut stored, mut loader, mut rng) = get_test_state("test_revert").await;
 
-<<<<<<< HEAD
         // Make a change to one of the data structures, but revert it.
         let loaded = {
             let mut atomic_loader = AtomicStoreLoader::load(
@@ -637,25 +665,32 @@
             let mut storage =
                 AtomicKeystoreStorage::new(&mut loader, &mut atomic_loader, 1024).unwrap();
             let mut atomic_store = AtomicStore::open(atomic_loader).unwrap();
-            storage
-                .store_asset(&AssetInfo::native::<cap::Ledger>())
-                .await
-                .unwrap();
+            let user_key = UserKeyPair::generate(&mut rng);
+            let ro = random_ro(&mut rng, &user_key);
+
+            let mut updated = stored.clone();
+            updated.txn_state.records.insert(ro, 0, &user_key);
+            storage.store_snapshot(&updated).await.unwrap();
             storage.revert().await;
-            // Make sure loading after a revert does not commit the reverted changes.
+            storage.commit().await;
+            atomic_store.commit_version().unwrap();
+
+            // Make sure loading after a revert does not return the reverted changes.
             let state = storage.load().await.unwrap();
-            storage.commit().await;
-            atomic_store.commit_version().unwrap();
             state
         };
         assert_keystore_states_eq(&stored, &loaded);
 
-=======
->>>>>>> 9026ef52
         // Change multiple data structures and revert.
         let loaded = {
-            let (mut atomic_store, mut storage, mut assets) =
-                Keystore::<MockBackend, cap::Ledger, ()>::create_stores(&mut loader).unwrap();
+            let mut atomic_loader = AtomicStoreLoader::load(
+                &KeystoreLoader::<cap::Ledger>::location(&loader),
+                "keystore",
+            )
+            .unwrap();
+            let mut storage =
+                AtomicKeystoreStorage::new(&mut loader, &mut atomic_loader, 1024).unwrap();
+            let mut atomic_store = AtomicStore::open(atomic_loader).unwrap();
 
             let user_key = UserKeyPair::generate(&mut rng);
             let ro = random_ro(&mut rng, &user_key);
@@ -693,11 +728,7 @@
 
             // Loading after revert should be a no-op.
             let state = storage.load().await.unwrap();
-<<<<<<< HEAD
-            storage.commit().await;
-=======
-            assets.commit::<cap::Ledger>().unwrap();
->>>>>>> 9026ef52
+            storage.commit().await;
             atomic_store.commit_version().unwrap();
             state
         };
