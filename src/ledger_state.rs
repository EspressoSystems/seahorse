// Copyright (c) 2022 Espresso Systems (espressosys.com)
// This file is part of the Seahorse library.

// This program is free software: you can redistribute it and/or modify it under the terms of the GNU General Public License as published by the Free Software Foundation, either version 3 of the License, or (at your option) any later version.
// This program is distributed in the hope that it will be useful, but WITHOUT ANY WARRANTY; without even the implied warranty of MERCHANTABILITY or FITNESS FOR A PARTICULAR PURPOSE. See the GNU General Public License for more details.
// You should have received a copy of the GNU General Public License along with this program. If not, see <https://www.gnu.org/licenses/>.

//! The ledger state module.
//!
//! This module defines [LedgerState] and [LedgerStates], which provide interfaces for building
//! transactions and control the ledger state resource.

use crate::{
    events::{EventIndex, EventSource, LedgerEvent},
    key_scan::{receive_history_entry, BackgroundKeyScan, KeyPair, KeyType},
    lw_merkle_tree::LWMerkleTree,
    records::{Record, Records},
    transactions::{SignedMemos, Transaction, TransactionParams, Transactions},
    Captures, EncryptingResourceAdapter, EventSummary, KeystoreBackend, KeystoreError,
    KeystoreModel, KeystoreStores, MintInfo,
};
use arbitrary::{Arbitrary, Unstructured};
use ark_serialize::*;
use ark_std::future::Future;
use atomic_store::{AtomicStoreLoader, RollingLog};
use chrono::Local;
use derivative::Derivative;
use derive_more::*;
use espresso_macros::ser_test;
use futures::stream::Stream;
use jf_cap::{
    errors::TxnApiError,
    freeze::{FreezeNote, FreezeNoteInput},
    keys::{
        FreezerKeyPair, FreezerPubKey, UserAddress, UserKeyPair, UserPubKey, ViewerKeyPair,
        ViewerPubKey,
    },
    mint::MintNote,
    proof::freeze::FreezeProvingKey,
    proof::{mint::MintProvingKey, transfer::TransferProvingKey},
    sign_receiver_memos,
    structs::{
        Amount, AssetCode, AssetCodeSeed, AssetDefinition, AssetPolicy, FeeInput, FreezeFlag,
        ReceiverMemo, RecordCommitment, RecordOpening, TxnFeeInfo,
    },
    transfer::{TransferNote, TransferNoteInput},
    AccMemberWitness, KeyPair as JfKeyPair, MerkleLeafProof, MerklePath, Signature,
    TransactionNote,
};
use jf_primitives::aead::EncKey;
use jf_utils::tagged_blob;
use key_set::{KeySet, OrderByOutputs, ProverKeySet};
use num_bigint::{BigInt, Sign};
use num_traits::identities::{One, Zero};
use primitive_types::U256;
use rand_chacha::ChaChaRng;
#[cfg(test)]
use reef::cap;
use reef::{
    traits::{
        Block as _, Ledger, NullifierSet as _, Transaction as _, TransactionKind as _,
        ValidationError, Validator as _,
    },
    types::*,
    TransactionKind, Validator,
};
use serde::{de::DeserializeOwned, Deserialize, Serialize};
use snafu::{ResultExt, Snafu};
use std::collections::HashMap;
use std::convert::{TryFrom, TryInto};
use std::fmt::Debug;
use std::hash::{Hash, Hasher};
use std::iter::repeat;
use std::ops::Mul;
use std::sync::Arc;

// A never expired target.
const UNEXPIRED_VALID_UNTIL: u64 = 2u64.pow(jf_cap::constants::MAX_TIMESTAMP_LEN as u32) - 1;
const ATOMIC_STORE_RETAINED_ENTRIES: u32 = 5;

/// Record amount.
#[derive(
    Debug,
    Clone,
    Copy,
    PartialEq,
    Default,
    Hash,
    Eq,
    From,
    Into,
    Add,
    AddAssign,
    Sub,
    SubAssign,
    MulAssign,
    Div,
    DivAssign,
    Rem,
    RemAssign,
    PartialOrd,
    Ord,
    Sum,
    Deserialize,
    Serialize,
    Display,
    FromStr,
    LowerHex,
)]
#[serde(from = "u128", into = "u128")]
#[from(types(u128, u64, u32, u8))]
#[into(types(u128))]
pub struct RecordAmount(pub Amount);

impl RecordAmount {
    pub fn max() -> Self {
        (2u128.pow(127) - 1).into()
    }

    pub fn is_positive(&self) -> bool {
        !self.is_zero()
    }
}

impl Zero for RecordAmount {
    fn zero() -> Self {
        0u128.into()
    }

    fn is_zero(&self) -> bool {
        *self == Self::zero()
    }
}

impl One for RecordAmount {
    fn one() -> Self {
        1u128.into()
    }
}

impl<T: Into<RecordAmount>> Mul<T> for RecordAmount {
    type Output = Self;

    fn mul(self, other: T) -> Self {
        (u128::from(self) * u128::from(other.into())).into()
    }
}

impl From<RecordAmount> for U256 {
    fn from(amt: RecordAmount) -> U256 {
        u128::from(amt).into()
    }
}

/// The error that happens when converting a record amount.
#[derive(Clone, Copy, Debug)]
pub enum ConvertRecordAmountError {
    OutOfRange,
}

impl TryFrom<U256> for RecordAmount {
    type Error = ConvertRecordAmountError;

    fn try_from(u: U256) -> Result<Self, Self::Error> {
        if u <= Self::max().into() {
            Ok(u.as_u128().into())
        } else {
            Err(ConvertRecordAmountError::OutOfRange)
        }
    }
}

impl TryFrom<BigInt> for RecordAmount {
    type Error = ConvertRecordAmountError;

    fn try_from(i: BigInt) -> Result<Self, Self::Error> {
        if i >= 0u64.into() {
            bigint_to_u256(i).try_into()
        } else {
            Err(ConvertRecordAmountError::OutOfRange)
        }
    }
}

// This is to make numeric literal inference work.
//
// When an integer literal without a suffix is provided, it defaults to `i32`. Where an
// Into<RecordAmount> is required, such as in the wallet's public transaction building interface,
// this trait impl can be used to do the conversion.
impl From<i32> for RecordAmount {
    fn from(i: i32) -> Self {
        assert!(i >= 0);
        (i as u128).into()
    }
}

/// Errors that happens during a transaction.
#[derive(Debug, Snafu)]
#[snafu(visibility(pub))]
pub enum TransactionError {
    InsufficientBalance {
        asset: AssetCode,
        required: U256,
        actual: U256,
    },
    Fragmentation {
        asset: AssetCode,
        amount: U256,
        suggested_amount: U256,
        max_records: usize,
    },
    TooManyOutputs {
        asset: AssetCode,
        max_records: usize,
        num_receivers: usize,
        num_change_records: usize,
    },
    InvalidSize {
        asset: AssetCode,
        num_inputs_required: usize,
        num_inputs_actual: usize,
        num_outputs_required: usize,
        num_outputs_actual: usize,
    },
    NoFitKey {
        num_inputs: usize,
        num_outputs: usize,
    },
    CryptoError {
        source: TxnApiError,
    },
    InvalidViewerKey {
        my_key: ViewerPubKey,
        asset_key: ViewerPubKey,
    },
    InvalidFreezerKey {
        my_key: FreezerPubKey,
        asset_key: FreezerPubKey,
    },
}

/// Find records which can be the input to a transaction, matching the given parameters.
fn input_records<'a, L: Ledger + 'a>(
    records: &'a Records,
    asset: &'a AssetCode,
    owner: &'a UserAddress,
    frozen: FreezeFlag,
    now: u64,
) -> Option<impl Iterator<Item = Record> + 'a> {
    let spendable = records.get_spendable::<L>(asset, owner, frozen);
    spendable.map(|r| r.into_iter().filter(move |record| !record.on_hold(now)))
}

/// The status of a transaction.
#[derive(Clone, Copy, Debug, PartialEq, Eq, Serialize, Deserialize)]
pub enum TransactionStatus {
    Pending,
    AwaitingMemos,
    Retired,
    Rejected,
    Unknown,
}

impl std::fmt::Display for TransactionStatus {
    fn fmt(&self, f: &mut std::fmt::Formatter) -> std::fmt::Result {
        match self {
            Self::Pending => write!(f, "pending"),
            Self::AwaitingMemos => write!(f, "accepted, waiting for owner memos"),
            Self::Retired => write!(f, "accepted"),
            Self::Rejected => write!(f, "rejected"),
            Self::Unknown => write!(f, "unknown"),
        }
    }
}

impl TransactionStatus {
    pub fn is_final(&self) -> bool {
        matches!(self, Self::Retired | Self::Rejected)
    }

    pub fn succeeded(&self) -> bool {
        matches!(self, Self::Retired)
    }
}

/// The UID of a transaction.
#[ser_test(arbitrary, types(cap::Ledger))]
#[tagged_blob("TXUID")]
#[derive(Clone, Debug, CanonicalSerialize, CanonicalDeserialize)]
pub struct TransactionUID<L: Ledger>(pub TransactionHash<L>);

impl<L: Ledger> PartialEq<TransactionUID<L>> for TransactionUID<L> {
    fn eq(&self, other: &Self) -> bool {
        self.0 == other.0
    }
}

impl<L: Ledger> Eq for TransactionUID<L> {}

impl<L: Ledger> Hash for TransactionUID<L> {
    fn hash<H: Hasher>(&self, state: &mut H) {
        Hash::hash(&self.0, state)
    }
}

impl<'a, L: Ledger> Arbitrary<'a> for TransactionUID<L>
where
    TransactionHash<L>: Arbitrary<'a>,
{
    fn arbitrary(u: &mut Unstructured<'a>) -> arbitrary::Result<Self> {
        Ok(Self(u.arbitrary()?))
    }
}

/// Specifications for building a transfer.
pub struct TransferSpec<'a> {
    /// List of key_pairs that will be used to find the records for the transfer.
    ///
    /// The list may contain multiple key_pairs, or only one key_pair in which case only the
    /// associated records can be transferred.
    pub sender_key_pairs: &'a Vec<UserKeyPair>,
    pub asset: &'a AssetCode,
    pub receivers: &'a [(UserPubKey, RecordAmount, bool)],
    pub fee: RecordAmount,
    pub bound_data: Vec<u8>,
    pub xfr_size_requirement: Option<(usize, usize)>,
}

// (block_id, txn_id, [(uid, remember)])
type CommittedTxn<'a> = (u64, u64, &'a mut [(u64, bool)]);

// Inform the Transactions database that we have received memos for the given record UIDs. Return a list of
// the transactions that are completed as a result.
fn received_memos<L: Ledger>(
    uids: impl Iterator<Item = u64>,
    transactions: &mut Transactions<L>,
) -> Vec<TransactionUID<L>> {
    let mut completed = Vec::new();
    for uid in uids {
        if let Ok(txn) = transactions.with_memo_id_mut(uid) {
            let mut txn = txn.remove_pending_uid(uid);
            let transaction = txn.save().unwrap();
            if transaction.pending_uids().is_empty() {
                completed.push((*txn).uid().clone());
            }
        }
    }
    completed
}

async fn try_open_memos<
    L: Ledger,
    Meta: Serialize + DeserializeOwned + Send + Sync + Clone + PartialEq,
>(
    stores: &mut KeystoreStores<L, Meta>,
    key_pair: &UserKeyPair,
    memos: &[(ReceiverMemo, RecordCommitment, u64, MerklePath)],
    transaction: Option<(u64, u64, TransactionHash<L>, TransactionKind<L>)>,
    add_to_history: bool,
) -> Result<Vec<(RecordOpening, u64, MerklePath)>, KeystoreError<L>> {
    let mut records = Vec::new();
    for (memo, comm, uid, proof) in memos {
        if let Ok(record_opening) = memo.decrypt(key_pair, comm, &[]) {
            if !record_opening.is_dummy() {
                // If this record is for us (i.e. its corresponding memo decrypts under
                // our key) and not a dummy, then add it to our owned records.
                records.push((record_opening, *uid, proof.clone()));
            }
        }
    }

    if add_to_history && !records.is_empty() {
        if let Some((_block_id, _txn_id, hash, kind)) = transaction {
            add_receive_history(
                stores,
                kind,
                hash,
                &records
                    .iter()
                    .map(|(ro, _, _)| ro.clone())
                    .collect::<Vec<_>>(),
            )
            .await?;
        }
    }

    Ok(records)
}

async fn receive_attached_records<
    L: Ledger,
    Meta: Serialize + DeserializeOwned + Send + Sync + Clone + PartialEq,
>(
    stores: &mut KeystoreStores<L, Meta>,
    txn: &reef::Transaction<L>,
    uids: &mut [(u64, bool)],
    add_to_history: bool,
) -> Result<(), KeystoreError<L>> {
    let records = txn.output_openings().into_iter().flatten().zip(uids);
    let mut my_records = vec![];
    for (ro, (uid, remember)) in records {
        if let Ok(account_editor) = stores.sending_accounts.get_mut(&ro.pub_key.address()) {
            // If this record is for us, add it to the keystore and include it in the
            // list of received records for created a received transaction history
            // entry.
            *remember = true;
            // Add the asset type if it is not already in the asset library.
            stores.assets.create(ro.asset_def.clone(), None)?;
            // Mark the account receiving the records used.
            let account = account_editor.set_used().save()?;
            // Add the record.
            stores.records.create::<L>(
                *uid,
                ro.clone(),
                account.key().nullify(
                    ro.asset_def.policy_ref().freezer_pub_key(),
                    *uid,
                    &RecordCommitment::from(&ro),
                ),
            )?;
            my_records.push(ro);
        } else if let Ok(account_editor) = stores
            .freezing_accounts
            .get_mut(ro.asset_def.policy_ref().freezer_pub_key())
        {
            // If this record is not for us, but we can freeze it, then this
            // becomes like an view. Add the record to our collection of freezable
            // records, but do not include it in the history entry.
            *remember = true;
            // Add the asset type if it is not already in the asset library.
            stores.assets.create(ro.asset_def.clone(), None)?;
            // Mark the freezing account which is tracking the record used.
            let account = account_editor.set_used().save()?;
            // Add the record.
            stores.records.create::<L>(
                *uid,
                ro.clone(),
                account
                    .key()
                    .nullify(&ro.pub_key.address(), *uid, &RecordCommitment::from(&ro)),
            )?;
        }
    }

    if add_to_history && !my_records.is_empty() {
        add_receive_history(stores, txn.kind(), txn.hash().clone(), &my_records).await?;
    }

    Ok(())
}

async fn add_receive_history<
    L: Ledger,
    Meta: Serialize + DeserializeOwned + Send + Sync + Clone + PartialEq,
>(
    stores: &mut KeystoreStores<L, Meta>,
    kind: TransactionKind<L>,
    hash: TransactionHash<L>,
    records: &[RecordOpening],
) -> Result<(), KeystoreError<L>> {
    let uid = TransactionUID::<L>(hash);
    let history = receive_history_entry(kind, records);
    stores.transactions.create(uid, history)?;
    Ok(())
}

async fn view_transaction<
    L: Ledger,
    Meta: Serialize + DeserializeOwned + Send + Sync + Clone + PartialEq,
>(
    model: &mut KeystoreModel<L, impl KeystoreBackend<L>, Meta>,
    txn: &reef::Transaction<L>,
    uids: &mut [(u64, bool)],
) -> Result<(), KeystoreError<L>> {
    // Try to decrypt viewer memos.
    let mut viewable_assets = HashMap::new();
    for asset in model.stores.assets.iter() {
        if model
            .stores
            .viewing_accounts
            .get(asset.definition().policy_ref().viewer_pub_key())
            .is_ok()
        {
            viewable_assets.insert(asset.code(), asset.definition().clone());
        }
    }
    if let Ok(memo) = txn.open_viewing_memo(
        &viewable_assets,
        &model
            .stores
            .viewing_accounts
            .iter()
            .map(|account| (account.pub_key(), account.key().clone()))
            .collect(),
    ) {
        // Mark the viewing account used.
        model
            .stores
            .viewing_accounts
            .get_mut(memo.asset.policy_ref().viewer_pub_key())
            .unwrap()
            .set_used()
            .save()
            .unwrap();

        //todo !jeb.bearer eventually, we will probably want to save all the viewing memos for
        // the whole transaction (inputs and outputs) regardless of whether any of the outputs
        // are freezeable, just for general viewing purposes.

        // the first uid corresponds to the fee change output, which has no view memo, so skip
        // that one
        for ((uid, remember), output) in uids.iter_mut().skip(1).zip(memo.outputs) {
            let pub_key = match output.user_address {
                Some(address) => Some(match model.backend.get_public_key(&address).await {
                    Ok(key) => key,
                    // If the address isn't found in the backend, it may not be registered. In
                    // this case, use the address and a default encryption key to construct a
                    // public key. The encryption key is only a placeholder since it won't be
                    // used to compute the record commitment.
                    Err(_) => UserPubKey::new(address, EncKey::default()),
                }),
                None => None,
            };
            if let (Some(pub_key), Some(amount), Some(blind)) =
                (pub_key, output.amount, output.blinding_factor)
            {
                // If the viewing memo contains all the information we need to potentially freeze
                // this record, save it in our database for later freezing.
                if let Ok(account_editor) = model
                    .stores
                    .freezing_accounts
                    .get_mut(memo.asset.policy_ref().freezer_pub_key())
                {
                    // Mark the freezing account that is tracking the record used.
                    let account = account_editor.set_used().save().unwrap();

                    let record_opening = RecordOpening {
                        amount,
                        asset_def: memo.asset.clone(),
                        pub_key,
                        freeze_flag: FreezeFlag::Unfrozen,
                        blind,
                    };
                    model.stores.records.create::<L>(
                        *uid,
                        record_opening.clone(),
                        account.key().nullify(
                            &record_opening.pub_key.address(),
                            *uid,
                            &RecordCommitment::from(&record_opening),
                        ),
                    )?;
                    *remember = true;
                }
            }
        }
    }
    Ok(())
}

fn bigint_to_u256(i: BigInt) -> U256 {
    let (sign, mut digits) = i.to_u64_digits();
    assert_ne!(sign, Sign::Minus);
    assert!(digits.len() <= 4);
    digits.resize(4, 0);
    U256(digits.try_into().unwrap())
}

fn u256_to_signed(u: U256) -> BigInt {
    let mut bytes = [0; 32];
    u.to_little_endian(&mut bytes);
    BigInt::from_bytes_le(Sign::Plus, &bytes)
}

#[derive(Deserialize, Serialize, Derivative)]
#[derivative(
    Clone(bound = ""),
    Debug(bound = ""),
    PartialEq(bound = ""),
    Eq(bound = "")
)]
/// The state of the global ledger.
pub struct LedgerState<L: Ledger> {
    // For persistence, the fields in this struct are grouped into two categories based on how they
    // can be efficiently saved to disk:
    // 1. Static data, which never changes once a keystore is created, and so can be written to a
    //    single, static file.
    // 2. Dynamic data, which changes frequently and requires some kind of persistent snapshotting.

    ///////////////////////////////////////////////////////////////////////////////////////////////
    // Static data
    //
    // The proving keys are ordered by number of outputs first and number of inputs second, because
    // the keystore is less flexible with respect to number of outputs. If we are building a
    // transaction and find we have too many inputs we can always generate a merge transaction to
    // defragment, but if the user requests a transaction with N independent outputs, there is
    // nothing we can do to decrease that number. So when searching for an appropriate proving key,
    // we will want to find a key with enough outputs first, and then worry about the number of
    // inputs.
    //
    // We keep the prover keys in an Arc because they are large, constant, and depend only on the
    // universal parameters of the system. This allows sharing them, which drastically decreases the
    // memory requirements of applications that create multiple keystores. This is not very realistic
    // for real applications, but it is very important for tests and costs little.
    //
    /// Proving keys.
    ///
    /// These are the keys used to generate Plonk proofs. There is one key for each transaction
    /// type (mint, freezes with varying numbers of input records, and transfers with varying
    /// numbers of input and output records). The supported transaction types must match the
    /// transaction types supported by the verifying keys maintained by validators.
    ///
    /// These keys are constructed when the keystore is created, and they never change afterwards.
    #[serde(with = "serde_ark_unchecked")]
    proving_keys: Arc<ProverKeySet<'static, key_set::OrderByOutputs>>,

    ///////////////////////////////////////////////////////////////////////////////////////////////
    // Dynamic data
    //
    /// Index of the last event processed.
    pub now: EventIndex,
    /// The Validator.
    pub validator: Validator<L>,
    /// Lightweight record Merkle tree mirrored from validators.
    pub record_mt: LWMerkleTree,
    /// Sparse nullifier set Merkle tree mirrored from validators
    pub nullifiers: NullifierSet<L>,
}

impl<L: 'static + Ledger> LedgerState<L> {
    /// Construct a ledger state.
    pub fn new(
        proving_keys: Arc<ProverKeySet<'static, key_set::OrderByOutputs>>,
        now: EventIndex,
        validator: Validator<L>,
        record_mt: LWMerkleTree,
        nullifiers: NullifierSet<L>,
    ) -> Self {
        Self {
            proving_keys,
            now,
            validator,
            record_mt,
            nullifiers,
        }
    }
    /// Get the proving keys.
    pub fn proving_keys(&self) -> Arc<ProverKeySet<'static, key_set::OrderByOutputs>> {
        self.proving_keys.clone()
    }

    /// Get the event index.
    pub fn now(&self) -> EventIndex {
        self.now
    }

    /// Get the block height of the validator.
    pub fn block_height(&self) -> u64 {
        self.validator.block_height()
    }

    fn forget_merkle_leaf(&mut self, leaf: u64) {
        self.record_mt.forget(leaf);
    }

    fn remember_merkle_leaf(&mut self, leaf: u64, proof: &MerkleLeafProof) -> bool {
        self.record_mt.remember(leaf, proof).is_ok()
    }

    fn append_merkle_leaves(&mut self, comms: impl IntoIterator<Item = RecordCommitment>) {
        self.record_mt.extend(comms)
    }

    fn get_merkle_proof(&self, leaf: u64) -> AccMemberWitness {
        // The transaction builder never needs a Merkle proof that isn't guaranteed to already be in the Merkle
        // tree, so this unwrap() should never fail.
        self.record_mt
            .acc_member_witness(leaf)
            .expect_ok()
            .unwrap()
            .1
    }

    // Find a proving key large enough to prove the given transaction, returning the number of dummy
    // inputs needed to pad the transaction.
    //
    // `any_key` - Any key used for padding dummy outputs.
    //
    // `proving_keys` should always be `&self.proving_key`. This is a non-member function in order
    // to prove to the compiler that the result only borrows from `&self.proving_key`, not all of
    // `&self`.
    //
    // `xfr_size_requirement` - If specified, the proving keys must be the exact size.
    #[allow(clippy::too_many_arguments)]
    fn xfr_proving_key<'k>(
        rng: &mut ChaChaRng,
        any_key: UserPubKey,
        proving_keys: &'k KeySet<TransferProvingKey<'static>, key_set::OrderByOutputs>,
        asset: &AssetDefinition,
        inputs: &mut Vec<TransferNoteInput<'k>>,
        outputs: &mut Vec<RecordOpening>,
        xfr_size_requirement: Option<(usize, usize)>,
        change_record: bool,
    ) -> Result<(&'k TransferProvingKey<'static>, usize), KeystoreError<L>> {
        let total_output_amount = outputs
            .iter()
            .fold(U256::zero(), |sum, ro| sum + RecordAmount::from(ro.amount));
        // non-native transfers have an extra fee input, which is not included in `inputs`.
        let fee_inputs = if *asset == AssetDefinition::native() {
            0
        } else {
            1
        };
        // both native and non-native transfers have an extra fee change output which is
        // automatically generated and not included in `outputs`.
        let fee_outputs = 1;

        let min_num_inputs = inputs.len() + fee_inputs;
        let min_num_outputs = outputs.len() + fee_outputs;
        match xfr_size_requirement {
            Some((input_size, output_size)) => {
                if (input_size, output_size) != (min_num_inputs, min_num_outputs) {
                    return Err(KeystoreError::from(TransactionError::InvalidSize {
                        asset: asset.code,
                        num_inputs_required: input_size,
                        num_inputs_actual: min_num_inputs,
                        num_outputs_required: output_size,
                        num_outputs_actual: min_num_outputs,
                    }));
                }
                match proving_keys.exact_fit_key(input_size, output_size) {
                    Some(key) => Ok((key, 0)),
                    None => Err(KeystoreError::from(TransactionError::NoFitKey {
                        num_inputs: input_size,
                        num_outputs: output_size,
                    })),
                }
            }
            None => {
                let (key_inputs, key_outputs, proving_key) = proving_keys
                    .best_fit_key(min_num_inputs, min_num_outputs)
                    .map_err(|(max_inputs, max_outputs)| {
                        if max_outputs >= min_num_outputs {
                            // If there is a key that can fit the correct number of outputs had we only
                            // managed to find fewer inputs, call this a fragmentation error.
                            TransactionError::Fragmentation {
                                asset: asset.code,
                                amount: total_output_amount,
                                suggested_amount: inputs
                                    .iter()
                                    .take(max_inputs - fee_inputs)
                                    .fold(U256::zero(), |sum, input| {
                                        sum + RecordAmount::from(input.ro.amount)
                                    }),
                                max_records: max_inputs,
                            }
                            .into()
                        } else {
                            // Otherwise, we just have too many outputs for any of our available keys. There
                            // is nothing we can do about that on the transaction builder side.
                            KeystoreError::from(TransactionError::TooManyOutputs {
                                asset: asset.code,
                                max_records: max_outputs,
                                num_receivers: outputs.len() - change_record as usize,
                                num_change_records: 1 + change_record as usize,
                            })
                        }
                    })?;
                assert!(min_num_inputs <= key_inputs);
                assert!(min_num_outputs <= key_outputs);

                if min_num_outputs < key_outputs {
                    // pad with dummy (0-amount) outputs,leaving room for the fee change output
                    loop {
                        outputs.push(RecordOpening::new(
                            rng,
                            0u64.into(),
                            asset.clone(),
                            any_key.clone(),
                            FreezeFlag::Unfrozen,
                        ));
                        if outputs.len() >= key_outputs - fee_outputs {
                            break;
                        }
                    }
                }

                // Return the required number of dummy inputs. We can't easily create the dummy inputs here,
                // because it requires creating a new dummy key pair and then borrowing from the key pair to
                // form the transfer input, so the key pair must be owned by the caller.
                let dummy_inputs = key_inputs.saturating_sub(min_num_inputs);
                Ok((proving_key, dummy_inputs))
            }
        }
    }

    fn freeze_proving_key<'k>(
        rng: &mut ChaChaRng,
        proving_keys: &'k KeySet<FreezeProvingKey<'static>, key_set::OrderByOutputs>,
        asset: &AssetDefinition,
        inputs: &mut Vec<FreezeNoteInput<'k>>,
        key_pair: &'k FreezerKeyPair,
    ) -> Result<&'k FreezeProvingKey<'static>, KeystoreError<L>> {
        let total_output_amount = inputs.iter().fold(U256::zero(), |sum, input| {
            sum + RecordAmount::from(input.ro.amount)
        });

        let num_inputs = inputs.len() + 1; // make sure to include fee input
        let num_outputs = num_inputs; // freeze transactions always have equal outputs and inputs
        let (key_inputs, key_outputs, proving_key) = proving_keys
            .best_fit_key(num_inputs, num_outputs)
            .map_err(|(max_inputs, _)| {
                KeystoreError::from(TransactionError::Fragmentation {
                    asset: asset.code,
                    amount: total_output_amount,
                    suggested_amount: inputs
                        .iter()
                        .take(max_inputs - 1) // leave room for fee input
                        .fold(U256::zero(), |sum, input| {
                            sum + RecordAmount::from(input.ro.amount)
                        }),
                    max_records: max_inputs,
                })
            })?;
        assert!(num_inputs <= key_inputs);
        assert!(num_outputs <= key_outputs);

        if num_inputs < key_inputs {
            // pad with dummy inputs, leaving room for the fee input

            loop {
                let (ro, _) = RecordOpening::dummy(rng, FreezeFlag::Unfrozen);
                inputs.push(FreezeNoteInput {
                    ro,
                    acc_member_witness: AccMemberWitness::dummy(L::merkle_height()),
                    keypair: key_pair,
                });
                if inputs.len() >= key_inputs - 1 {
                    break;
                }
            }
        }

        Ok(proving_key)
    }

    fn transfer(
        &mut self,
        records: &mut Records,
        spec: TransferSpec,
        proving_keys: &KeySet<TransferProvingKey<'static>, key_set::OrderByOutputs>,
        rng: &mut ChaChaRng,
    ) -> Result<(TransferNote, TransactionParams<L>), KeystoreError<L>> {
        if *spec.asset == AssetCode::native() {
            self.transfer_native(records, spec, proving_keys, rng)
        } else {
            self.transfer_non_native(records, spec, proving_keys, rng)
        }
    }

    fn transfer_native(
        &mut self,
        records: &mut Records,
        spec: TransferSpec,
        proving_keys: &KeySet<TransferProvingKey<'static>, key_set::OrderByOutputs>,
        rng: &mut ChaChaRng,
    ) -> Result<(TransferNote, TransactionParams<L>), KeystoreError<L>> {
        let total_output_amount: U256 = spec
            .receivers
            .iter()
            .fold(U256::zero(), |sum, (_, amount, _)| sum + *amount)
            + spec.fee;

        // find input records which account for at least the total amount, and possibly some change.
        let records = self.find_records(
            records,
            &AssetCode::native(),
            spec.sender_key_pairs,
            FreezeFlag::Unfrozen,
            total_output_amount,
            None,
        )?;
        let mut inputs = Vec::new();
        let mut input_ros = Vec::new();
        for (owner_key_pair, input_records, _) in &records {
            // prepare inputs
            for (ro, uid) in input_records {
                let acc_member_witness = self.get_merkle_proof(*uid);
                inputs.push(TransferNoteInput {
                    ro: ro.clone(),
                    acc_member_witness,
                    owner_keypair: owner_key_pair,
                    cred: None,
                });
                input_ros.push(ro.clone());
            }
        }

        // prepare outputs, excluding fee change (which will be automatically generated)
        let mut outputs = Vec::new();
        for (pub_key, amount, _) in spec.receivers.iter() {
            outputs.push(RecordOpening::new(
                rng,
                (*amount).into(),
                AssetDefinition::native(),
                pub_key.clone(),
                FreezeFlag::Unfrozen,
            ));
        }

        // find a proving key which can handle this transaction size
        let (proving_key, dummy_inputs) = Self::xfr_proving_key(
            rng,
            records[0].0.pub_key(),
            proving_keys,
            &AssetDefinition::native(),
            &mut inputs,
            &mut outputs,
            spec.xfr_size_requirement,
            false,
        )?;

        // pad with dummy inputs if necessary
        let dummy_inputs = (0..dummy_inputs)
            .map(|_| RecordOpening::dummy(rng, FreezeFlag::Unfrozen))
            .collect::<Vec<_>>();
        for (ro, owner_key_pair) in &dummy_inputs {
            let dummy_input = TransferNoteInput {
                ro: ro.clone(),
                acc_member_witness: AccMemberWitness::dummy(L::merkle_height()),
                owner_keypair: owner_key_pair,
                cred: None,
            };
            inputs.push(dummy_input);
        }

        // generate transfer note and receiver memos
        let (note, kp, fee_change_ro) = TransferNote::generate_native(
            rng,
            inputs,
            &outputs,
            spec.fee.into(),
            UNEXPIRED_VALID_UNTIL,
            proving_key,
        )
        .context(CryptoSnafu)?;

        let fee_change = fee_change_ro.amount;
        let outputs: Vec<_> = vec![fee_change_ro]
            .into_iter()
            .chain(outputs.into_iter())
            .collect();
        let gen_memos =
            // Always generate a memo for the fee change.
            std::iter::once(true)
            // Generate memos for the receiver outputs if they are not to be burned.
            .chain(spec.receivers.iter().map(|(_, _, burn)| !*burn));
        let (memos, sig) = self.generate_memos(&outputs, gen_memos, rng, &kp)?;

        // Build auxiliary info.
        let owner_addresses = spec
            .sender_key_pairs
            .iter()
            .map(|key_pair| key_pair.address())
            .collect::<Vec<UserAddress>>();
        let txn_params = TransactionParams {
            timeout: None,
            status: TransactionStatus::Pending,
            signed_memos: Some(SignedMemos { memos, sig }),
            inputs: input_ros,
            outputs,
            time: Local::now(),
            asset: AssetCode::native(),
            kind: TransactionKind::<L>::send(),
            senders: owner_addresses,
            receivers: spec
                .receivers
                .iter()
                .map(|(pub_key, amount, _)| (pub_key.address(), *amount))
                .collect(),
            fee_change: Some(fee_change.into()),
            asset_change: Some(RecordAmount::zero()),
        };
        Ok((note, txn_params))
    }

    fn transfer_non_native(
        &mut self,
        records_db: &mut Records,
        spec: TransferSpec,
        proving_keys: &KeySet<TransferProvingKey<'static>, key_set::OrderByOutputs>,
        rng: &mut ChaChaRng,
    ) -> Result<(TransferNote, TransactionParams<L>), KeystoreError<L>> {
        assert_ne!(
            *spec.asset,
            AssetCode::native(),
            "call `transfer_native()` instead"
        );
        let total_output_amount: U256 = spec
            .receivers
            .iter()
            .fold(U256::zero(), |sum, (_, amount, _)| sum + *amount);

        // find input records of the asset type to spend (this does not include the fee input)
        let records = self.find_records(
            records_db,
            spec.asset,
            spec.sender_key_pairs,
            FreezeFlag::Unfrozen,
            total_output_amount,
            None,
        )?;

        let asset = records[0].1[0].0.asset_def.clone();

        let mut inputs = Vec::new();
        let mut input_ros = Vec::new();
        let mut change_ro = None;
        for (owner_key_pair, input_records, change) in &records {
            // prepare inputs
            for (ro, uid) in input_records.iter() {
                let witness = self.get_merkle_proof(*uid);
                inputs.push(TransferNoteInput {
                    ro: ro.clone(),
                    acc_member_witness: witness,
                    owner_keypair: owner_key_pair,
                    cred: None, // TODO support credentials
                });
                input_ros.push(ro.clone());
            }

            // change in the asset type being transfered (not fee change)
            if change.is_positive() {
                let me = owner_key_pair.pub_key();
                change_ro = Some(RecordOpening::new(
                    rng,
                    (*change).into(),
                    asset.clone(),
                    me,
                    FreezeFlag::Unfrozen,
                ));
            }
        }
        let fee_input = self.find_fee_input(records_db, spec.sender_key_pairs, spec.fee)?;

        // prepare outputs, excluding fee change (which will be automatically generated)
        let mut outputs = Vec::new();
        for (pub_key, amount, _) in spec.receivers.iter() {
            outputs.push(RecordOpening::new(
                rng,
                (*amount).into(),
                asset.clone(),
                pub_key.clone(),
                FreezeFlag::Unfrozen,
            ));
        }
        if let Some(ro) = change_ro.clone() {
            outputs.push(ro);
        }

        // find a proving key which can handle this transaction size
        let (proving_key, dummy_inputs) = Self::xfr_proving_key(
            rng,
            records[0].0.pub_key(),
            proving_keys,
            &asset,
            &mut inputs,
            &mut outputs,
            spec.xfr_size_requirement,
            change_ro.is_some(),
        )?;

        // pad with dummy inputs if necessary
        let rng = &mut rng.clone();
        let dummy_inputs = (0..dummy_inputs)
            .map(|_| RecordOpening::dummy(rng, FreezeFlag::Unfrozen))
            .collect::<Vec<_>>();
        for (ro, owner_key_pair) in &dummy_inputs {
            let dummy_input = TransferNoteInput {
                ro: ro.clone(),
                acc_member_witness: AccMemberWitness::dummy(L::merkle_height()),
                owner_keypair: owner_key_pair,
                cred: None,
            };
            inputs.push(dummy_input);
        }

        // generate transfer note and receiver memos
        let (fee_info, fee_out_rec) = TxnFeeInfo::new(rng, fee_input, spec.fee.into()).unwrap();
        let (note, sig_key_pair) = TransferNote::generate_non_native(
            rng,
            inputs,
            &outputs,
            fee_info,
            UNEXPIRED_VALID_UNTIL,
            proving_key,
            spec.bound_data.clone(),
        )
        .context(CryptoSnafu)?;

        let fee_change = fee_out_rec.amount;
        let asset_change = match &change_ro {
            Some(ro) => ro.amount.into(),
            None => RecordAmount::zero(),
        };
        let outputs: Vec<_> = vec![fee_out_rec]
            .into_iter()
            .chain(outputs.into_iter())
            .collect();
        let gen_memos =
            // Always generate a memo for the fee change. 
            std::iter::once(true)
            // Generate memos for the receiver outputs if they are not to be burned.
            .chain(spec.receivers.iter().map(|(_, _, burn)| !*burn))
            // Generate a memo for the change output if there is one.
            .chain(change_ro.map(|_| true));
        let (memos, sig) = self.generate_memos(&outputs, gen_memos, rng, &sig_key_pair)?;

        // Build auxiliary info.
        let owner_addresses = spec
            .sender_key_pairs
            .iter()
            .map(|key_pair| key_pair.address())
            .collect::<Vec<UserAddress>>();
        let txn_params = TransactionParams {
            timeout: None,
            status: TransactionStatus::Pending,
            signed_memos: Some(SignedMemos { memos, sig }),
            inputs: input_ros,
            outputs,
            time: Local::now(),
            asset: asset.code,
            kind: TransactionKind::<L>::send(),
            senders: owner_addresses,
            receivers: spec
                .receivers
                .iter()
                .map(|(pub_key, amount, _)| (pub_key.address(), *amount))
                .collect(),
            fee_change: Some(fee_change.into()),
            asset_change: Some(asset_change),
        };
        Ok((note, txn_params))
    }

    fn generate_memos(
        &mut self,
        records: &[RecordOpening],
        include: impl IntoIterator<Item = bool>,
        rng: &mut ChaChaRng,
        sig_key_pair: &JfKeyPair,
    ) -> Result<(Vec<Option<ReceiverMemo>>, Signature), KeystoreError<L>> {
        let memos: Vec<_> = records
            .iter()
            // Any remaining outputs beyond the length of `include` are dummy outputs. We do want to
            // generate memos for these, as not doing so could reveal to observers that these
            // outputs are dummies, which is supposed to be private information.
            .zip(include.into_iter().chain(std::iter::repeat(true)))
            .map(|(ro, include)| {
                if include {
                    Ok(Some(
                        ReceiverMemo::from_ro(rng, ro, &[]).context(CryptoSnafu)?,
                    ))
                } else {
                    Ok(None)
                }
            })
            .collect::<Result<Vec<_>, KeystoreError<L>>>()?;
        let sig = sign_receiver_memos(
            sig_key_pair,
            &memos.iter().flatten().cloned().collect::<Vec<_>>(),
        )
        .context(CryptoSnafu)?;

        Ok((memos, sig))
    }

    #[allow(clippy::too_many_arguments)]
    fn mint(
        &mut self,
        records: &mut Records,
        sending_keys: &[UserKeyPair],
        proving_key: &MintProvingKey<'static>,
        fee: RecordAmount,
        asset: &(AssetDefinition, AssetCodeSeed, Vec<u8>),
        amount: RecordAmount,
        receiver: UserPubKey,
        rng: &mut ChaChaRng,
    ) -> Result<(MintNote, TransactionParams<L>), KeystoreError<L>> {
        let (asset_def, seed, asset_description) = asset;
        let mint_record = RecordOpening::new(
            rng,
            amount.into(),
            asset_def.clone(),
            receiver.clone(),
            FreezeFlag::Unfrozen,
        );

        let fee_input = self.find_fee_input(records, sending_keys, fee)?;
        let fee_rec = fee_input.ro.clone();
        let (fee_info, fee_out_rec) = TxnFeeInfo::new(rng, fee_input, fee.into()).unwrap();
        let rng = rng;
        let (note, sig_key_pair) = jf_cap::mint::MintNote::generate(
            rng,
            mint_record.clone(),
            *seed,
            asset_description.as_slice(),
            fee_info,
            proving_key,
        )
        .context(CryptoSnafu)?;
        let outputs = vec![fee_out_rec, mint_record];
        let (memos, sig) = self.generate_memos(&outputs, vec![true, true], rng, &sig_key_pair)?;

        // Build auxiliary info.
        let txn_params = TransactionParams {
            timeout: None,
            status: TransactionStatus::Pending,
            signed_memos: Some(SignedMemos { memos, sig }),
            inputs: vec![fee_rec.clone()],
            outputs,
            time: Local::now(),
            asset: asset_def.code,
            kind: TransactionKind::<L>::send(),
            senders: vec![fee_rec.pub_key.address()],
            receivers: vec![(receiver.address(), amount)],
            fee_change: Some(fee_rec.amount.into()),
            asset_change: Some(RecordAmount::zero()),
        };
        Ok((note, txn_params))
    }

    #[allow(clippy::too_many_arguments)]
    fn freeze_or_unfreeze(
        &mut self,
        records: &mut Records,
        sending_keys: &[UserKeyPair],
        freezer_key_pair: &FreezerKeyPair,
        proving_keys: &KeySet<FreezeProvingKey<'static>, key_set::OrderByOutputs>,
        fee: RecordAmount,
        asset: &AssetDefinition,
        amount: U256,
        owner: UserAddress,
        outputs_frozen: FreezeFlag,
        rng: &mut ChaChaRng,
    ) -> Result<(FreezeNote, TransactionParams<L>), KeystoreError<L>> {
        // find input records of the asset type to freeze (this does not include the fee input)
        let inputs_frozen = match outputs_frozen {
            FreezeFlag::Frozen => FreezeFlag::Unfrozen,
            FreezeFlag::Unfrozen => FreezeFlag::Frozen,
        };
        let (input_records, _) = self.find_records_with_pub_key(
            records,
            &asset.code,
            &owner,
            inputs_frozen,
            amount,
            None,
            false,
        )?;

        // prepare inputs
        let mut inputs = vec![];
        for (ro, uid) in input_records.iter() {
            let witness = self.get_merkle_proof(*uid);
            inputs.push(FreezeNoteInput {
                ro: ro.clone(),
                acc_member_witness: witness,
                keypair: freezer_key_pair,
            })
        }
        let fee_input = self.find_fee_input(records, sending_keys, fee)?;
        let fee_address = fee_input.owner_keypair.address();

        // find a proving key which can handle this transaction size
        let proving_key =
            Self::freeze_proving_key(rng, proving_keys, asset, &mut inputs, freezer_key_pair)?;

        // generate transfer note and receiver memos
        let (fee_info, fee_out_rec) = TxnFeeInfo::new(rng, fee_input, fee.into()).unwrap();
        let (note, sig_key_pair, outputs) =
            FreezeNote::generate(rng, inputs, fee_info, proving_key).context(CryptoSnafu)?;
        let fee_change = fee_out_rec.amount;
        let outputs = std::iter::once(fee_out_rec)
            .chain(outputs)
            .collect::<Vec<_>>();
        let gen_memos = outputs.iter().map(|_| true);
        let (memos, sig) = self.generate_memos(&outputs, gen_memos, rng, &sig_key_pair)?;

        // Build auxiliary info.
        let txn_params = TransactionParams {
            timeout: None,
            status: TransactionStatus::Pending,
            signed_memos: Some(SignedMemos { memos, sig }),
            inputs: input_records.iter().cloned().map(|(ro, _)| ro).collect(),
            outputs,
            time: Local::now(),
            asset: asset.code,
            kind: match outputs_frozen {
                FreezeFlag::Frozen => TransactionKind::<L>::freeze(),
                FreezeFlag::Unfrozen => TransactionKind::<L>::unfreeze(),
            },
            senders: vec![fee_address],
            receivers: input_records
                .iter()
                .map(|(ro, _)| (owner.clone(), ro.amount.into()))
                .collect(),
            fee_change: Some(fee_change.into()),
            asset_change: Some(RecordAmount::zero()),
        };
        Ok((note, txn_params))
    }

    /// Returns a list of record openings and UIDs, and the change amount.
    ///
    /// `allow_insufficient`
    /// * If true, the change amount may be negative, meaning the provided address doesn't have
    /// sufficient balance, which isn't necessarily an error since a total balance can be
    /// aggragated by multiple addresses.
    /// * Otherwise, the change amount must be nonnegative.
    #[allow(clippy::type_complexity)]
    #[allow(clippy::too_many_arguments)]
    fn find_records_with_pub_key(
        &self,
        records: &Records,
        asset: &AssetCode,
        owner: &UserAddress,
        frozen: FreezeFlag,
        amount: U256,
        max_records: Option<usize>,
        allow_insufficient: bool,
    ) -> Result<(Vec<(RecordOpening, u64)>, BigInt), KeystoreError<L>> {
        let now = self.validator.block_height();

        // If we have a record with the exact size required, use it to avoid
        // fragmenting big records into smaller change records. First make
        // sure the amount can be converted to a RecordAmount, since if it is
        // too big for a single record, then of course we don not have a
        // record of exactly the right size.
        if let Ok(amount) = amount.try_into() {
            if let Some(record) = records
                .get_spendable_with_amount::<L>(asset, owner, frozen, amount, now)
                .unwrap()
            {
                return Ok((
                    vec![(record.record_opening().clone(), record.uid())],
                    BigInt::zero(),
                ));
            }
        }

        // Take the biggest records we have until they exceed the required amount, as a heuristic to
        // try and get the biggest possible change record. This is a simple algorithm that
        // guarantees we will always return the minimum number of blocks, and thus we always succeed
        // in making a transaction if it is possible to do so within the allowed number of inputs.
        //
        // This algorithm is not optimal, though. For instance, it's possible we might be able to
        // make exact change using combinations of larger and smaller blocks. We can replace this
        // with something more sophisticated later.
        let mut result = vec![];
        let mut current_amount = U256::zero();
        if let Some(inputs) = input_records::<L>(records, asset, owner, frozen, now) {
            for record in inputs {
                // Skip 0-amount records; they take up slots in the transaction inputs without
                // contributing to the total amount we're trying to consume.
                if record.amount().is_zero() {
                    continue;
                }

                if let Some(max_records) = max_records {
                    if result.len() >= max_records {
                        // Too much fragmentation: we can't make the required amount using few enough
                        // records. This should be less likely once we implement a better allocation
                        // strategy (or, any allocation strategy).
                        //
                        // In this case, we could either simply return an error, or we could
                        // automatically generate a merge transaction to defragment our assets.
                        // Automatically merging assets would implicitly incur extra transaction fees,
                        // so for now we do the simple, uncontroversial thing and error out.
                        return Err(TransactionError::Fragmentation {
                            asset: *asset,
                            amount,
                            suggested_amount: current_amount,
                            max_records,
                        }
                        .into());
                    }
                }
                current_amount += record.amount().into();
                result.push((record.record_opening().clone(), record.uid()));
                if current_amount >= amount {
                    return Ok((
                        result,
                        u256_to_signed(current_amount) - u256_to_signed(amount),
                    ));
                }
            }
        }

        if allow_insufficient {
            Ok((
                result,
                u256_to_signed(current_amount) - u256_to_signed(amount),
            ))
        } else {
            Err(TransactionError::InsufficientBalance {
                asset: *asset,
                required: amount,
                actual: current_amount,
            }
            .into())
        }
    }

    #[allow(clippy::type_complexity)]
    fn find_records<'l>(
        &self,
        records_db: &mut Records,
        asset: &AssetCode,
        owner_key_pairs: &'l [UserKeyPair],
        frozen: FreezeFlag,
        amount: U256,
        max_records: Option<usize>,
    ) -> Result<Vec<(&'l UserKeyPair, Vec<(RecordOpening, u64)>, RecordAmount)>, KeystoreError<L>>
    {
        let mut records = Vec::new();
        let mut target_amount = amount;

        for owner_key_pair in owner_key_pairs {
            let (input_records, change) = self.find_records_with_pub_key(
                records_db,
                asset,
                &owner_key_pair.pub_key().address(),
                frozen,
                target_amount,
                max_records.map(|max| max - records.len()),
                true,
            )?;
            // A nonnegative change indicates that we've find sufficient records.
            if change >= BigInt::zero() {
                records.push((
                    owner_key_pair,
                    input_records,
                    change
                        .try_into()
                        .expect("got change from more than one record"),
                ));
                return Ok(records);
            }
            if !input_records.is_empty() {
                records.push((owner_key_pair, input_records, RecordAmount::zero()));
            }
            target_amount = bigint_to_u256(-change);
        }

        Err(TransactionError::InsufficientBalance {
            asset: *asset,
            required: amount,
            actual: amount - target_amount,
        }
        .into())
    }

    /// find a record of the native asset type with enough funds to pay a transaction fee
    ///
    /// The record will be owned by one of the given key pairs.
    fn find_fee_input<'l>(
        &self,
        records: &mut Records,
        key_pairs: &'l [UserKeyPair],
        fee: RecordAmount,
    ) -> Result<FeeInput<'l>, KeystoreError<L>> {
        let (ro, uid, owner_keypair) = if fee.is_zero() {
            // For 0 fees, the allocation scheme is different than for other kinds of allocations.
            // For one thing, CAP requires one fee input record even if the amount of the record is
            // zero. This differs from other kinds of input records. For transfer inputs, for
            // example, the only thing that matters is the total input amount.
            //
            // Also, when the fee is 0, we know we are going to get the entirety of the fee back as
            // change when the transaction finalizes, so we don't have to worry about avoiding
            // fragmentation due to records being broken up into change. Therefore it is better to
            // use the _smallest_ available record, so the least amount of native balance is on hold
            // while the transaction is pending, rather than the largest available record to try and
            // avoid fragmentation.
            //
            // We can handle both of these constraints by simply finding the smallest native record
            // in any of the available accounts.
            let now = self.validator.block_height();
            key_pairs
                .iter()
                .flat_map(|key| {
                    // List the spendable native records for this key, and tag them with `key` so
                    // that when we collect records from multiple keys, we remember which key owns
                    // each record.
                    if let Some(inputs) = input_records::<L>(
                        records,
                        &AssetCode::native(),
                        &key.address(),
                        FreezeFlag::Unfrozen,
                        now,
                    ) {
                        inputs
                            .map(move |record| (record.record_opening().clone(), record.uid(), key))
                            .collect::<Vec<_>>()
                    } else {
                        vec![]
                    }
                })
                // Find the smallest record among all the records from all the keys.
                .min_by_key(|(ro, _, _)| ro.amount)
                // If there weren't any records at all, we simply cannot pay the fee -- even though
                // the fee amount is 0!
                .ok_or_else(|| {
                    KeystoreError::from(TransactionError::InsufficientBalance {
                        asset: AssetCode::native(),
                        required: fee.into(),
                        actual: U256::zero(),
                    })
                })?
        } else {
            // When the fee is nonzero, fee allocation is just like allocation of any other input,
            // and we can call out to the regular record allocation algorithm (using
            // `max_records == Some(1)`, since we cannot break fees into multiple records).
            let mut records = self.find_records(
                records,
                &AssetCode::native(),
                key_pairs,
                FreezeFlag::Unfrozen,
                fee.into(),
                Some(1),
            )?;
            assert_eq!(records.len(), 1);
            let (owner_keypair, mut records, _) = records.remove(0);
            assert_eq!(records.len(), 1);
            let (ro, uid) = records.remove(0);
            (ro, uid, owner_keypair)
        };

        Ok(FeeInput {
            ro,
            acc_member_witness: self.get_merkle_proof(uid),
            owner_keypair,
        })
    }

    /// Compute the spendable balance of the given asset owned by the given addresses.
    pub fn balance<Meta: Serialize + DeserializeOwned + Send + Sync + Clone + PartialEq>(
        &self,
        stores: &KeystoreStores<L, Meta>,
        addresses: impl Iterator<Item = UserAddress>,
        asset: &AssetCode,
        frozen: FreezeFlag,
    ) -> U256 {
        let mut balance = U256::zero();
        for address in addresses {
            balance += self.balance_breakdown(stores, &address, asset, frozen);
        }
        balance
    }

    /// Compute the spendable balance of the given asset owned by the given address.
    pub fn balance_breakdown<
        Meta: Serialize + DeserializeOwned + Send + Sync + Clone + PartialEq,
    >(
        &self,
        stores: &KeystoreStores<L, Meta>,
        address: &UserAddress,
        asset: &AssetCode,
        frozen: FreezeFlag,
    ) -> U256 {
        let spendable = stores.records.get_spendable::<L>(asset, address, frozen);
        if let Some(records) = spendable {
            records
                .filter(move |record| !record.on_hold(self.block_height()))
                .fold(U256::zero(), |sum, record| sum + record.amount())
        } else {
            U256::zero()
        }
    }

    pub(crate) async fn handle_event<
        Meta: Serialize + DeserializeOwned + Send + Sync + Clone + PartialEq,
    >(
        &mut self,
        model: &mut KeystoreModel<L, impl KeystoreBackend<L>, Meta>,
        event: LedgerEvent<L>,
        source: EventSource,
    ) -> Result<EventSummary<L>, KeystoreError<L>> {
        self.now += EventIndex::from_source(source, 1);
        let mut summary = EventSummary::default();
        match event {
            LedgerEvent::Commit {
                block,
                block_id,
                state_comm,
                proof,
            } => {
                // Don't trust the network connection that provided us this event; validate it
                // against our local mirror of the ledger and bail out if it is invalid.
                let mut uids = match self.validator.validate_and_apply(block.clone(), proof) {
                    Ok(uids) => {
                        if state_comm != self.validator.commit() {
                            // Received a block which validates, but our state commitment does not
                            // match that of the event source. Since the block validates, we will
                            // accept it, but this must indicate that the event source is lying or
                            // mistaken about the state commitment. This would be a good time to
                            // switch to a different query server or something, but for now we'll
                            // just log the problem.
                            tracing::error!("received valid block with invalid state commitment");
                        }

                        // Get a list of new uids and whether we want to remember them in our record
                        // Merkle tree. Initially, set `remember` to false for all uids, to maximize
                        // sparseness. If any of the consumers of this block (for example, the
                        // viewer component, or the owner of this keystore) care about a uid, they
                        // will set its `remember` flag to true.
                        uids.0
                            .into_iter()
                            .map(|uid| (uid, false))
                            .collect::<Vec<_>>()
                    }
                    Err(val_err) => {
                        //todo !jeb.bearer handle this case more robustly. If we get here, it means
                        // the event stream has lied to us, so recovery is quite tricky and may
                        // require us to fail over to a different query service.
                        panic!("received invalid block: {:?}, {:?}", block, val_err);
                    }
                };

                // Update our full copies of sparse validator data structures to be consistent with
                // the validator state.
                for txn in block.txns() {
                    let nullifiers = txn.input_nullifiers();
                    // Remove spent records.
                    for n in &nullifiers {
                        if let Ok(record) = model.stores.records.delete_by_nullifier::<L>(n) {
                            self.forget_merkle_leaf(record.uid());
                        }
                    }
                }
                // Insert new records.
                self.append_merkle_leaves(
                    block
                        .txns()
                        .into_iter()
                        .flat_map(|txn| txn.output_commitments()),
                );
                // Update nullifier set
                let nullifier_proofs = block
                    .txns()
                    .into_iter()
                    .flat_map(|txn| txn.proven_nullifiers())
                    .collect::<Vec<_>>();
                if self.nullifiers.multi_insert(&nullifier_proofs).is_err() {
                    //todo !jeb.bearer handle this case more robustly. If we get here, it means the
                    // event stream has lied to us, so recovery is quite tricky and may require us
                    // to fail over to a different query service.
                    panic!("received block with invalid nullifier proof");
                }

                for (txn_id, txn) in block.txns().into_iter().enumerate() {
                    // Split the uids corresponding to this transaction off the front of `uids`.
                    let mut this_txn_uids = uids;
                    uids = this_txn_uids.split_off(txn.output_len());
                    assert_eq!(this_txn_uids.len(), txn.output_len());

                    // If this transaction contains record openings for all of its outputs,
                    // consider it retired immediately, do not wait for memos.
                    let retired = txn.output_openings().is_some();

                    // Add the spent nullifiers to the summary. Map each nullifier to one of the
                    // output UIDs of the same transaction, so that we can tell when the memos
                    // arrive for the transaction which spent this nullifier (completing the
                    // transaction's life cycle) by looking at the UIDs attached to the memos.
                    // TODO !keyao Stop identifying transactions by input nullifier and instead use hashes.
                    // (https://github.com/SpectrumXYZ/cape/issues/275.)
                    if !txn.input_nullifiers().is_empty() {
                        summary.spent_nullifiers.extend(
                            txn.input_nullifiers()
                                .into_iter()
                                .zip(repeat(this_txn_uids[0].0)),
                        );
                        if retired {
                            summary.retired_nullifiers.push(txn.input_nullifiers()[0]);
                        }
                    }

                    // Different concerns within the keystore consume transactions in different ways.
                    // Now we give each concern a chance to consume this transaction, performing any
                    // processing they need to do and possibly setting the `remember` flag for
                    // output records they care about.
                    //
                    // This is a transaction we submitted and have been
                    // awaiting confirmation.
                    let mut self_published = false;
                    if let Some(pending) = self
                        .clear_pending_transaction(
                            &mut model.stores,
                            &txn,
                            Some((block_id, txn_id as u64, &mut this_txn_uids)),
                        )
                        .await
                    {
                        let status = if retired {
                            TransactionStatus::Retired
                        } else {
                            TransactionStatus::AwaitingMemos
                        };
                        summary.updated_txns.push((pending.uid().clone(), status));
                        model
                            .stores
                            .transactions
                            .get_mut(pending.uid())
                            .unwrap()
                            .add_pending_uids(
                                &this_txn_uids
                                    .iter()
                                    .zip(pending.memos().unwrap().memos.iter())
                                    .filter_map(|((uid, _), memo)| memo.as_ref().map(|_| *uid))
                                    .into_iter()
                                    .collect::<Vec<u64>>(),
                            )
                            .set_status(status)
                            .save()
                            .unwrap();
                        model
                            .backend
                            .finalize(pending, Some((block_id, txn_id as u64)))
                            .await;
                        self_published = true;
                    }

                    // This is someone else's transaction but we can view it.
                    view_transaction(model, &txn, &mut this_txn_uids).await?;

                    // If this transaction has record openings attached, check if they are for us
                    // and add them immediately, without waiting for memos.
                    if let Err(err) = receive_attached_records(
                        &mut model.stores,
                        &txn,
                        &mut this_txn_uids,
                        !self_published,
                        // Only add to history if we didn't send this same transaction
                    )
                    .await
                    {
                        tracing::error!(
                            "Error saving records attached to transaction {}:{}: {}",
                            block_id,
                            txn_id,
                            err
                        );
                    }

                    // Prune the record Merkle tree of records we don't care about.
                    for (uid, remember) in this_txn_uids {
                        if !remember {
                            self.forget_merkle_leaf(uid);
                        }
                    }
                }

                // Some transactions may have expired when we stepped the validator state. Remove
                // them from our pending transaction data structures.
                //
                // This maintains the invariant that everything in `pending_transactions` must
                // correspond to an on-hold record, because everything which corresponds to a record
                // whose hold just expired will be removed from the set now.
                match model
                    .stores
                    .transactions
                    .remove_expired(self.block_height())
                {
                    Ok(txns) => {
                        for txn in txns {
                            summary
                                .updated_txns
                                .push((txn.uid().clone(), TransactionStatus::Rejected));
                            model.backend.finalize(txn, None).await;
                        }
                    }
                    Err(err) => {
                        println!(
                            "Error removing expired transaction from storage.  Block: {},  Error: {}",
                            block_id, err
                        );
                    }
                }
            }
            LedgerEvent::Memos {
                outputs,
                transaction,
            } => {
                let completed = received_memos(
                    outputs.iter().map(|info| info.2),
                    &mut model.stores.transactions,
                );
                let self_published = !completed.is_empty();
                summary.updated_txns.extend(
                    completed
                        .into_iter()
                        .map(|txn_uid| (txn_uid, TransactionStatus::Retired))
                        .collect::<Vec<_>>(),
                );

                summary
                    .received_memos
                    .extend(outputs.iter().map(|(memo, _, uid, _)| (memo.clone(), *uid)));
                for key in &model
                    .stores
                    .sending_accounts
                    .iter_keys()
                    .collect::<Vec<UserKeyPair>>()
                {
                    let records = try_open_memos(
                        &mut model.stores,
                        key,
                        &outputs,
                        transaction.clone(),
                        !self_published,
                    )
                    .await?;
                    if let Err(err) = self.add_records(&mut model.stores, key, records).await {
                        tracing::error!("error saving received records: {}", err);
                    }
                }
            }
            LedgerEvent::Reject { block, error } => {
                for mut txn in block.txns() {
                    summary
                        .rejected_nullifiers
                        .append(&mut txn.input_nullifiers());
                    if let Some(pending) = self
                        .clear_pending_transaction(&mut model.stores, &txn, None)
                        .await
                    {
                        // Try to resubmit if the error is recoverable.
                        let uid = pending.uid();
                        if error.is_bad_nullifier_proof() {
                            if self.update_nullifier_proofs(model, &mut txn).await.is_ok()
                                && self
                                    .submit_elaborated_transaction(model, txn, None)
                                    .await
                                    .is_ok()
                            {
                                // The transaction has been successfully resubmitted. It is still in
                                // the same state (pending) so we don't need to add it to
                                // `updated_txns`.
                            } else {
                                // If we failed to resubmit, then the rejection is final.
                                summary
                                    .updated_txns
                                    .push((uid.clone(), TransactionStatus::Rejected));
                                model.backend.finalize(pending, None).await;
                            }
                        } else {
                            summary
                                .updated_txns
                                .push((uid.clone(), TransactionStatus::Rejected));
                            model.backend.finalize(pending, None).await;
                        }
                    }
                }
            }
        };

        model.stores.ledger_states.update_dynamic(self)?;
        Ok(summary)
    }

    pub(crate) async fn add_records<
        Meta: Serialize + DeserializeOwned + Send + Sync + Clone + PartialEq,
        Key: KeyPair,
    >(
        &mut self,
<<<<<<< HEAD
        stores: &mut KeystoreStores<L, Meta>,
        key_pair: &UserKeyPair,
=======
        stores: &mut KeystoreStores<'a, L, Meta>,
        key: &Key,
>>>>>>> b53e2e82
        records: Vec<(RecordOpening, u64, MerklePath)>,
    ) -> Result<(), KeystoreError<L>> {
        for (record, uid, proof) in records {
            let comm = RecordCommitment::from(&record);
            if !self
                .remember_merkle_leaf(uid, &MerkleLeafProof::new(comm.to_field_element(), proof))
            {
                return Err(KeystoreError::BadMerkleProof {
                    commitment: comm,
                    uid,
                });
            }

            // Add the asset type if it is not already in the asset library.
            stores.assets_mut().create(record.asset_def.clone(), None)?;

            match key.clone().key_type() {
                KeyType::Viewing(_) => {}
                KeyType::Freezing(key) => {
                    // Mark the account receiving the record as used.
                    stores
                        .freezing_accounts
                        .get_mut(&key.pub_key())
                        .unwrap()
                        .set_used()
                        .save()?;
                    // Save the record.
                    stores.records.create::<L>(
                        uid,
                        record.clone(),
                        key.nullify(
                            &record.pub_key.address(),
                            uid,
                            &RecordCommitment::from(&record),
                        ),
                    )?;
                }
                KeyType::Sending(key) => {
                    // Mark the account receiving the record as used.
                    stores
                        .sending_accounts
                        .get_mut(&key.address())
                        .unwrap()
                        .set_used()
                        .save()?;
                    // Save the record.
                    stores.records.create::<L>(
                        uid,
                        record.clone(),
                        key.nullify(
                            record.asset_def.policy_ref().freezer_pub_key(),
                            uid,
                            &RecordCommitment::from(&record),
                        ),
                    )?;
                }
            }
        }
        Ok(())
    }

    pub(crate) async fn import_memo<
        Meta: Serialize + DeserializeOwned + Send + Sync + Clone + PartialEq,
    >(
        &mut self,
        stores: &mut KeystoreStores<L, Meta>,
        memo: ReceiverMemo,
        comm: RecordCommitment,
        uid: u64,
        proof: MerklePath,
    ) -> Result<(), KeystoreError<L>> {
        for key in stores
            .sending_accounts
            .iter_keys()
            .collect::<Vec<UserKeyPair>>()
        {
            let records = try_open_memos(
                stores,
                &key,
                &[(memo.clone(), comm, uid, proof.clone())],
                None,
                false,
            )
            .await?;
            if !records.is_empty() {
                return self.add_records(stores, &key, records).await;
            }
        }

        Err(KeystoreError::<L>::CannotDecryptMemo {})
    }

    async fn clear_pending_transaction<
        Meta: Serialize + DeserializeOwned + Send + Sync + Clone + PartialEq,
    >(
        &mut self,
        stores: &mut KeystoreStores<L, Meta>,
        txn: &reef::Transaction<L>,
        res: Option<CommittedTxn<'_>>,
    ) -> Option<Transaction<L>> {
        let now = self.block_height();
        let pending = stores
            .transactions
            .get(&TransactionUID::<L>(txn.hash()))
            .ok();
        for nullifier in txn.input_nullifiers() {
            if let Ok(record) = stores.records.with_nullifier_mut::<L>(&nullifier) {
                if pending.is_some() {
                    // If we started this transaction, all of its inputs should have been on hold,
                    // to preserve the invariant that all input nullifiers of all pending
                    // transactions are on hold.
                    assert!(record.on_hold(now));

                    if res.is_none() {
                        // If the transaction was not accepted for any reason, its nullifiers have
                        // not been spent, so remove the hold we placed on them.
                        record.unhold().save::<L>().ok();
                    }
                } else {
                    // This isn't even our transaction.
                    assert!(!record.on_hold(now));
                }
            }
        }

        // If this was a successful transaction, add all of its frozen/unfrozen outputs to our
        // freezable database (for freeze/unfreeze transactions).
        if let Some((_, _, uids)) = res {
            if let Some(pending) = &pending {
                if pending.kind().clone() == TransactionKind::<L>::freeze()
                    || pending.kind().clone() == TransactionKind::<L>::unfreeze()
                {
                    // the first uid corresponds to the fee change output, which is not one of the
                    // `freeze_outputs`, so we skip that one
                    for ((uid, remember), ro) in uids.iter_mut().zip(pending.outputs()).skip(1) {
                        let key_pair = stores
                            .freezing_accounts
                            .get(ro.asset_def.policy_ref().freezer_pub_key())
                            .unwrap()
                            .key()
                            .clone();
                        stores
                            .records
                            .create::<L>(
                                *uid,
                                ro.clone(),
                                key_pair.nullify(
                                    &ro.pub_key.address(),
                                    *uid,
                                    &RecordCommitment::from(ro),
                                ),
                            )
                            .ok();
                        *remember = true;
                    }
                }
            }
        }
        pending
    }

    async fn update_nullifier_proofs<
        Meta: Serialize + DeserializeOwned + Send + Sync + Clone + PartialEq,
    >(
        &mut self,
        model: &mut KeystoreModel<L, impl KeystoreBackend<L>, Meta>,
        txn: &mut reef::Transaction<L>,
    ) -> Result<(), KeystoreError<L>> {
        let mut proofs = Vec::new();
        for n in txn.input_nullifiers() {
            let (spent, proof) = model
                .backend
                .get_nullifier_proof(self.block_height(), &mut self.nullifiers, n)
                .await?;
            if spent {
                return Err(KeystoreError::<L>::NullifierAlreadyPublished { nullifier: n });
            }
            proofs.push(proof);
        }
        txn.set_proofs(proofs);
        Ok(())
    }

    // This function ran into the same mystifying compiler behavior as
    // `submit_elaborated_transaction`, where the default async desugaring loses track of the `Send`
    // impl for the result type. As with the other function, this can be fixed by manually
    // desugaring the type signature.
    pub(crate) fn define_asset<
        'b,
        Meta: Serialize + DeserializeOwned + Send + Send + Sync + Clone + PartialEq,
    >(
        &'b mut self,
        model: &'b mut KeystoreModel<L, impl KeystoreBackend<L>, Meta>,
        name: String,
        description: &'b [u8],
        policy: AssetPolicy,
    ) -> impl 'b + Captures<'static> + Future<Output = Result<AssetDefinition, KeystoreError<L>>> + Send
    {
        async move {
            let seed = AssetCodeSeed::generate(&mut model.rng);
            let code = AssetCode::new_domestic(seed, description);
            let definition = AssetDefinition::new(code, policy).context(CryptoSnafu)?;
            let mint_info = MintInfo {
                seed,
                description: description.to_vec(),
            };

            model
                .stores
                .assets_mut()
                .create(definition.clone(), Some(mint_info.clone()))?
                .with_name(name)
                .with_description(mint_info.fmt_description())
                .save()?;

            // If the asset is viewable/freezable, mark the appropriate viewing/freezing accounts
            // `used`.
            let policy = definition.policy_ref();
            if policy.is_viewer_pub_key_set() {
                if let Ok(account) = model
                    .stores
                    .viewing_accounts
                    .get_mut(policy.viewer_pub_key())
                {
                    account.set_used().save()?;
                }
            }
            if policy.is_freezer_pub_key_set() {
                if let Ok(account) = model
                    .stores
                    .freezing_accounts
                    .get_mut(policy.freezer_pub_key())
                {
                    account.set_used().save()?;
                }
            }
            model.stores.ledger_states.update_dynamic(self)?;
            Ok(definition)
        }
    }

    // Add a new user key and set up a scan of the ledger to import records belonging to this key.
    //
    // `user_key` can be provided to add an arbitrary key, not necessarily derived from this
    // keystore's deterministic key stream. Otherwise, the next key in the key stream will be derived
    // and added.
    //
    // If `scan_from` is provided, a new ledger scan will be created and the corresponding event
    // stream will be returned. Note that the caller is responsible for actually starting the task
    // which processes this scan, since the Keystore (not the LedgerState) has the data structures
    // needed to manage tasks (the AsyncScope, mutexes, etc.).
    pub(crate) async fn add_sending_account<
        Meta: Serialize + DeserializeOwned + Send + Sync + Clone + PartialEq,
    >(
        &mut self,
        model: &mut KeystoreModel<L, impl KeystoreBackend<L>, Meta>,
        user_key: Option<UserKeyPair>,
        description: String,
        scan_from: Option<EventIndex>,
    ) -> Result<
        (
            UserKeyPair,
            Option<impl 'static + Stream<Item = (LedgerEvent<L>, EventSource)> + Send + Unpin>,
        ),
        KeystoreError<L>,
    > {
        let (user_key, index) = match user_key {
            Some(user_key) => {
                if model
                    .stores
                    .sending_accounts
                    .get(&user_key.address())
                    .is_ok()
                {
                    // Because of the background ledger scans associated with user keys, we want to
                    // report an error, since the user may have attempted to add the same key with
                    // two different `scan_from` parameters, and we have not actually started the
                    // second scan in this case.
                    return Err(KeystoreError::<L>::UserKeyExists {
                        pub_key: user_key.pub_key(),
                    });
                }
                (user_key, None)
            }
            None => {
                // It is possible that we already have some of the keys that will be yielded by the
                // deterministic key stream. For example, the user could create a second keystore with
                // the same mnemonic, generate some keys, and then manually add those keys to this
                // keystore. If `user_key` is not provided, this function is required to generate a
                // new key, so keep incrementing the key stream state and generating keys until we
                // find one that is new.
                loop {
                    let index = model.stores.sending_accounts.next_index();
                    let user_key = model
                        .user_key_stream
                        .derive_user_key_pair(&index.to_le_bytes());
                    if model
                        .stores
                        .sending_accounts
                        .get(&user_key.address())
                        .is_err()
                    {
                        break (user_key, Some(index));
                    }
                }
            }
        };

        let (scan, events) = if let Some(scan_from) = scan_from {
            // Get the stream of events for the background scan worker task to process.
            let (frontier, next_event) = model.backend.get_initial_scan_state(scan_from).await?;
            let events = model.backend.subscribe(next_event, None).await;

            // Create a background scan of the ledger to import records belonging to this key.
            let scan = BackgroundKeyScan::new(
                user_key.clone(),
                next_event,
                scan_from,
                self.now(),
                LWMerkleTree::sparse(frontier),
            );
            (Some(scan), Some(events))
        } else {
            (None, None)
        };

        // Add a new account to our set of accounts and update our persistent data structures and
        // remote services.
        model
            .stores
            .sending_accounts
            .create(user_key.clone(), index)?
            .with_description(description)
            .set_scan(scan)
            .save()?;
        model.stores.ledger_states.update_dynamic(self)?;
        // If we successfully updated our data structures, register the key with the
        // network. The storage transaction will revert if this fails.
        model.backend.register_user_key(&user_key).await?;
        Ok((user_key, events))
    }

    // `viewing_key` can be provided to add an arbitrary key, not necessarily derived from this
    // keystore's deterministic key stream. Otherwise, the next key in the key stream will be derived
    // and added.
    //
    // If `scan_from` is provided, a new ledger scan will be created and the corresponding event
    // stream will be returned. Note that the caller is responsible for actually starting the task
    // which processes this scan, since the Keystore (not the LedgerState) has the data structures
    // needed to manage tasks (the AsyncScope, mutexes, etc.).
    pub(crate) async fn add_viewing_account<
        Meta: Serialize + DeserializeOwned + Send + Sync + Clone + PartialEq,
    >(
        &mut self,
        model: &mut KeystoreModel<L, impl KeystoreBackend<L>, Meta>,
        viewing_key: Option<ViewerKeyPair>,
        description: String,
        scan_from: Option<EventIndex>,
    ) -> Result<
        (
            ViewerKeyPair,
            Option<impl 'a + Stream<Item = (LedgerEvent<L>, EventSource)> + Send + Unpin>,
        ),
        KeystoreError<L>,
    > {
        let (viewing_key, index) = match viewing_key {
            Some(viewing_key) => {
                if model
                    .stores
                    .viewing_accounts
                    .get(&viewing_key.pub_key())
                    .is_ok()
                {
                    // Because of the background ledger scans associated with user keys, we want to
                    // report an error, since the user may have attempted to add the same key with
                    // two different `scan_from` parameters, and we have not actually started the
                    // second scan in this case.
                    return Err(KeystoreError::<L>::ViewerKeyExists {
                        pub_key: viewing_key.pub_key(),
                    });
                }
                (viewing_key, None)
            }
            None => {
                let index = model.stores.viewing_accounts.next_index();
                let viewing_key = model
                    .viewer_key_stream
                    .derive_viewer_key_pair(&index.to_le_bytes());
                (viewing_key, Some(index))
            }
        };

        let (scan, events) = if let Some(scan_from) = scan_from {
            // Get the stream of events for the background scan worker task to process.
            let (frontier, next_event) = model.backend.get_initial_scan_state(scan_from).await?;
            let events = model.backend.subscribe(next_event, None).await;

            // Create a background scan of the ledger to import records viewable by this key.
            let scan: BackgroundKeyScan<L, ViewerKeyPair> = BackgroundKeyScan::new(
                viewing_key.clone(),
                next_event,
                scan_from,
                self.now(),
                LWMerkleTree::sparse(frontier),
            );
            (Some(scan), Some(events))
        } else {
            (None, None)
        };

        model
            .stores
            .viewing_accounts
            .create(viewing_key.clone(), index)?
            .with_description(description)
            .set_scan(scan)
            .save()?;
        model.stores.ledger_states.update_dynamic(self)?;
        Ok((viewing_key, events))
    }

    // `freezing_key` can be provided to add an arbitrary key, not necessarily derived from this
    // keystore's deterministic key stream. Otherwise, the next key in the key stream will be derived
    // and added.
    //
    // If `scan_from` is provided, a new ledger scan will be created and the corresponding event
    // stream will be returned. Note that the caller is responsible for actually starting the task
    // which processes this scan, since the Keystore (not the LedgerState) has the data structures
    // needed to manage tasks (the AsyncScope, mutexes, etc.).
    pub(crate) async fn add_freezing_account<
        Meta: Serialize + DeserializeOwned + Send + Sync + Clone + PartialEq,
    >(
        &mut self,
        model: &mut KeystoreModel<L, impl KeystoreBackend<L>, Meta>,
        freezing_key: Option<FreezerKeyPair>,
        description: String,
        scan_from: Option<EventIndex>,
    ) -> Result<
        (
            FreezerKeyPair,
            Option<impl 'a + Stream<Item = (LedgerEvent<L>, EventSource)> + Send + Unpin>,
        ),
        KeystoreError<L>,
    > {
        let (freezing_key, index) = match freezing_key {
            Some(freezing_key) => {
                if model
                    .stores
                    .freezing_accounts
                    .get(&freezing_key.pub_key())
                    .is_ok()
                {
                    // Because of the background ledger scans associated with user keys, we want to
                    // report an error, since the user may have attempted to add the same key with
                    // two different `scan_from` parameters, and we have not actually started the
                    // second scan in this case.
                    return Err(KeystoreError::<L>::FreezerKeyExists {
                        pub_key: freezing_key.pub_key(),
                    });
                }
                (freezing_key, None)
            }
            None => {
                let index = model.stores.viewing_accounts.next_index();
                let freezing_key = model
                    .freezer_key_stream
                    .derive_freezer_key_pair(&index.to_le_bytes());
                (freezing_key, Some(index))
            }
        };

        let (scan, events) = if let Some(scan_from) = scan_from {
            // Get the stream of events for the background scan worker task to process.
            let (frontier, next_event) = model.backend.get_initial_scan_state(scan_from).await?;
            let events = model.backend.subscribe(next_event, None).await;

            // Create a background scan of the ledger to import records freezable by this key.
            let scan: BackgroundKeyScan<L, FreezerKeyPair> = BackgroundKeyScan::new(
                freezing_key.clone(),
                next_event,
                scan_from,
                self.now(),
                LWMerkleTree::sparse(frontier),
            );
            (Some(scan), Some(events))
        } else {
            (None, None)
        };

        model
            .stores
            .freezing_accounts
            .create(freezing_key.clone(), index)?
            .with_description(description)
            .set_scan(scan)
            .save()?;
        model.stores.ledger_states.update_dynamic(self)?;

        Ok((freezing_key, events))
    }

    pub(crate) fn build_transfer<
        Meta: Serialize + DeserializeOwned + Send + Sync + Clone + PartialEq,
    >(
        &mut self,
        model: &mut KeystoreModel<L, impl KeystoreBackend<L>, Meta>,
        spec: TransferSpec,
    ) -> Result<(TransferNote, TransactionParams<L>), KeystoreError<L>> {
        self.transfer(
            &mut model.stores.records,
            spec,
            &self.proving_keys().xfr,
            &mut model.rng,
        )
    }

    pub(crate) async fn build_mint<
        Meta: Serialize + DeserializeOwned + Send + Sync + Clone + PartialEq,
    >(
        &mut self,
        model: &mut KeystoreModel<L, impl KeystoreBackend<L>, Meta>,
        minter: Option<&UserAddress>,
        fee: RecordAmount,
        asset_code: &AssetCode,
        amount: RecordAmount,
        receiver: UserPubKey,
    ) -> Result<(MintNote, TransactionParams<L>), KeystoreError<L>> {
        let asset = model
            .stores
            .assets
            .get::<L>(asset_code)
            .map_err(|_| KeystoreError::<L>::UndefinedAsset { asset: *asset_code })?;
        let MintInfo { seed, description } =
            asset
                .mint_info()
                .ok_or_else(|| KeystoreError::<L>::AssetNotMintable {
                    asset: asset.definition().clone(),
                })?;
        let sending_keys = match minter {
            Some(addr) => vec![model.stores.sending_accounts.get(addr)?.key().clone()],
            None => model.stores.sending_accounts.iter_keys().collect(),
        };
        let proving_keys = &self.proving_keys().mint;
        self.mint(
            &mut model.stores.records,
            &sending_keys,
            proving_keys,
            fee,
            &(asset.definition().clone(), seed, description),
            amount,
            receiver,
            &mut model.rng,
        )
    }

    #[allow(clippy::too_many_arguments)]
    pub(crate) async fn build_freeze<
        Meta: Serialize + DeserializeOwned + Send + Sync + Clone + PartialEq,
    >(
        &mut self,
        model: &mut KeystoreModel<L, impl KeystoreBackend<L>, Meta>,
        fee_address: Option<&UserAddress>,
        fee: RecordAmount,
        asset: &AssetCode,
        amount: U256,
        owner: UserAddress,
        outputs_frozen: FreezeFlag,
    ) -> Result<(FreezeNote, TransactionParams<L>), KeystoreError<L>> {
        let asset = model
            .stores
            .assets
            .get::<L>(asset)
            .map_err(|_| KeystoreError::<L>::UndefinedAsset { asset: *asset })?
            .definition()
            .clone();
        let freeze_key = match model
            .stores
            .freezing_accounts
            .get(asset.policy_ref().freezer_pub_key())
        {
            Ok(account) => account.key().clone(),
            _ => return Err(KeystoreError::<L>::AssetNotFreezable { asset }),
        };
        let sending_keys = match fee_address {
            Some(addr) => vec![model.stores.sending_accounts.get(addr)?.key().clone()],
            None => model.stores.sending_accounts.iter_keys().collect(),
        };
        let proving_keys = &self.proving_keys().freeze;
        self.freeze_or_unfreeze(
            &mut model.stores.records,
            &sending_keys,
            &freeze_key,
            proving_keys,
            fee,
            &asset,
            amount,
            owner,
            outputs_frozen,
            &mut model.rng,
        )
    }

    /// Submit a transaction.
    pub async fn submit_transaction<
        Meta: Serialize + DeserializeOwned + Send + Sync + Clone + PartialEq,
    >(
        &mut self,
        model: &mut KeystoreModel<L, impl KeystoreBackend<L>, Meta>,
        note: TransactionNote,
        info: TransactionParams<L>,
    ) -> Result<TransactionUID<L>, KeystoreError<L>> {
        let mut nullifier_pfs = Vec::new();
        for n in note.nullifiers() {
            let (spent, proof) = model
                .backend
                .get_nullifier_proof(self.block_height(), &mut self.nullifiers, n)
                .await?;
            if spent {
                return Err(KeystoreError::<L>::NullifierAlreadyPublished { nullifier: n });
            }
            nullifier_pfs.push(proof);
        }

        let txn = reef::Transaction::<L>::cap(note, nullifier_pfs);
        self.submit_elaborated_transaction(model, txn, Some(info))
            .await
    }

    // For reasons that are not clearly understood, the default async desugaring for this function
    // loses track of the fact that the result type implements Send, which causes very confusing
    // error messages farther up the call stack (apparently at the point where this function is
    // monomorphized) which do not point back to this location. This is likely due to a bug in type
    // inference, or at least a deficiency around async sugar combined with a bug in diagnostics.
    //
    // As a work-around, we do the desugaring manually so that we can explicitly specify that the
    // return type implements Send. The return type also captures a reference with lifetime 'static,
    // which is different from (but related to) the lifetime 'b of the returned Future, and
    // `impl 'static + 'b + ...` does not work, so we use the work-around described at
    // https://stackoverflow.com/questions/50547766/how-can-i-get-impl-trait-to-use-the-appropriate-lifetime-for-a-mutable-reference
    // to indicate the captured lifetime using the Captures trait.
    pub(crate) fn submit_elaborated_transaction<
        'b,
        Meta: Serialize + DeserializeOwned + Send + Sync + Clone + PartialEq,
    >(
        &'b mut self,
        model: &'b mut KeystoreModel<L, impl KeystoreBackend<L>, Meta>,
        txn: reef::Transaction<L>,
        info: Option<TransactionParams<L>>,
    ) -> impl 'b + Captures<'static> + Future<Output = Result<TransactionUID<L>, KeystoreError<L>>> + Send
    {
        async move {
            let stored_txn = if let Some(mut info) = info {
                let now = self.block_height();
                let timeout = now + (L::record_root_history() as u64);
                let uid = TransactionUID(txn.hash());
                for nullifier in txn.input_nullifiers() {
                    // hold the record corresponding to this nullifier until the transaction is committed,
                    // rejected, or expired.
                    if let Ok(record) = model.stores.records.with_nullifier_mut::<L>(&nullifier) {
                        assert!(!(*record).on_hold(now));
                        record.hold_until(timeout).save::<L>()?;
                    }
                }
                info.timeout = Some(timeout);
                let stored_txn = model.stores.transactions.create(uid, info)?;
                model.stores.ledger_states.update_dynamic(self)?;
                stored_txn.clone()
            } else {
                model
                    .stores
                    .transactions
                    .get(&TransactionUID::<L>(txn.hash()))?
            };
            let uid = stored_txn.uid().clone();
            // If we succeeded in creating and persisting the pending transaction, submit it to the
            // validators.
            model.backend.submit(txn.clone(), stored_txn).await?;
            Ok(uid)
        }
    }
}

mod serde_ark_unchecked {
    use ark_serialize::{CanonicalDeserialize, CanonicalSerialize};
    use serde::{
        de::{Deserialize, Deserializer},
        ser::{Serialize, Serializer},
    };
    use std::sync::Arc;

    pub fn serialize<S: Serializer, T: CanonicalSerialize>(
        t: &Arc<T>,
        s: S,
    ) -> Result<S::Ok, S::Error> {
        let mut bytes = Vec::new();
        t.serialize_unchecked(&mut bytes).unwrap();
        Serialize::serialize(&bytes, s)
    }

    pub fn deserialize<'a, D: Deserializer<'a>, T: CanonicalDeserialize>(
        d: D,
    ) -> Result<Arc<T>, D::Error> {
        let bytes = <Vec<u8> as Deserialize<'a>>::deserialize(d)?;
        Ok(Arc::new(T::deserialize_unchecked(&*bytes).unwrap()))
    }
}

/// Serialization intermediate for the static part of a ledger state.
// // #[derive(Deserialize, Serialize, Debug)]
#[derive(Deserialize, Serialize)]
pub(crate) struct StaticState {
    #[serde(with = "serde_ark_unchecked")]
    proving_keys: Arc<ProverKeySet<'static, OrderByOutputs>>,
}

impl<L: Ledger> From<&LedgerState<L>> for StaticState {
    fn from(w: &LedgerState<L>) -> Self {
        Self {
            proving_keys: w.proving_keys.clone(),
        }
    }
}

/// Serialization intermediate for the dynamic part of a ledger state.
#[derive(Deserialize, Serialize)]
#[serde(bound = "")]
pub(crate) struct DynamicState<L: Ledger> {
    now: EventIndex,
    validator: Validator<L>,
    record_mt: LWMerkleTree,
    nullifiers: NullifierSet<L>,
}

impl<L: Ledger> From<&LedgerState<L>> for DynamicState<L> {
    fn from(w: &LedgerState<L>) -> Self {
        Self {
            now: w.now,
            validator: w.validator.clone(),
            record_mt: w.record_mt.clone(),
            nullifiers: w.nullifiers.clone(),
        }
    }
}

/// Storage for the static and dynamic parts of the ledger state.
pub struct LedgerStates<L: Ledger> {
    static_store: RollingLog<EncryptingResourceAdapter<StaticState>>,
    dynamic_store: RollingLog<EncryptingResourceAdapter<DynamicState<L>>>,
}

impl<L: 'static + Ledger> LedgerStates<L> {
    /// Create a ledger state store.
    pub(crate) fn new(
        loader: &mut AtomicStoreLoader,
        static_adaptor: EncryptingResourceAdapter<StaticState>,
        dynamic_adaptor: EncryptingResourceAdapter<DynamicState<L>>,
        fill_size: u64,
    ) -> Result<Self, KeystoreError<L>> {
        let static_store =
            RollingLog::load(loader, static_adaptor.cast(), "keystore_static", fill_size)
                .context(crate::PersistenceSnafu)?;

        let mut dynamic_store = RollingLog::load(
            loader,
            dynamic_adaptor.cast(),
            "keystore_dynamic",
            fill_size,
        )
        .context(crate::PersistenceSnafu)?;
        dynamic_store.set_retained_entries(ATOMIC_STORE_RETAINED_ENTRIES);

        Ok(Self {
            static_store,
            dynamic_store,
        })
    }

    /// Load the ledger state from the store.
    pub fn load(&self) -> Result<LedgerState<L>, KeystoreError<L>> {
        let static_state = self.static_store.load_latest()?;
        let dynamic_store = self.dynamic_store.load_latest()?;
        Ok(LedgerState::new(
            static_state.proving_keys.clone(),
            dynamic_store.now,
            dynamic_store.validator.clone(),
            dynamic_store.record_mt.clone(),
            dynamic_store.nullifiers,
        ))
    }

    /// Update the store with the given ledger state.
    pub fn update(&mut self, ledger_state: &LedgerState<L>) -> Result<(), KeystoreError<L>> {
        self.static_store
            .store_resource(&StaticState::from(ledger_state))?;
        self.dynamic_store
            .store_resource(&DynamicState::<L>::from(ledger_state))?;
        Ok(())
    }

    /// Update the dynamic store with the given ledger state.
    pub fn update_dynamic(
        &mut self,
        ledger_state: &LedgerState<L>,
    ) -> Result<(), KeystoreError<L>> {
        self.dynamic_store
            .store_resource(&DynamicState::<L>::from(ledger_state))?;
        Ok(())
    }

    /// Commit the store version.
    pub fn commit(&mut self) -> Result<(), KeystoreError<L>> {
        self.static_store.commit_version()?;
        self.dynamic_store.commit_version()?;
        self.dynamic_store.prune_file_entries()?;
        Ok(())
    }

    /// Revert the store version.
    pub fn revert(&mut self) -> Result<(), KeystoreError<L>> {
        self.static_store.revert_version()?;
        self.dynamic_store.revert_version()?;
        Ok(())
    }
}<|MERGE_RESOLUTION|>--- conflicted
+++ resolved
@@ -1873,13 +1873,8 @@
         Key: KeyPair,
     >(
         &mut self,
-<<<<<<< HEAD
         stores: &mut KeystoreStores<L, Meta>,
-        key_pair: &UserKeyPair,
-=======
-        stores: &mut KeystoreStores<'a, L, Meta>,
         key: &Key,
->>>>>>> b53e2e82
         records: Vec<(RecordOpening, u64, MerklePath)>,
     ) -> Result<(), KeystoreError<L>> {
         for (record, uid, proof) in records {
@@ -2241,7 +2236,7 @@
     ) -> Result<
         (
             ViewerKeyPair,
-            Option<impl 'a + Stream<Item = (LedgerEvent<L>, EventSource)> + Send + Unpin>,
+            Option<impl Stream<Item = (LedgerEvent<L>, EventSource)> + Send + Unpin>,
         ),
         KeystoreError<L>,
     > {
@@ -2320,7 +2315,7 @@
     ) -> Result<
         (
             FreezerKeyPair,
-            Option<impl 'a + Stream<Item = (LedgerEvent<L>, EventSource)> + Send + Unpin>,
+            Option<impl Stream<Item = (LedgerEvent<L>, EventSource)> + Send + Unpin>,
         ),
         KeystoreError<L>,
     > {
