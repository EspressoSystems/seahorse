--- conflicted
+++ resolved
@@ -1,18 +1,15 @@
-<<<<<<< HEAD
-//! I/O interface for the CLI.
-//!
-//! Having an interface for I/O which can be implemented with any underlying I/O primitive makes it
-//! easy to swap out the actual I/O implementation used by the CLI for testing and automation
-//! purposes.
-=======
 // Copyright (c) 2022 Espresso Systems (espressosys.com)
 // This file is part of the Seahorse library.
 
 // This program is free software: you can redistribute it and/or modify it under the terms of the GNU General Public License as published by the Free Software Foundation, either version 3 of the License, or (at your option) any later version.
 // This program is distributed in the hope that it will be useful, but WITHOUT ANY WARRANTY; without even the implied warranty of MERCHANTABILITY or FITNESS FOR A PARTICULAR PURPOSE. See the GNU General Public License for more details.
 // You should have received a copy of the GNU General Public License along with this program. If not, see <https://www.gnu.org/licenses/>.
->>>>>>> 49bff9f3
 
+//! I/O interface for the CLI.
+//!
+//! Having an interface for I/O which can be implemented with any underlying I/O primitive makes it
+//! easy to swap out the actual I/O implementation used by the CLI for testing and automation
+//! purposes.
 use pipe::{pipe, PipeReader, PipeWriter};
 use std::io;
 use std::io::{stdin, stdout, BufRead, Read, Write};
